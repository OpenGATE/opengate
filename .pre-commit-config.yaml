--- conflicted
+++ resolved
@@ -5,11 +5,7 @@
     -   id: end-of-file-fixer
     -   id: trailing-whitespace
 -   repo: https://github.com/psf/black
-<<<<<<< HEAD
-    rev: 24.4.0
-=======
     rev: 24.4.2
->>>>>>> 555a35e6
     hooks:
     -   id: black
 -   repo: https://github.com/pre-commit/mirrors-clang-format
