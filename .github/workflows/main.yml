name: CI

on:
  push:
    branches: [ master ]
    tags:
      - '*'
  pull_request:
    branches: [ master ]
  schedule:
    - cron: '0 0 * * 0,3'
  workflow_dispatch:

jobs:
  build_wheel:
    runs-on: ${{ matrix.os }}
    strategy:
      fail-fast: false
      matrix:
        os: [ubuntu-latest, macos-latest, windows-latest]
        python-version: [3.8, 3.9, '3.10', '3.11']

    env:
      GEANT4_VERSION: 'v11.1.1'
      ITK_VERSION: 'v5.2.1'

    steps:
    - name: Checkout github repo
      uses: actions/checkout@v4
    - name: Checkout submodules
      shell: bash -l {0}
      run: |
        if [[ ${{ matrix.os }} == "ubuntu-latest" ]]; then
          export GIT_SSL_NO_VERIFY=1
          git submodule update --init --recursive
        elif [[ ${{ matrix.os }} == "macos-latest" ]]; then
          export GIT_SSL_NO_VERIFY=1
          git submodule update --init --recursive
        else
          set "GIT_SSL_NO_VERIFY=1"
          git submodule update --init --recursive
        fi
    - name: Set up Python ${{ matrix.python-version }}
      uses: actions/setup-python@v5
      with:
        python-version: ${{ matrix.python-version }}
        architecture: 'x64'
    - name: Get OS version
      id: get-os-version
      shell: bash -l {0}
      run: |
        if [[ ${{ matrix.os }} == "ubuntu-latest" ]]; then
            varOS=`cat /etc/os-release | grep "VERSION=" | grep -oP '(?<=\").*?(?=\")'`
            varOS=($varOS)
            echo "release=${varOS[0]}" >> $GITHUB_OUTPUT
        elif [[ ${{ matrix.os }} == "macos-latest" ]]; then
            varOS=`sw_vers | grep "ProductVersion:"`
            varOS="${varOS#*:}"
            echo "release=${varOS:1}" >> $GITHUB_OUTPUT
        else
            varOS=`windows`
            echo "release=${varOS}" >> $GITHUB_OUTPUT
        fi
    - name: Cache modules
      id: cache_opengate_core_dependencies
      uses: actions/cache@v4
      with:
        path: ~/software
        key: ${{ runner.os }}-${{ steps.get-os-version.outputs.release }}_geant4_${{ env.GEANT4_VERSION }}_itk_${{ env.ITK_VERSION }}_build5
        restore-keys: ${{ runner.os }}-${{ steps.get-os-version.outputs.release }}_geant4_${{ env.GEANT4_VERSION }}_itk_${{ env.ITK_VERSION }}_build5
    - name: Create opengate Wheel
      if: matrix.os == 'ubuntu-latest'
      run: |
          if [ ${{ matrix.python-version }} == "3.9" ]; then
              rm -rf $GITHUB_WORKSPACE/opengate/tests/data
              cp $GITHUB_WORKSPACE/.git/modules/gam-tests/data/HEAD $GITHUB_WORKSPACE/opengate/tests/
              pip install build
              python -m build
              mv dist dist_opengate
          fi
    - name: Create opengate_core Wheel Linux
      if: matrix.os == 'ubuntu-latest'
      run: |
          if [ ${{ matrix.python-version }} == "3.8" ]; then
            export PYTHONFOLDER="cp38-cp38"
          elif [ ${{ matrix.python-version }} == "3.9" ]; then
            export PYTHONFOLDER="cp39-cp39"
          elif [ ${{ matrix.python-version }} == "3.10" ]; then
            export PYTHONFOLDER="cp310-cp310"
          elif [ ${{ matrix.python-version }} == "3.11" ]; then
            export PYTHONFOLDER="cp311-cp311"
          fi
          mkdir -p $HOME/software
          docker run --rm -e "PYTHONFOLDER=${PYTHONFOLDER}" -v $GITHUB_WORKSPACE:/home tbaudier/opengate_core:${{ env.GEANT4_VERSION }} /home/.github/workflows/createWheelLinux.sh
          ls wheelhouse
          rm -rf dist
          mv wheelhouse dist
          sudo chown -R runner:docker dist
          if [ ${{ matrix.python-version }} == "3.9" ]; then
              ls -lrt .
              ls -lrt dist/
              ls -lrt dist_opengate/
              mv dist_opengate/* dist/
          fi
    - uses: conda-incubator/setup-miniconda@v3
      if: (matrix.os == 'macos-latest') || (matrix.os == 'windows-latest')
      with:
          auto-update-conda: true
          activate-environment: opengate_core
          python-version: ${{ matrix.python-version }}
    - name: Set up Homebrew
      if: matrix.os == 'macos-latest'
      id: set-up-homebrew
      uses: Homebrew/actions/setup-homebrew@master
    - name: Create opengate_core Wheel Mac
      if: matrix.os == 'macos-latest'
      shell: bash -l {0}
      run: |
          brew update
          #rm -rf /usr/local/bin/python3.1*-config /usr/local/bin/2to3-3.1* /usr/local/bin/idle3.1* /usr/local/bin/pydoc3.1* /usr/local/bin/python3.1*
          #rm -rf /usr/local/bin/python3-config /usr/local/bin/2to3 /usr/local/bin/idle3 /usr/local/bin/pydoc3 /usr/local/bin/python3
          brew install --force --verbose --overwrite \
                       ccache \
                       fftw \
                       libomp \
                       xquartz \
                       xerces-c \
                       wget
          brew uninstall --ignore-dependencies libxext
          brew uninstall --ignore-dependencies libx11
          export LDFLAGS="-L/usr/local/opt/llvm/lib"
          export CPPFLAGS="-I/usr/local/opt/llvm/include -fopenmp"
          conda info
          conda list
          which python
          python --version
          export PATH="/usr/local/miniconda/envs/opengate_core/bin/:$PATH"
          pip install wget colored
          pip install cibuildwheel==2.12.0
          conda install -c conda-forge qt==5.15.6
          mkdir -p $HOME/software
          if [ "${{ steps.cache_opengate_core_dependencies.outputs.cache-hit }}" != 'true' ]; then
              cd $HOME/software
              mkdir geant4
              cd geant4
              mkdir src bin data
              git clone --branch $GEANT4_VERSION https://github.com/Geant4/geant4.git --depth 1 src
              cd bin
              cmake -DCMAKE_CXX_FLAGS=-std=c++17 \
                    -DGEANT4_INSTALL_DATA=OFF \
                    -DGEANT4_INSTALL_DATADIR=$HOME/software/geant4/data \
                    -DGEANT4_USE_QT=ON \
                    -DGEANT4_USE_OPENGL_X11=ON \
                    -DGEANT4_USE_SYSTEM_EXPAT=OFF \
                    -DGEANT4_BUILD_MULTITHREADED=ON \
                    -DGEANT4_USE_GDML=ON \
                    ../src
              make -j4
              cd $HOME/software
              mkdir itk
              cd itk
              mkdir src bin
              git clone --branch $ITK_VERSION https://github.com/InsightSoftwareConsortium/ITK.git --depth 1 src
              cd bin
              cmake -DCMAKE_CXX_FLAGS=-std=c++17 \
                    -DBUILD_TESTING=OFF \
                    -DITK_USE_FFTWD=ON \
                    -DITK_USE_FFTWF=ON \
                    -DITK_USE_SYSTEM_FFTW:BOOL=ON \
                    ../src
              make -j4
          fi
          cd $GITHUB_WORKSPACE
          ls /usr/local/miniconda/envs/opengate_core/plugins/platforms
          source $HOME/software/geant4/bin/geant4make.sh
          export CMAKE_PREFIX_PATH=$HOME/software/geant4/bin:$HOME/software/itk/bin/:${CMAKE_PREFIX_PATH}
          cd core
          mkdir opengate_core/plugins
          mkdir opengate_core/plugins/miniconda
          rm -rf dist
          if [ ${{ matrix.python-version }} == "3.8" ]; then
            export CIBW_BUILD="cp38-macosx_x86_64"
          elif [ ${{ matrix.python-version }} == "3.9" ]; then
            export CIBW_BUILD="cp39-macosx_x86_64"
          elif [ ${{ matrix.python-version }} == "3.10" ]; then
            export CIBW_BUILD="cp310-macosx_x86_64"
          elif [ ${{ matrix.python-version }} == "3.11" ]; then
            export CIBW_BUILD="cp311-macosx_x86_64"
          fi
          export CIBW_BEFORE_BUILD="python -m pip install colored"
          python -m cibuildwheel --output-dir dist
          cd dist
          cd ../..
          mv core/dist .
    - name: Create opengate_core Wheel Windows
      if: matrix.os == 'windows-latest'
      shell: bash -l {0}
      run: |
          choco install cmake
          cmake --version
          conda info
          conda list
          which python
          python --version
          export PATH="/usr/local/miniconda/envs/opengate_core/bin/:$PATH"
          pip install wheel wget colored
          pip install cibuildwheel==2.12.0
          which pip
          mkdir -p $HOME/software
          if [ "${{ steps.cache_opengate_core_dependencies.outputs.cache-hit }}" != 'true' ]; then
              cd $HOME/software
              mkdir geant4
              cd geant4
              mkdir src bin data
              git clone --branch $GEANT4_VERSION https://github.com/Geant4/geant4.git --depth 1 src
              cd bin
              cmake -DGEANT4_INSTALL_DATA=ON \
                    -DGEANT4_INSTALL_DATADIR=$HOME/software/geant4/data \
                    -DGEANT4_BUILD_MULTITHREADED=ON \
                    ../src
              cmake --build . --config Release
              cd $HOME/software
              mkdir itk
              cd itk
              mkdir src bin
              git clone --branch $ITK_VERSION https://github.com/InsightSoftwareConsortium/ITK.git --depth 1 src
              cd bin
              cmake -DCMAKE_CXX_FLAGS=-std=c++17 \
                    -DBUILD_TESTING=OFF \
                    ../src
              cmake --build . --config Release
          fi
          cd $GITHUB_WORKSPACE
          source $HOME/software/geant4/bin/geant4make.sh
          export CMAKE_PREFIX_PATH=$HOME/software/geant4/bin:$HOME/software/itk/bin/:${CMAKE_PREFIX_PATH}
          cd core
          if [[ ${{ matrix.python-version }} == "3.8" ]]; then
            export CIBW_BUILD="cp38-win_amd64"
          elif [[ ${{ matrix.python-version }} == "3.9" ]]; then
            export CIBW_BUILD="cp39-win_amd64"
          elif [[ ${{ matrix.python-version }} == "3.10" ]]; then
            export CIBW_BUILD="cp310-win_amd64"
          elif [[ ${{ matrix.python-version }} == "3.11" ]]; then
            export CIBW_BUILD="cp311-win_amd64"
          fi
          find $HOME/software/geant4/bin/ -iname "*.dll"
          ls $HOME/software/geant4/bin/BuildProducts/Release/bin
          ls $HOME/software/geant4/bin/BuildProducts/Release/lib/
          export CIBW_BEFORE_BUILD="python -m pip install colored"
          python -m cibuildwheel --output-dir dist
          cd ..
          mkdir core/dist2
          pip install pefile machomachomangler
          ls core/dist
          python $GITHUB_WORKSPACE\\.github\\workflows\\delocateWindows.py core\\dist -w core\\dist2 -d C:\\Users\\runneradmin\\software\\geant4\\bin\\BuildProducts\\Release\\bin
          mv core/dist2 dist
    - name: Upload wheels
      uses: actions/upload-artifact@v4
      with:
        name: dist-${{ matrix.os }}-${{ matrix.python-version }}
        path: dist/

  publish_wheel:
    runs-on: ubuntu-latest
    needs: [build_wheel]
    steps:
    - name: Checkout github repo
      uses: actions/checkout@v4
    - uses: actions/download-artifact@v4
      with:
        pattern: dist-*
        merge-multiple: true
        path: dist/
    - name: Separate the wheels
      run: |
          mkdir dist_opengate_core dist_opengate
          mv dist/opengate_core-* dist_opengate_core/
          mv dist/opengate-* dist_opengate/
    - name: Publish to PyPI opengate_core
      if: github.event_name == 'push' && startsWith(github.event.ref, 'refs/tags/')
      uses: pypa/gh-action-pypi-publish@master
      with:
        user: __token__
        password: ${{ secrets.PYPI_OPENGATE_CORE }}
        packages_dir: dist_opengate_core/
        skip_existing: true
    - name: Publish to PyPI opengate
      if: github.event_name == 'push' && startsWith(github.event.ref, 'refs/tags/')
      uses: pypa/gh-action-pypi-publish@master
      with:
        user: __token__
        password: ${{ secrets.PYPI_OPENGATE }}
        packages_dir: dist_opengate/
        skip_existing: true

#  ssh_session:
#    runs-on: windows-latest
#    needs: [build_wheel]
#    steps:
#    - uses: actions/download-artifact@v4
#      with:
#        pattern: dist-*
#        merge-multiple: true
#        path: dist/
#    - name: Set up Python 3.9
#      uses: actions/setup-python@v5
#      with:
#       python-version: 3.9
#       architecture: 'x64'
#    - name: Start SSH session
#      uses: luchihoratiu/debug-via-ssh@main
#      with:
#        NGROK_AUTH_TOKEN: ${{ secrets.NGROK_AUTH_TOKEN }}
#        SSH_PASS: ${{ secrets.SSH_PASS }}

  test_wheel:
    runs-on: ${{ matrix.os }}
    needs: [build_wheel]
    strategy:
      fail-fast: false
      matrix:
        os: [ubuntu-latest, macos-latest, windows-latest]
        python-version: [3.8, 3.9, '3.10', '3.11']
    steps:
    - uses: actions/download-artifact@v4
      with:
        pattern: dist-*
        merge-multiple: true
        path: dist/
    - name: Set up Python ${{ matrix.python-version }}
      uses: actions/setup-python@v5
      with:
        python-version: ${{ matrix.python-version }}
        architecture: 'x64'
    - name: Run tests
      shell: bash {0}
      run: |
          if [[ ${{ matrix.python-version }} == "3.8" ]]; then
            export PYTHONFOLDER="cp38-cp38"
          elif [[ ${{ matrix.python-version }} == "3.9" ]]; then
            export PYTHONFOLDER="cp39-cp39"
          elif [[ ${{ matrix.python-version }} == "3.10" ]]; then
            export PYTHONFOLDER="cp310-cp310"
            pip install --pre itk
          elif [[ ${{ matrix.python-version }} == "3.11" ]]; then
            export PYTHONFOLDER="cp311-cp311"
            pip install --pre itk
          fi
          if [[ ${{ matrix.os }} == "ubuntu-latest" ]]; then
            export OSNAME="manylinux"
            export PLATFORM="x86_"
            pip install torch --extra-index-url https://download.pytorch.org/whl/cpu
          elif [[ ${{ matrix.os }} == "macos-latest" ]]; then
            export OSNAME="macosx"
            export PLATFORM="x86_"
            which python
            python --version
            pip install torch
          elif [[ ${{ matrix.os }} == "windows-latest" ]]; then
            export OSNAME="win"
            export PLATFORM="amd"
            pip install torch
          fi
          pip install SimpleITK
          pip install gaga_phsp==0.7.1
          pip install dist/opengate_core-*-${PYTHONFOLDER}-${OSNAME}*_${PLATFORM}64.whl
          pip install dist/opengate-*.whl
          export GIT_SSL_NO_VERIFY=1
          if [[ ${{ matrix.os }} == "ubuntu-latest" ]]; then
<<<<<<< HEAD
              path=`opengate_library_path -p site_packages`
              export LD_LIBRARY_PATH="${path}/opengate_core.libs":${LD_LIBRARY_PATH}
              path=`opengate_library_path -p libG4processes`
              export LD_PRELOAD=${path}:${LD_PRELOAD}
              path=`opengate_library_path -p libG4geometry`
              export LD_PRELOAD=${path}:${LD_PRELOAD}
          fi
          if [[ ${{ matrix.os }} == "windows-latest" ]]; then
              path=`opengate_library_path -p site_packages`
=======
              path=`opengate_tests_utils.py -p site_packages`
              export LD_LIBRARY_PATH="${path}/opengate_core.libs":${LD_LIBRARY_PATH}
              path=`opengate_tests_utils.py -p libG4processes`
              export LD_PRELOAD=${path}:${LD_PRELOAD}
              path=`opengate_tests_utils.py -p libG4geometry`
              export LD_PRELOAD=${path}:${LD_PRELOAD}
          fi
          if [[ ${{ matrix.os }} == "windows-latest" ]]; then
              path=`opengate_tests_utils.py -p site_packages`
>>>>>>> 1917fd8f
              export LD_LIBRARY_PATH="${path}/opengate_core.libs":${LD_LIBRARY_PATH}
              export PATH="${path}\\opengate_core.libs":${PATH}
          fi
          pip freeze
          if [ "${{ github.event_name }}" = "schedule" ]; then
              OutputTest=$(opengate_tests)
          else
              OutputTest=$(opengate_tests -r)
          fi
          echo "$OutputTest"
          OutputTest=$(echo "$OutputTest" | tail -1)
          if [[ "$OutputTest" != "True" ]]; then
              exit -1
          else
              exit 0
          fi<|MERGE_RESOLUTION|>--- conflicted
+++ resolved
@@ -367,27 +367,15 @@
           pip install dist/opengate-*.whl
           export GIT_SSL_NO_VERIFY=1
           if [[ ${{ matrix.os }} == "ubuntu-latest" ]]; then
-<<<<<<< HEAD
-              path=`opengate_library_path -p site_packages`
+              path=`opengate_library_path.py -p site_packages`
               export LD_LIBRARY_PATH="${path}/opengate_core.libs":${LD_LIBRARY_PATH}
-              path=`opengate_library_path -p libG4processes`
+              path=`opengate_library_path.py -p libG4processes`
               export LD_PRELOAD=${path}:${LD_PRELOAD}
-              path=`opengate_library_path -p libG4geometry`
+              path=`opengate_library_path.py -p libG4geometry`
               export LD_PRELOAD=${path}:${LD_PRELOAD}
           fi
           if [[ ${{ matrix.os }} == "windows-latest" ]]; then
-              path=`opengate_library_path -p site_packages`
-=======
-              path=`opengate_tests_utils.py -p site_packages`
-              export LD_LIBRARY_PATH="${path}/opengate_core.libs":${LD_LIBRARY_PATH}
-              path=`opengate_tests_utils.py -p libG4processes`
-              export LD_PRELOAD=${path}:${LD_PRELOAD}
-              path=`opengate_tests_utils.py -p libG4geometry`
-              export LD_PRELOAD=${path}:${LD_PRELOAD}
-          fi
-          if [[ ${{ matrix.os }} == "windows-latest" ]]; then
-              path=`opengate_tests_utils.py -p site_packages`
->>>>>>> 1917fd8f
+              path=`opengate_library_path.py -p site_packages`
               export LD_LIBRARY_PATH="${path}/opengate_core.libs":${LD_LIBRARY_PATH}
               export PATH="${path}\\opengate_core.libs":${PATH}
           fi
