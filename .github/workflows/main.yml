--- conflicted
+++ resolved
@@ -422,11 +422,10 @@
         packages_dir: dist_opengate/
         skip_existing: true
 
-<<<<<<< HEAD
   ssh_session:
     env:
-      GEANT4_VERSION: 'v11.2.1'
-      ITK_VERSION: 'v5.2.1'
+      GEANT4_VERSION: 'v11.3.2'
+      ITK_VERSION: 'v5.4.4'
     runs-on: macos-13
     steps:
     - name: Checkout github repo
@@ -453,8 +452,8 @@
       uses: actions/cache@v4
       with:
         path: ~/software
-        key: ${{ runner.os }}-${{ steps.get-os-version.outputs.release }}_geant4_${{ env.GEANT4_VERSION }}_itk_${{ env.ITK_VERSION }}_build2
-        restore-keys: ${{ runner.os }}-${{ steps.get-os-version.outputs.release }}_geant4_${{ env.GEANT4_VERSION }}_itk_${{ env.ITK_VERSION }}_build2
+        key: ${{ runner.os }}-${{ steps.get-os-version.outputs.release }}_geant4_${{ env.GEANT4_VERSION }}_itk_${{ env.ITK_VERSION }}_build
+        restore-keys: ${{ runner.os }}-${{ steps.get-os-version.outputs.release }}_geant4_${{ env.GEANT4_VERSION }}_itk_${{ env.ITK_VERSION }}_build
     - uses: conda-incubator/setup-miniconda@v3
       with:
           miniconda-version: "latest"
@@ -469,54 +468,6 @@
       with:
         NGROK_AUTH_TOKEN: ${{ secrets.NGROK_AUTH_TOKEN }}
         SSH_PASS: ${{ secrets.SSH_PASS }}
-=======
-#  ssh_session:
-#    env:
-#      GEANT4_VERSION: 'v11.3.2'
-#      ITK_VERSION: 'v5.4.4'
-#    runs-on: macos-13
-#    steps:
-#    - name: Checkout github repo
-#      uses: actions/checkout@v4
-#    - name: Checkout submodules
-#      shell: bash -l {0}
-#      run: |
-#        export GIT_SSL_NO_VERIFY=1
-#        git submodule update --init --recursive
-#    - name: Set up Python
-#      uses: actions/setup-python@v5
-#      with:
-#        python-version: 3.9
-#        architecture: 'x64'
-#    - name: Get OS version
-#      id: get-os-version
-#      shell: bash -l {0}
-#      run: |
-#        varOS=`sw_vers | grep "ProductVersion:"`
-#        varOS="${varOS#*:}"
-#        echo "release=${varOS:1}" >> $GITHUB_OUTPUT
-#    - name: Cache modules
-#      id: cache_opengate_core_dependencies
-#      uses: actions/cache@v4
-#      with:
-#        path: ~/software
-#        key: ${{ runner.os }}-${{ steps.get-os-version.outputs.release }}_geant4_${{ env.GEANT4_VERSION }}_itk_${{ env.ITK_VERSION }}_build
-#        restore-keys: ${{ runner.os }}-${{ steps.get-os-version.outputs.release }}_geant4_${{ env.GEANT4_VERSION }}_itk_${{ env.ITK_VERSION }}_build
-#    - uses: conda-incubator/setup-miniconda@v3
-#      with:
-#          miniconda-version: "latest"
-#          auto-update-conda: true
-#          activate-environment: opengate_core
-#          python-version: 3.9
-#    - name: Set up Homebrew
-#      id: set-up-homebrew
-#      uses: Homebrew/actions/setup-homebrew@master
-#    - name: Start SSH session
-#      uses: luchihoratiu/debug-via-ssh@main
-#      with:
-#        NGROK_AUTH_TOKEN: ${{ secrets.NGROK_AUTH_TOKEN }}
-#        SSH_PASS: ${{ secrets.SSH_PASS }}
->>>>>>> 1b6991fc
 
   test_wheel:
     runs-on: ${{ matrix.os }}
