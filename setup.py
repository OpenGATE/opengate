import setuptools
from setuptools import find_packages

with open("README.md", "r") as fh:
    long_description = fh.read()

with open("VERSION", "r") as fh:
    version = fh.read()

all_packages = find_packages()
selected_packages = []
for p in all_packages:
    if "opengate_core" not in p:
        selected_packages.append(p)

setuptools.setup(
    name="opengate",
    version=version,
    author="Opengate collaboration",
    author_email="david.sarrut@creatis.insa-lyon.fr",
    description="Simulation for Medical Physics",
    long_description=long_description,
    long_description_content_type="text/markdown",
    url="https://github.com/OpenGATE/opengate",
    packages=selected_packages,
    python_requires=">=3.7",
    include_package_data=True,
    classifiers=(
        "Programming Language :: Python :: 3",
        "License :: OSI Approved :: Apache Software License",
        "Operating System :: OS Independent",
    ),
    install_requires=[
        "colored",
        "opengate_core==" + version,
        "gatetools",
        "click",
        "python-box<7.0.0",
        "anytree",
        "numpy",
        "itk",
        "uproot",
        "scipy",
        "matplotlib",
        "GitPython",
        "colorlog",
<<<<<<< HEAD
        "sphinx_copybutton",
        "autoapi",
        "unzip",
        "sphinx-autoapi",
        "radioactivedecay",
        "jsonpickle",
        "pandas",
=======
>>>>>>> 9fded70c
    ],
    scripts=[
        "opengate/bin/opengate_tests",
        "opengate/bin/opengate_tests_utils",
        "opengate/bin/opengate_info",
        "opengate/bin/opengate_user_info",
        "opengate/bin/dose_rate",
        "opengate/bin/split_spect_projections",
        "opengate/bin/voxelize_iec_phantom",
        "opengate/bin/opengate_visu",
        "opengate/bin/gid_info",
        "opengate/bin/gid_isomeric_transition",
        "opengate/bin/gid_tac",
        "opengate/bin/gid_atomic_relaxation",
        "opengate/bin/gid_gammas",
    ],
)<|MERGE_RESOLUTION|>--- conflicted
+++ resolved
@@ -44,16 +44,6 @@
         "matplotlib",
         "GitPython",
         "colorlog",
-<<<<<<< HEAD
-        "sphinx_copybutton",
-        "autoapi",
-        "unzip",
-        "sphinx-autoapi",
-        "radioactivedecay",
-        "jsonpickle",
-        "pandas",
-=======
->>>>>>> 9fded70c
     ],
     scripts=[
         "opengate/bin/opengate_tests",
