import os
from setuptools import setup

with open("VERSION", "r") as fh:
    version = fh.read()[:-1]

# For windows, this package is needed
install_requires_windows = []
if os.name == "nt":
    install_requires_windows = [msvc - runtime]

setup(
    install_requires=[
        "colored",
        "opengate_core==" + version,
        "gatetools",
        "click",
        "python-box<7.0.0",
        "anytree",
        "numpy",
        "itk",
        "uproot",
        "scipy",
        "matplotlib",
        "GitPython",
        "colorlog",
    ]
    + install_requires_windows,
<<<<<<< HEAD
    scripts=[
        "opengate/bin/opengate_tests",
        "opengate/bin/opengate_library_path",
        "opengate/bin/opengate_info",
        "opengate/bin/opengate_user_info",
        "opengate/bin/dose_rate",
        "opengate/bin/split_spect_projections",
        "opengate/bin/voxelize_iec_phantom",
        "opengate/bin/opengate_visu",
    ],
=======
>>>>>>> 1917fd8f
)<|MERGE_RESOLUTION|>--- conflicted
+++ resolved
@@ -26,17 +26,4 @@
         "colorlog",
     ]
     + install_requires_windows,
-<<<<<<< HEAD
-    scripts=[
-        "opengate/bin/opengate_tests",
-        "opengate/bin/opengate_library_path",
-        "opengate/bin/opengate_info",
-        "opengate/bin/opengate_user_info",
-        "opengate/bin/dose_rate",
-        "opengate/bin/split_spect_projections",
-        "opengate/bin/voxelize_iec_phantom",
-        "opengate/bin/opengate_visu",
-    ],
-=======
->>>>>>> 1917fd8f
 )