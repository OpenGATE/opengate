--- conflicted
+++ resolved
@@ -214,10 +214,7 @@
 #an alternative way read the volume of the generated solid
 print("same volume: ",tes.solid_info.cubic_volume)
 ```
-<<<<<<< HEAD
-=======
 See test test067_stl_volume for example.
->>>>>>> 7f4ce0bc
 
 ### Repeated volumes
 
