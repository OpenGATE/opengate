--- conflicted
+++ resolved
@@ -4,7 +4,7 @@
 
 ### SimulationStatisticsActor
 
-The SimulationStatisticsActor actor is a very basic tool that allow to count the number of runs, events, tracks and steps that have been created during a simulation. Most of the simulation should include this actor as it gives very basic but valuable information. Once the simulation ends, user can retrieve the values as follows:
+The SimulationStatisticsActor actor is a very basic tool that allow to count the number of runs, events, tracks and steps that have been created during a simulation. Most of the simulation should include this actor as it gives valuable information. Once the simulation ends, user can retrieve the values as follows:
 
 ```python
 # during the initialisation: 
@@ -21,7 +21,7 @@
 stats.write('myfile.txt')
 ```
 
-The `stats` object contains the `counts` dictionary that contains all numbers. In addition, the if the flag `track_types_flag` is enabled, the `stats.counts.track_types` will contains a dictionary structure with all types of particles that have been created during the simulation. The start and end time of the whole simulation is also available. Speeds are also computed (primary per sec, track per sec and step per sec). You can write all the data to a file like in previous GATE, via `stats.write`. See [source](https://tinyurl.com/pygate/actor/SimulationStatisticsActor/).
+The `stats` object contains the `counts` dictionary that contains all numbers. In addition, the if the flag `track_types_flag` is enabled, the `stats.counts.track_types` will contains a dictionary structure with all types of particles that have been created during the simulation. The start and end time of the whole simulation is also available. Speeds are also estimated (primary per sec, track per sec and step per sec). You can write all the data to a file like in previous GATE, via `stats.write`. See [source](https://tinyurl.com/pygate/actor/SimulationStatisticsActor/).
 
 ### DoseActor
 
@@ -36,20 +36,6 @@
 ### PhaseSpaceActor
 
 todo
-
-<<<<<<< HEAD
-=======
-Attributes list : see file GamHitAttributeList.cpp
-
-Warning for KineticEnergy, Position and Direction : there are available for PreStep and for PostStep. 
-
-| Pre version | Post version | default version |
-|-------------|--------------|-----------------|
-| PreKineticEnergy | PostKineticEnergy | **Pre** |
-| PrePosition | PostPosition | **Post**  |
-| PreDirection | PostDirection | **Post** |
-
->>>>>>> 87e905db
 
 
 
