--- conflicted
+++ resolved
@@ -176,7 +176,7 @@
   mfd->RegisterPrimitive(this);
 }
 
-<<<<<<< HEAD
+
 // void RegisterCallBack(std::string callback_name, std::function func) {
 //     std::cout << "Register callback " << callback_name << " (not yet
 //     implemented)" << std::endl;
@@ -206,6 +206,5 @@
 //   string::path path = func(output_type, run_index);
 //   return path
 // }
-=======
+
 void GateVActor::SetSourceManager(GateSourceManager *s) { fSourceManager = s; }
->>>>>>> 6ddb1835
