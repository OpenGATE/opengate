//
// ********************************************************************
// * License and Disclaimer                                           *
// *                                                                  *
// * The  Geant4 software  is  copyright of the Copyright Holders  of *
// * the Geant4 Collaboration.  It is provided  under  the terms  and *
// * conditions of the Geant4 Software License,  included in the file *
// * LICENSE and available at  http://cern.ch/geant4/license .  These *
// * include a list of copyright holders.                             *
// *                                                                  *
// * Neither the authors of this software system, nor their employing *
// * institutes,nor the agencies providing financial support for this *
// * work  make  any representation or  warranty, express or implied, *
// * regarding  this  software system or assume any liability for its *
// * use.  Please see the license in the file  LICENSE  and URL above *
// * for the full disclaimer and the limitation of liability.         *
// *                                                                  *
// * This  code  implementation is the result of  the  scientific and *
// * technical work of the GEANT4 collaboration.                      *
// * By using,  copying,  modifying or  distributing the software (or *
// * any work based  on the software)  you  agree  to acknowledge its *
// * use  in  resulting  scientific  publications,  and indicate your *
// * acceptance of all terms of the Geant4 Software license.          *
// ********************************************************************
//
//
/// \file GateLastVertexInteractionSplittingActor.cc
/// \brief Implementation of the GateLastVertexInteractionSplittingActor class

#include "GateHelpersDict.h"
#include "GateHelpersImage.h"

#include "CLHEP/Units/SystemOfUnits.h"
#include "G4BiasingProcessInterface.hh"
#include "G4Gamma.hh"
#include "G4LogicalVolumeStore.hh"
#include "G4ParticleTable.hh"
#include "G4PhysicalVolumeStore.hh"
#include "G4Positron.hh"
#include "G4ProcessManager.hh"
#include "G4ProcessVector.hh"
#include "G4RunManager.hh"
#include "G4TrackStatus.hh"
#include "G4TrackingManager.hh"
#include "G4VParticleChange.hh"
#include "G4eplusAnnihilation.hh"
#include "GateLastVertexInteractionSplittingActor.h"
#include "GateLastVertexSource.h"
#include "GateLastVertexSplittingPostStepDoIt.h"
#include "GateOptnComptSplitting.h"
#include <cmath>

//....oooOO0OOooo........oooOO0OOooo........oooOO0OOooo........oooOO0OOooo......

GateLastVertexInteractionSplittingActor::
    GateLastVertexInteractionSplittingActor(py::dict &user_info)
    : GateVActor(user_info, false) {}

void GateLastVertexInteractionSplittingActor::InitializeUserInfo(
    py::dict &user_info) {
  GateVActor::InitializeUserInfo(user_info);
  fAttachedToVolumeName = DictGetStr(user_info, "attached_to");
  fSplittingFactor = DictGetDouble(user_info, "splitting_factor");
  fRotationVectorDirector = DictGetBool(user_info, "rotation_vector_director");
  fAngularKill = DictGetBool(user_info, "angular_kill");
  fVectorDirector = DictGetG4ThreeVector(user_info, "vector_director");
  fMaxTheta = DictGetDouble(user_info, "max_theta");
  fBatchSize = DictGetDouble(user_info, "batch_size");
  fNbOfMaxBatchPerEvent = DictGetInt(user_info, "nb_of_max_batch_per_event");
}

//....oooOO0OOooo........oooOO0OOooo........oooOO0OOooo........oooOO0OOooo......

void GateLastVertexInteractionSplittingActor::print_tree(
    const tree<LastVertexDataContainer> &tr,
    tree<LastVertexDataContainer>::pre_order_iterator it,
    tree<LastVertexDataContainer>::pre_order_iterator end) {
  if (!tr.is_valid(it))
    return;
  int rootdepth = tr.depth(it);
  std::cout << "-----" << std::endl;
  while (it != end) {
    for (int i = 0; i < tr.depth(it) - rootdepth; ++i)
      std::cout << "  ";
    std::cout << (*it) << std::endl << std::flush;
    ++it;
  }
  std::cout << "-----" << std::endl;
}

G4bool GateLastVertexInteractionSplittingActor::DoesParticleEmittedInSolidAngle(
    G4ThreeVector dir, G4ThreeVector vectorDirector) {
  G4double cosTheta = vectorDirector * dir;
  if (cosTheta < fCosMaxTheta)
    return false;
  return true;
}

G4VProcess *GateLastVertexInteractionSplittingActor::GetProcessFromProcessName(
    G4String particleName, G4String pName) {
  auto *particle_table = G4ParticleTable::GetParticleTable();
  G4ParticleDefinition *particleDefinition =
      particle_table->FindParticle(particleName);
  G4ProcessManager *processManager = particleDefinition->GetProcessManager();
  G4ProcessVector *processList = processManager->GetProcessList();
  G4VProcess *nullProcess = nullptr;
  for (size_t i = 0; i < processList->size(); ++i) {
    auto process = (*processList)[i];
    if (process->GetProcessName() == pName) {
      return process;
    }
  }
  return nullProcess;
}

G4Track *GateLastVertexInteractionSplittingActor::CreateATrackFromContainer(
    LastVertexDataContainer theContainer) {

  auto *particle_table = G4ParticleTable::GetParticleTable();
  SimpleContainer container = theContainer.GetContainerToSplit();
  if (container.GetParticleNameToSplit() != "None") {
    G4ParticleDefinition *particleDefinition =
        particle_table->FindParticle(container.GetParticleNameToSplit());
    G4ThreeVector momentum = container.GetMomentum();
    G4double energy = container.GetEnergy();
    if (energy < 0) {
      energy = 0;
      momentum = {0, 0, 0};
    }
    G4int trackStatus = container.GetTrackStatus();
    G4ThreeVector position = container.GetVertexPosition();
    G4ThreeVector polarization = container.GetPolarization();
    G4DynamicParticle *dynamicParticle =
        new G4DynamicParticle(particleDefinition, momentum, energy);
    G4double time = 0;
    G4Track *aTrack = new G4Track(dynamicParticle, time, position);
    aTrack->SetPolarization(polarization);
    if (trackStatus == 0) {
      aTrack->SetTrackStatus(fAlive);
    }
    if (trackStatus == 1) {
      aTrack->SetTrackStatus(fStopButAlive);
    }
    if ((trackStatus == 2) || (trackStatus == 3)) {
      aTrack->SetTrackStatus(fAlive);
    }
    aTrack->SetWeight(container.GetWeight());
    return aTrack;
  }

  return nullptr;
}

G4Track *GateLastVertexInteractionSplittingActor::CreateComptonTrack(
    G4ParticleChangeForGamma *gammaProcess, G4Track track, G4double weight) {

  G4double energy = gammaProcess->GetProposedKineticEnergy();
  G4double globalTime = track.GetGlobalTime();
  G4ThreeVector polarization = gammaProcess->GetProposedPolarization();
  const G4ThreeVector momentum = gammaProcess->GetProposedMomentumDirection();
  const G4ThreeVector position = track.GetPosition();
  G4Track *newTrack = new G4Track(track);

  newTrack->SetKineticEnergy(energy);
  newTrack->SetMomentumDirection(momentum);
  newTrack->SetPosition(position);
  newTrack->SetPolarization(polarization);
  newTrack->SetWeight(weight);
  return newTrack;
}

void GateLastVertexInteractionSplittingActor::ComptonSplitting(
    G4Step *initStep, G4Step *CurrentStep, G4VProcess *process,
    LastVertexDataContainer container, G4double batchSize) {

  // G4TrackVector *trackVector = CurrentStep->GetfSecondary();
  GateGammaEmPostStepDoIt *emProcess = (GateGammaEmPostStepDoIt *)process;
  for (int i = 0; i < batchSize; i++) {
    G4VParticleChange *processFinalState =
        emProcess->PostStepDoIt(*fTrackToSplit, *initStep);
    G4ParticleChangeForGamma *gammaProcessFinalState =
        (G4ParticleChangeForGamma *)processFinalState;

    G4ThreeVector momentum =
        gammaProcessFinalState->GetProposedMomentumDirection();

    G4Track *newTrack =
        CreateComptonTrack(gammaProcessFinalState, *fTrackToSplit, fWeight);

    if ((fAngularKill) &&
        (DoesParticleEmittedInSolidAngle(newTrack->GetMomentumDirection(),
                                         fVectorDirector) == false)) {
      delete newTrack;
    } else {
      fStackManager->PushOneTrack(newTrack);
    }

    // Special case here, since we generate independently each particle, we will
    // not attach an electron to exiting compton photon, but we will the
    // secondaries.

    if (processFinalState->GetNumberOfSecondaries() > 0) {
      delete processFinalState->GetSecondary(0);
    }

    processFinalState->Clear();
    gammaProcessFinalState->Clear();
  }
}

G4Track GateLastVertexInteractionSplittingActor::eBremProcessFinalState(
    G4Track *track, G4Step *step, G4VProcess *process) {
  // It seem's that the the along step method apply only to brem results to no
  // deposited energy but a change in momentum direction according to the
  // process Whereas the along step method applied to the ionisation well change
  // the deposited energy but not the momentum. Then I apply both to have a
  // correct momentum and deposited energy before the brem effect.
  G4String particleName = track->GetDefinition()->GetParticleName();
  G4VProcess *eIoniProcess = GetProcessFromProcessName(particleName, "eIoni");
  G4VProcess *eBremProcess = GetProcessFromProcessName(particleName, "eBrem");
  G4VParticleChange *eIoniProcessAlongState =
      eIoniProcess->AlongStepDoIt(*track, *step);
  G4VParticleChange *eBremProcessAlongState =
      eBremProcess->AlongStepDoIt(*track, *step);
  G4ParticleChangeForLoss *eIoniProcessAlongStateForLoss =
      (G4ParticleChangeForLoss *)eIoniProcessAlongState;
  G4ParticleChangeForLoss *eBremProcessAlongStateForLoss =
      (G4ParticleChangeForLoss *)eBremProcessAlongState;
  G4double LossEnergy = eIoniProcessAlongStateForLoss->GetLocalEnergyDeposit();
  G4ThreeVector momentum =
      eBremProcessAlongStateForLoss->GetProposedMomentumDirection();
  G4ThreeVector polarization =
      eBremProcessAlongStateForLoss->GetProposedPolarization();
  G4Track aTrack = G4Track(*track);

  aTrack.SetKineticEnergy(track->GetKineticEnergy() - LossEnergy);
  aTrack.SetMomentumDirection(momentum);
  aTrack.SetPolarization(polarization);
  eIoniProcessAlongState->Clear();
  eBremProcessAlongState->Clear();
  return aTrack;
}

void GateLastVertexInteractionSplittingActor::SecondariesSplitting(
    G4Step *initStep, G4Step *CurrentStep, G4VProcess *process,
    LastVertexDataContainer theContainer, G4double batchSize) {
  SimpleContainer container = theContainer.GetContainerToSplit();
  G4String particleName =
      fTrackToSplit->GetParticleDefinition()->GetParticleName();
  // G4TrackVector *trackVector = CurrentStep->GetfSecondary();

  G4VParticleChange *processFinalState = nullptr;
  GateBremPostStepDoIt *bremProcess = nullptr;
  GateGammaEmPostStepDoIt *emProcess = nullptr;
  GateplusannihilAtRestDoIt *eplusAnnihilProcess = nullptr;

  if ((container.GetAnnihilationFlag() == "PostStep") &&
      (fTrackToSplit->GetKineticEnergy() > 0)) {
    emProcess = (GateGammaEmPostStepDoIt *)process;
  }
  if ((container.GetAnnihilationFlag() == "AtRest") ||
      (fTrackToSplit->GetKineticEnergy() == 0)) {
    eplusAnnihilProcess = (GateplusannihilAtRestDoIt *)process;
  }
  for (int j = 0; j < batchSize; j++) {
    G4int NbOfSecondaries = 0;

    G4int count = 0;
    while (NbOfSecondaries == 0) {
      if (process->GetProcessName() == "eBrem") {
        G4Track aTrack =
            eBremProcessFinalState(fTrackToSplit, initStep, process);
        bremProcess = (GateBremPostStepDoIt *)process;
        processFinalState =
            bremProcess->GateBremPostStepDoIt::PostStepDoIt(aTrack, *initStep);
      } else {
        if ((container.GetAnnihilationFlag() == "PostStep") &&
            (fTrackToSplit->GetKineticEnergy() > 0)) {
          processFinalState =
              emProcess->PostStepDoIt(*fTrackToSplit, *initStep);
        }
        if ((container.GetAnnihilationFlag() == "AtRest") ||
            (fTrackToSplit->GetKineticEnergy() == 0)) {
          processFinalState =
              eplusAnnihilProcess->GateplusannihilAtRestDoIt::AtRestDoIt(
                  *fTrackToSplit, *initStep);
        }
      }
      NbOfSecondaries = processFinalState->GetNumberOfSecondaries();
      if (NbOfSecondaries == 0) {
        processFinalState->Clear();
      }
      count++;
      // Security break, in case of infinite loop
      if (count > 10000) {
        G4ExceptionDescription ed;
        ed << " infinite loop detected during the track creation for the "
           << process->GetProcessName() << " process" << G4endl;
        G4Exception(
            "GateLastVertexInteractionSplittingActor::SecondariesSplitting",
            "BIAS.LV1", JustWarning, ed);
        G4RunManager::GetRunManager()->AbortEvent();
        break;
      }
    }

    G4int idx = 0;
    G4bool IsPushBack = false;
    for (int i = 0; i < NbOfSecondaries; i++) {
      G4Track *newTrack = processFinalState->GetSecondary(i);
      G4ThreeVector momentum = newTrack->GetMomentumDirection();

      if (!(isnan(momentum[0]))) {
        if ((fAngularKill) && (DoesParticleEmittedInSolidAngle(
                                   momentum, fVectorDirector) == false)) {
          delete newTrack;
        } else if (IsPushBack == true) {
          delete newTrack;
        } else {
          newTrack->SetWeight(fWeight);
          newTrack->SetCreatorProcess(process);
          // trackVector->emplace_back(newTrack);
          fStackManager->PushOneTrack(newTrack);
          // delete newTrack;
          IsPushBack = true;
        }
      } else {
        delete newTrack;
      }
    }
    processFinalState->Clear();
  }
}

void GateLastVertexInteractionSplittingActor::CreateNewParticleAtTheLastVertex(
    G4Step *initStep, G4Step *step, LastVertexDataContainer theContainer,
    G4double batchSize) {
  // We retrieve the process associated to the process name to split and we
  // split according the process. Since for compton scattering, the gamma is not
  // a secondary particles, this one need to have his own splitting function.

  G4String processName = fProcessNameToSplit;
  G4int nbOfTrackAlreadyInStack = fStackManager->GetNTotalTrack();
  if ((fProcessToSplit == 0) || (fProcessToSplit == nullptr)) {
    SimpleContainer container = theContainer.GetContainerToSplit();
    fProcessToSplit = GetProcessFromProcessName(
        container.GetParticleNameToSplit(), processName);
  }

  if (processName == "compt") {
    ComptonSplitting(initStep, step, fProcessToSplit, theContainer, batchSize);
  }

  else if ((processName != "msc") && (processName != "conv")) {
    SecondariesSplitting(initStep, step, fProcessToSplit, theContainer,
                         batchSize);
  }
  fNumberOfTrackToSimulate =
      fStackManager->GetNTotalTrack() - nbOfTrackAlreadyInStack;
  fNbOfBatchForExitingParticle++;
  if (fNbOfBatchForExitingParticle > fNbOfMaxBatchPerEvent) {
    fStackManager->clear();
    fRemovedParticle++;
  }
  // stackManager->clear();
}

void GateLastVertexInteractionSplittingActor::CreateListOfbiasedVolume(
    G4LogicalVolume *volume) {
  G4int nbOfDaughters = volume->GetNoDaughters();
  if (nbOfDaughters > 0) {
    for (int i = 0; i < nbOfDaughters; i++) {
      G4String LogicalVolumeName =
          volume->GetDaughter(i)->GetLogicalVolume()->GetName();
      G4LogicalVolume *logicalDaughtersVolume =
          volume->GetDaughter(i)->GetLogicalVolume();
      if (!(std::find(fListOfBiasedVolume.begin(), fListOfBiasedVolume.end(),
                      LogicalVolumeName) != fListOfBiasedVolume.end()))
        fListOfBiasedVolume.push_back(
            volume->GetDaughter(i)->GetLogicalVolume()->GetName());
      CreateListOfbiasedVolume(logicalDaughtersVolume);
    }
  }
}

void GateLastVertexInteractionSplittingActor::FillOfDataTree(G4Step *step) {

  G4String processName = "None";
  if (step->GetPostStepPoint()->GetProcessDefinedStep() != 0)
    processName =
        step->GetPostStepPoint()->GetProcessDefinedStep()->GetProcessName();

  G4String creatorProcessName = "None";
  if (step->GetTrack()->GetCreatorProcess() != 0)
    creatorProcessName =
        step->GetTrack()->GetCreatorProcess()->GetProcessName();

  if ((step->GetTrack()->GetParticleDefinition()->GetParticleName() == "e+") &&
      ((step->GetTrack()->GetTrackStatus() == 1) ||
       (step->GetTrack()->GetTrackStatus() == 2))) {
    processName = "annihil";
  }

  G4String annihilFlag = "None";
  if (processName == "annihil") {
    if (step->GetPostStepPoint()->GetProcessDefinedStep() != 0) {
      if (processName ==
          step->GetPostStepPoint()->GetProcessDefinedStep()->GetProcessName()) {
        annihilFlag = "PostStep";
      } else if (processName != step->GetPostStepPoint()
                                    ->GetProcessDefinedStep()
                                    ->GetProcessName()) {
        annihilFlag = "AtRest";
      }
    }
  }

  if (fIsFirstStep) {
    LastVertexDataContainer newContainer = LastVertexDataContainer();
    newContainer.SetTrackID(step->GetTrack()->GetTrackID());
    newContainer.SetParticleName(
        step->GetTrack()->GetDefinition()->GetParticleName());
    newContainer.SetCreationProcessName(creatorProcessName);

    if (fTree.empty()) {
      fTree.set_head(newContainer);
    }

    for (auto it = fTree.begin_post(); it != fTree.end_post(); ++it) {
      LastVertexDataContainer container = *it;
      G4int trackID = container.GetTrackID();

      if (step->GetTrack()->GetParentID() == trackID) {
        newContainer = container.ContainerFromParentInformation(step);
        fTree.append_child(it, newContainer);
        break;
      }
    }

    for (auto it = fTree.begin_post(); it != fTree.end_post(); ++it) {
      LastVertexDataContainer container = *it;
      G4int trackID = container.GetTrackID();
      if (step->GetTrack()->GetTrackID() == trackID) {
        fIterator = it;
        break;
      }
    }
  }

  LastVertexDataContainer *container = &(*fIterator);
  G4int trackID = container->GetTrackID();
  if ((processName != "Transportation") && (processName != "None") &&
      (processName != "Rayl")) {
    if (step->GetTrack()->GetTrackID() == trackID) {
      G4ThreeVector position = step->GetTrack()->GetPosition();
      G4ThreeVector prePosition = step->GetPreStepPoint()->GetPosition();
      G4ThreeVector momentum;
      if ((processName == "annihil"))
        momentum = step->GetPostStepPoint()->GetMomentumDirection();
      else {
        momentum = step->GetPreStepPoint()->GetMomentumDirection();
      }
      G4ThreeVector polarization = step->GetPreStepPoint()->GetPolarization();
      G4String particleName =
          step->GetTrack()->GetDefinition()->GetParticleName();
      G4double energy = step->GetPreStepPoint()->GetKineticEnergy();
      G4double weight = step->GetTrack()->GetWeight();
      G4int trackStatus = step->GetTrack()->GetTrackStatus();
      G4int nbOfSecondaries = step->GetfSecondary()->size();
      G4double stepLength = step->GetStepLength();
      if (((processName == "annihil"))) {
        energy -= (step->GetTotalEnergyDeposit());
      }
      SimpleContainer containerToSplit =
          SimpleContainer(processName, energy, momentum, position, polarization,
                          particleName, weight, trackStatus, nbOfSecondaries,
                          annihilFlag, stepLength, prePosition);
      container->SetContainerToSplit(containerToSplit);
      container->PushListOfSplittingParameters(containerToSplit);
    }
  }
}

G4bool GateLastVertexInteractionSplittingActor::IsParticleExitTheBiasedVolume(
    G4Step *step) {

  if ((step->GetPostStepPoint()->GetStepStatus() == 1)) {
    G4String logicalVolumeNamePostStep = "None";
    if (step->GetPostStepPoint()->GetPhysicalVolume() != 0)
      logicalVolumeNamePostStep = step->GetPostStepPoint()
                                      ->GetPhysicalVolume()
                                      ->GetLogicalVolume()
                                      ->GetName();

    if (std::find(fListOfVolumeAncestor.begin(), fListOfVolumeAncestor.end(),
                  logicalVolumeNamePostStep) != fListOfVolumeAncestor.end()) {
      return true;
    }
    /*
    else if (std::find(fListOfBiasedVolume.begin(), fListOfBiasedVolume.end(),
    logicalVolumeNamePostStep) != fListOfBiasedVolume.end()) { return false;
    }
    */
  }
  if (step->GetPostStepPoint()->GetStepStatus() == 0)
    return true;
  return false;
}

G4bool GateLastVertexInteractionSplittingActor::IsTheParticleUndergoesAProcess(
    G4Step *step) {
  G4String processName = "None";
  G4String particleName =
      step->GetTrack()->GetParticleDefinition()->GetParticleName();
  if (step->GetPostStepPoint()->GetProcessDefinedStep() != 0)
    processName =
        step->GetPostStepPoint()->GetProcessDefinedStep()->GetProcessName();

  if (std::find(fListOfProcessesAccordingParticles[particleName].begin(),
                fListOfProcessesAccordingParticles[particleName].end(),
                processName) !=
      fListOfProcessesAccordingParticles[particleName].end()) {
    return true;
  }
  return false;
}

G4bool GateLastVertexInteractionSplittingActor::
    IsTheParticleUndergoesALossEnergyProcess(G4Step *step) {
  if (step->GetPostStepPoint()->GetKineticEnergy() -
          step->GetPreStepPoint()->GetKineticEnergy() !=
      0)
    return true;
  return false;
}

void GateLastVertexInteractionSplittingActor::BeginOfRunAction(
    const G4Run *run) {

  fListOfProcessesAccordingParticles["gamma"] = {"compt", "phot", "conv"};
  fListOfProcessesAccordingParticles["e-"] = {"eBrem", "eIoni", "msc"};
  fListOfProcessesAccordingParticles["e+"] = {"eBrem", "eIoni", "msc",
                                              "annihil"};

  G4LogicalVolume *biasingVolume =
      G4LogicalVolumeStore::GetInstance()->GetVolume(fAttachedToVolumeName);
  fListOfBiasedVolume.push_back(biasingVolume->GetName());
  CreateListOfbiasedVolume(biasingVolume);

  auto *source = fSourceManager->FindSourceByName("source_vertex");
  fVertexSource = (GateLastVertexSource *)source;

  fCosMaxTheta = std::cos(fMaxTheta);
  fStackManager = G4EventManager::GetEventManager()->GetStackManager();

  if (fRotationVectorDirector) {
    G4VPhysicalVolume *physBiasingVolume =
        G4PhysicalVolumeStore::GetInstance()->GetVolume(fAttachedToVolumeName);
    auto rot = physBiasingVolume->GetObjectRotationValue();
    fVectorDirector = rot * fVectorDirector;
  }
}

void GateLastVertexInteractionSplittingActor::BeginOfEventAction(
    const G4Event *event) {
  fEventID = event->GetEventID();
  fIsAnnihilAlreadySplit = false;
  fNbOfBatchForExitingParticle = 0;
  if (fEventID % 50000 == 0)
    std::cout << "event ID : " << fEventID << std::endl;
  if (fCopyInitStep != 0) {
    delete fCopyInitStep;
    fCopyInitStep = nullptr;
  }
  fSplitCounter = 0;
  fNumberOfTrackToSimulate = 0;
  fKilledBecauseOfProcess = false;

  if (fActiveSource == "source_vertex") {
    auto *source = fSourceManager->FindSourceByName(fActiveSource);
    GateLastVertexSource *vertexSource = (GateLastVertexSource *)source;
    fContainer = vertexSource->GetLastVertexContainer();
    fProcessNameToSplit = vertexSource->GetProcessToSplit();
    if (fProcessToSplit != 0) {
      fProcessToSplit = nullptr;
    }
    if (fTrackToSplit != 0) {
      delete fTrackToSplit;
      fTrackToSplit = nullptr;
    }
    fTrackToSplit = CreateATrackFromContainer(fContainer);
    if (fTrackToSplit != 0)
      fWeight = fTrackToSplit->GetWeight() / fSplittingFactor;
  }
}

void GateLastVertexInteractionSplittingActor::PreUserTrackingAction(
    const G4Track *track) {
  fToSplit = true;
  fIsFirstStep = true;
}

void GateLastVertexInteractionSplittingActor::SteppingAction(G4Step *step) {

  if (fActiveSource != "source_vertex") {
    FillOfDataTree(step);

    if (IsParticleExitTheBiasedVolume(step)) {
      if ((fAngularKill == false) ||
          ((fAngularKill == true) &&
           (DoesParticleEmittedInSolidAngle(
                step->GetTrack()->GetMomentumDirection(), fVectorDirector) ==
            true))) {
        if ((*fIterator).GetContainerToSplit().GetProcessNameToSplit() !=
            "None") {
          fListOfContainer.push_back((*fIterator));
          fNumberOfReplayedParticle++;
        }
      }

      step->GetTrack()->SetTrackStatus(fStopAndKill);
    }
  }

  if (fOnlyTree == false) {
    if (fActiveSource == "source_vertex") {

      if (fIsFirstStep) {
        fTrackID = step->GetTrack()->GetTrackID();
        fEkin = step->GetPostStepPoint()->GetKineticEnergy();
      } else {
        if ((fTrackID == step->GetTrack()->GetTrackID()) &&
            (fEkin != step->GetPreStepPoint()->GetKineticEnergy())) {
          fToSplit = false;
        } else {
          fEkin = step->GetPostStepPoint()->GetKineticEnergy();
        }
      }
      if (fToSplit) {
        G4String creatorProcessName = "None";
        if (step->GetTrack()->GetCreatorProcess() != 0)
          creatorProcessName =
              step->GetTrack()->GetCreatorProcess()->GetProcessName();
        if (((step->GetTrack()->GetParentID() == 0) &&
             (step->GetTrack()->GetTrackID() == 1)) ||
            ((creatorProcessName == "annihil") &&
             (step->GetTrack()->GetParentID() == 1))) {

          if ((fProcessNameToSplit != "annihil") ||
              ((fProcessNameToSplit == "annihil") &&
               (fIsAnnihilAlreadySplit == false))) {

            // FIXME : list of process which are not splitable yet
<<<<<<< HEAD
            
              if ((fProcessNameToSplit != "msc") &&
                  (fProcessNameToSplit != "conv") &&
                  (fProcessNameToSplit != "eIoni")&&
                  (((fProcessNameToSplit != "phot") ||  ((fProcessNameToSplit == "phot")&& (step->GetTrack()->GetParticleDefinition()->GetParticleName() !="gamma"))))
                  ) {
                fCopyInitStep = new G4Step(*step);
                if (fProcessNameToSplit == "eBrem") {
                  fCopyInitStep->SetStepLength(
                      fContainer.GetContainerToSplit().GetStepLength());
                  fCopyInitStep->GetPreStepPoint()->SetKineticEnergy(
                      fContainer.GetContainerToSplit().GetEnergy());
                }
                CreateNewParticleAtTheLastVertex(fCopyInitStep, step, fContainer,
                                                fBatchSize);
=======
            if ((fProcessNameToSplit != "msc") &&
                (fProcessNameToSplit != "conv") &&
                (fProcessNameToSplit != "eIoni") &&
                (!((fProcessNameToSplit == "phot") ||
                   (step->GetTrack()
                        ->GetParticleDefinition()
                        ->GetParticleName() == "gamma")))) {
              fCopyInitStep = new G4Step(*step);
              if (fProcessNameToSplit == "eBrem") {
                fCopyInitStep->SetStepLength(
                    fContainer.GetContainerToSplit().GetStepLength());
                fCopyInitStep->GetPreStepPoint()->SetKineticEnergy(
                    fContainer.GetContainerToSplit().GetEnergy());
>>>>>>> 59d539ed
              }

            step->GetTrack()->SetTrackStatus(fKillTrackAndSecondaries);

            if (fProcessNameToSplit == "annihil") {
              fIsAnnihilAlreadySplit = true;
            }
          }

          else if ((fProcessNameToSplit == "annihil") &&
                   (fIsAnnihilAlreadySplit == true)) {
            step->GetTrack()->SetTrackStatus(fKillTrackAndSecondaries);
          }

        }

        else {
          if (fIsFirstStep) {
            fNumberOfTrackToSimulate--;
            if (fKilledBecauseOfProcess == false) {
              fSplitCounter += 1;
            } else {
              fKilledBecauseOfProcess = false;
            }

            if (fSplitCounter > fSplittingFactor) {
              step->GetTrack()->SetTrackStatus(fKillTrackAndSecondaries);
              fStackManager->clear();
            }
          }

          if (IsTheParticleUndergoesALossEnergyProcess(step)) {
            step->GetTrack()->SetTrackStatus(fKillTrackAndSecondaries);
            fKilledBecauseOfProcess = true;
          }

          if (fIsFirstStep) {
            if (fSplitCounter <= fSplittingFactor) {
              if (fNumberOfTrackToSimulate == 0) {
                CreateNewParticleAtTheLastVertex(
                    fCopyInitStep, step, fContainer,
                    (fSplittingFactor - fSplitCounter + 1) / fSplittingFactor *
                        fBatchSize);
              }
            }
          }
        }
      }
    }
  }

  fIsFirstStep = false;
}

void GateLastVertexInteractionSplittingActor::EndOfEventAction(
    const G4Event *event) {

  if (fActiveSource != "source_vertex") {

    // print_tree(fTree,fTree.begin(),fTree.end());
    fVertexSource->SetNumberOfEventToSimulate(fListOfContainer.size());
    fVertexSource->SetNumberOfGeneratedEvent(0);
    fVertexSource->SetListOfVertexToSimulate(fListOfContainer);
    fTree.clear();
    fListOfContainer.clear();
  }

  if (fOnlyTree == false) {

    auto *source = fSourceManager->FindSourceByName("source_vertex");
    GateLastVertexSource *vertexSource = (GateLastVertexSource *)source;
    if (vertexSource->GetNumberOfGeneratedEvent() <
        vertexSource->GetNumberOfEventToSimulate()) {
      fSourceManager->SetActiveSourcebyName("source_vertex");
    }
    fActiveSource = fSourceManager->GetActiveSourceName();
  }
}

//....oooOO0OOooo........oooOO0OOooo........oooOO0OOooo........oooOO0OOooo......

//....oooOO0OOooo........oooOO0OOooo........oooOO0OOooo........oooOO0OOooo......<|MERGE_RESOLUTION|>--- conflicted
+++ resolved
@@ -651,7 +651,6 @@
                (fIsAnnihilAlreadySplit == false))) {
 
             // FIXME : list of process which are not splitable yet
-<<<<<<< HEAD
             
               if ((fProcessNameToSplit != "msc") &&
                   (fProcessNameToSplit != "conv") &&
@@ -667,21 +666,6 @@
                 }
                 CreateNewParticleAtTheLastVertex(fCopyInitStep, step, fContainer,
                                                 fBatchSize);
-=======
-            if ((fProcessNameToSplit != "msc") &&
-                (fProcessNameToSplit != "conv") &&
-                (fProcessNameToSplit != "eIoni") &&
-                (!((fProcessNameToSplit == "phot") ||
-                   (step->GetTrack()
-                        ->GetParticleDefinition()
-                        ->GetParticleName() == "gamma")))) {
-              fCopyInitStep = new G4Step(*step);
-              if (fProcessNameToSplit == "eBrem") {
-                fCopyInitStep->SetStepLength(
-                    fContainer.GetContainerToSplit().GetStepLength());
-                fCopyInitStep->GetPreStepPoint()->SetKineticEnergy(
-                    fContainer.GetContainerToSplit().GetEnergy());
->>>>>>> 59d539ed
               }
 
             step->GetTrack()->SetTrackStatus(fKillTrackAndSecondaries);
