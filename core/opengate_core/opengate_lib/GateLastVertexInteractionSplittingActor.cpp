--- conflicted
+++ resolved
@@ -189,22 +189,10 @@
     G4Track *newTrack =
         CreateComptonTrack(gammaProcessFinalState, *fTrackToSplit, fWeight);
 
-<<<<<<< HEAD
     if ((fAAManager !=0) && (!(fAAManager->TestIfAccept(newTrack->GetPosition(), newTrack->GetMomentumDirection())))){
         delete newTrack;
       }
     else{
-=======
-    // std::cout<<fAAManager<<std::endl;
-    // std::cout<<(!(fAAManager->TestIfAccept(newTrack->GetPosition(),
-    // newTrack->GetMomentumDirection())))<<std::endl;
-    if ((fAAManager != 0) &&
-        (!(fAAManager->TestIfAccept(newTrack->GetPosition(),
-                                    newTrack->GetMomentumDirection())))) {
-      delete newTrack;
-    } else {
-      // std::cout<<"in"<<std::endl;
->>>>>>> 54ae3b58
       fStackManager->PushOneTrack(newTrack);
     }
 
@@ -376,13 +364,8 @@
       fStackManager->GetNTotalTrack() - nbOfTrackAlreadyInStack;
   fNbOfBatchForExitingParticle++;
 
-<<<<<<< HEAD
   if((fNumberOfTrackToSimulate == 0) && (fAbortedEvent == false)){
     CreateNewParticleAtTheLastVertex(initStep,step, theContainer,batchSize);
-=======
-  if (fNumberOfTrackToSimulate == 0) {
-    CreateNewParticleAtTheLastVertex(initStep, step, theContainer, batchSize);
->>>>>>> 54ae3b58
   }
   if (fNbOfBatchForExitingParticle > fNbOfMaxBatchPerEvent) {
     fStackManager->clear();
@@ -626,25 +609,11 @@
     FillOfDataTree(step);
 
     if (IsParticleExitTheBiasedVolume(step)) {
-<<<<<<< HEAD
       if (fAAManager != 0){
         if (fAAManager->TestIfAccept(step->GetTrack()->GetPosition(), step->GetTrack()->GetMomentumDirection())){
           if ((*fIterator).GetContainerToSplit().GetProcessNameToSplit() != "None") {
           fListOfContainer.push_back((*fIterator));
           fNumberOfReplayedParticle++;
-=======
-      if (fAAManager != 0) {
-        // std::cout<<"conven tracking moment"<<"
-        // "<<fAAManager->TestIfAccept(step->GetTrack()->GetPosition(),
-        // step->GetTrack()->GetMomentumDirection())<<std::endl;
-        if (fAAManager->TestIfAccept(
-                step->GetTrack()->GetPosition(),
-                step->GetTrack()->GetMomentumDirection())) {
-          if ((*fIterator).GetContainerToSplit().GetProcessNameToSplit() !=
-              "None") {
-            fListOfContainer.push_back((*fIterator));
-            fNumberOfReplayedParticle++;
->>>>>>> 54ae3b58
           }
         }
       }
