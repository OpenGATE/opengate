--- conflicted
+++ resolved
@@ -59,12 +59,9 @@
   double fActivity;
   double fInitialActivity;
   double fHalfLife;
-<<<<<<< HEAD
   double fLambda;
   */
-=======
-  double fDecayConstant;
->>>>>>> 71f813ec
+
   G4ParticleDefinition *fParticleDefinition;
   double fEffectiveEventTime;
   double fUserParticleLifeTime;
