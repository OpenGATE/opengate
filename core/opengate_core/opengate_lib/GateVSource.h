/* --------------------------------------------------
   Copyright (C): OpenGATE Collaboration
   This software is distributed under the terms
   of the GNU Lesser General  Public Licence (LGPL)
   See LICENSE.md for further details
   -------------------------------------------------- */

#ifndef GateVSource_h
#define GateVSource_h

#include "G4Cache.hh"
#include "G4Event.hh"
#include "G4RotationMatrix.hh"
#include <pybind11/stl.h>

namespace py = pybind11;

class GateVSource {

public:
  GateVSource();

  virtual ~GateVSource();

  // May be used to clear some allocated data during a thread
  // (see for example GateGenericSource)
  virtual void CleanWorkerThread() {}

  // Called at initialisation to set the source properties from a single dict
  virtual void InitializeUserInfo(py::dict &user_info);
  
  virtual void UpdateActivity(double time);
  
  double CalcNextTime(double current_simulation_time);

  virtual void PrepareNextRun();

  virtual double PrepareNextTime(double current_simulation_time);

  virtual void GeneratePrimaries(G4Event *event, double time);

  virtual void SetOrientationAccordingToMotherVolume();

  std::string fName;
  double fStartTime;
  double fEndTime;
  unsigned long fNumberOfGeneratedEvents;

  std::string fMother;
  std::vector<G4ThreeVector> fTranslations;
  std::vector<G4RotationMatrix> fRotations;

  G4ThreeVector fLocalTranslation;
  G4RotationMatrix fLocalRotation;

<<<<<<< HEAD
  G4ThreeVector fGlobalTranslation;
  G4RotationMatrix fGlobalRotation;


protected:
  unsigned long fMaxN;
  double fActivity;
  double fInitialActivity;
  double fHalfLife;
  double fLambda;
=======
  struct threadLocalT {
    G4ThreeVector fGlobalTranslation;
    G4RotationMatrix fGlobalRotation;
  };
  G4Cache<threadLocalT> fThreadLocalData;
>>>>>>> 71f813ec
};

#endif // GateVSource_h<|MERGE_RESOLUTION|>--- conflicted
+++ resolved
@@ -53,7 +53,7 @@
   G4ThreeVector fLocalTranslation;
   G4RotationMatrix fLocalRotation;
 
-<<<<<<< HEAD
+
   G4ThreeVector fGlobalTranslation;
   G4RotationMatrix fGlobalRotation;
 
@@ -64,13 +64,13 @@
   double fInitialActivity;
   double fHalfLife;
   double fLambda;
-=======
+
   struct threadLocalT {
     G4ThreeVector fGlobalTranslation;
     G4RotationMatrix fGlobalRotation;
   };
   G4Cache<threadLocalT> fThreadLocalData;
->>>>>>> 71f813ec
+
 };
 
 #endif // GateVSource_h