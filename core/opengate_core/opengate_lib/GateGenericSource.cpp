/* --------------------------------------------------
   Copyright (C): OpenGATE Collaboration
   This software is distributed under the terms
   of the GNU Lesser General  Public Licence (LGPL)
   See LICENSE.md for further details
   -------------------------------------------------- */

#include "GateGenericSource.h"
#include "G4IonTable.hh"
#include "G4ParticleTable.hh"
#include "G4RandomTools.hh"
#include "GateHelpers.h"
#include "GateHelpersDict.h"
#include "fmt/core.h"
#include <G4UnitsTable.hh>
#include <algorithm>
#include <iterator>
#include <locale>
#include <numeric>

GateGenericSource::GateGenericSource() : GateVSource() {
  fA = 0;
  fZ = 0;
  fE = 0;
  fWeight = -1;
  fWeightSigma = -1;
  fInitialActivity = 0;
  fParticleDefinition = nullptr;
  fDirectionRelativeToAttachedVolume = false;
  fUserParticleLifeTime = -1;
  fBackToBackMode = false;
}

GateGenericSource::~GateGenericSource() {
  // FIXME: we cannot really delete fSPS and fAAManager
  // I dont know exactly why.
  // Maybe because it has been created in a thread which
  // can be different from the thread that delete.
  auto &l = fThreadLocalDataGenericSource.Get();
  if (l.fAAManager != nullptr) {
    // delete l.fAAManager;
  }
  // delete fSPS;
}

GateGenericSource::threadLocalGenericSource &
GateGenericSource::GetThreadLocalDataGenericSource() {
  return fThreadLocalDataGenericSource.Get();
}

void GateGenericSource::CleanWorkerThread() {
  // Not used yet. Maybe later to clean local data in a thread.
}

void GateGenericSource::CreateSPS() {
  auto &l = fThreadLocalDataGenericSource.Get();
  l.fSPS = new GateSingleParticleSource(fAttachedToVolumeName);
}

void GateGenericSource::SetEnergyCDF(const std::vector<double> &cdf) {
  fEnergyCDF = cdf;
}

void GateGenericSource::SetProbabilityCDF(const std::vector<double> &cdf) {
  fProbabilityCDF = cdf;
}

void GateGenericSource::SetTAC(const std::vector<double> &times,
                               const std::vector<double> &activities) {
  fTAC_Times = times;
  fTAC_Activities = activities;
}

void GateGenericSource::InitializeUserInfo(py::dict &user_info) {
  GateVSource::InitializeUserInfo(user_info);
  CreateSPS();

  // weight
  fWeight = DictGetDouble(user_info, "weight");
  fWeightSigma = DictGetDouble(user_info, "weight_sigma");
  fUserParticleLifeTime = DictGetDouble(user_info, "user_particle_life_time");

  // get the user info for the particle
  InitializeParticle(user_info);

  // position, direction, energy
  InitializePosition(user_info);
  InitializeDirection(user_info);
  InitializeEnergy(user_info);

  // FIXME todo polarization

  // init number of events
  fDirectionRelativeToAttachedVolume =
      DictGetBool(user_info, "direction_relative_to_attached_volume");
}

void GateGenericSource::UpdateActivity(double time) {
  if (!fTAC_Times.empty())
    return UpdateActivityWithTAC(time);
  GateVSource::UpdateActivity(time);
}

void GateGenericSource::UpdateActivityWithTAC(double time) {
  // Below/above the TAC ?
  if (time < fTAC_Times.front() || time > fTAC_Times.back()) {
    fActivity = 0;
    return;
  }

  // Search for the time bin
  auto lower = std::lower_bound(fTAC_Times.begin(), fTAC_Times.end(), time);
  auto i = std::distance(fTAC_Times.begin(), lower);

  // Last element ?
  if (i >= fTAC_Times.size() - 1) {
    fActivity = fTAC_Activities.back();
    return;
  }

  // linear interpolation
  double bin_time = fTAC_Times[i + 1] - fTAC_Times[i];
  double w1 = (time - fTAC_Times[i]) / bin_time;
  double w2 = (fTAC_Times[i + 1] - time) / bin_time;
  fActivity = fTAC_Activities[i] * w1 + fTAC_Activities[i + 1] * w2;
}

double GateGenericSource::PrepareNextTime(double current_simulation_time) {
  auto &ll = GetThreadLocalDataGenericSource();
  // initialization of the effective event time (it can be in the
  // future according to the current_simulation_time)
  if (ll.fEffectiveEventTime < current_simulation_time) {
    ll.fEffectiveEventTime = current_simulation_time;
  }
  UpdateActivity(ll.fEffectiveEventTime);
  fTotalSkippedEvents += ll.fCurrentSkippedEvents; // FIXME lock ?
  fTotalZeroEvents += ll.fCurrentZeroEvents;
  ll.fCurrentZeroEvents = 0;
  auto cse = ll.fCurrentSkippedEvents;
  ll.fCurrentSkippedEvents = 0;

  // if MaxN is below zero, we check the time
  if (fMaxN <= 0) {
    if (ll.fEffectiveEventTime < fStartTime)
      return fStartTime;
<<<<<<< HEAD
    if (fEffectiveEventTime >= fEndTime) {
=======
    if (ll.fEffectiveEventTime >= fEndTime)
>>>>>>> 65056c61
      return -1;
    }
    // get next time according to current fActivity
<<<<<<< HEAD
    double next_time = CalcNextTime(fEffectiveEventTime);
    if (next_time >= fEndTime) {
=======
    double next_time = CalcNextTime(ll.fEffectiveEventTime);
    if (next_time >= fEndTime)
>>>>>>> 65056c61
      return -1;
    }
    return next_time;
  }

  // check according to t MaxN
  auto &l = GetThreadLocalData();
  if (l.fNumberOfGeneratedEvents + cse >= fMaxN) {
    return -1;
  }
  return fStartTime;
}

void GateGenericSource::PrepareNextRun() {
  // The following function computes the global transformation from
  // the local volume (mother) to the world
  GateVSource::PrepareNextRun();

  // This global transformation is given to the SPS that will
  // generate particles in the correct coordinate system
  auto &l = GetThreadLocalData();
  auto &ll = GetThreadLocalDataGenericSource();
  auto *pos = ll.fSPS->GetPosDist();
  pos->SetCentreCoords(l.fGlobalTranslation);

  // orientation according to mother volume
  auto rotation = l.fGlobalRotation;
  G4ThreeVector r1(rotation(0, 0), rotation(1, 0), rotation(2, 0));
  G4ThreeVector r2(rotation(0, 1), rotation(1, 1), rotation(2, 1));
  pos->SetPosRot1(r1);
  pos->SetPosRot2(r2);

  // For the direction, the orientation may or may not be
  // relative to the volume according to user option
  auto *ang = ll.fSPS->GetAngDist();
  ang->fDirectionRelativeToAttachedVolume = fDirectionRelativeToAttachedVolume;
  ang->fGlobalRotation = l.fGlobalRotation;
  ang->fGlobalTranslation = l.fGlobalTranslation;
  if (fangType == "momentum" && fDirectionRelativeToAttachedVolume) {
    auto new_d = rotation * fInitializeMomentum;
    ang->SetParticleMomentumDirection(new_d);
    ang->fDirectionRelativeToAttachedVolume = false;
  }
  if (fangType == "focused" && fDirectionRelativeToAttachedVolume) {
    auto vec_f = fInitializeFocusPoint - fInitTranslation;
    auto rot_f = rotation * vec_f;
    auto new_f = rot_f + l.fGlobalTranslation;
    ang->SetFocusPoint(new_f);
    ang->fDirectionRelativeToAttachedVolume = false;
  }
}

void GateGenericSource::UpdateEffectiveEventTime(
    double current_simulation_time, unsigned long skipped_particle) {
  auto &ll = GetThreadLocalDataGenericSource();
  unsigned long n = 0;
  ll.fEffectiveEventTime = current_simulation_time;
  while (n < skipped_particle) {
    ll.fEffectiveEventTime =
        ll.fEffectiveEventTime - log(G4UniformRand()) * (1.0 / fActivity);
    n++;
  }
}

void GateGenericSource::GeneratePrimaries(G4Event *event,
                                          double current_simulation_time) {
  auto &ll = GetThreadLocalDataGenericSource();
  // Generic ion cannot be created at initialization.
  // It must be created the first time we get there
  if (ll.fInitGenericIon) {
    auto *ion_table = G4IonTable::GetIonTable();
    auto *ion = ion_table->GetIon(fZ, fA, fE);
    ll.fSPS->SetParticleDefinition(ion);
    SetLifeTime(ion);
    ll.fInitGenericIon = false; // only the first time
  }

  // Confine cannot be initialized at initialization (because need all volumes
  // to be created) It must be set here, the first time we get there
  if (ll.fInitConfine) {
    auto *pos = ll.fSPS->GetPosDist();
    pos->ConfineSourceToVolume(fConfineVolume);
    ll.fInitConfine = false;
  }

  // sample the particle properties with SingleParticleSource
  // (acceptance angle is included)
  ll.fSPS->SetParticleTime(current_simulation_time);
  ll.fSPS->GeneratePrimaryVertex(event);

  // update the time according to skipped events
  ll.fEffectiveEventTime = current_simulation_time;
  if (ll.fAAManager->IsEnabled()) {
    if (ll.fAAManager->GetPolicy() ==
        GateAcceptanceAngleTesterManager::AASkipEvent) {
      UpdateEffectiveEventTime(current_simulation_time,
                               ll.fAAManager->GetNumberOfNotAcceptedEvents());
      ll.fCurrentSkippedEvents = ll.fAAManager->GetNumberOfNotAcceptedEvents();
      event->GetPrimaryVertex(0)->SetT0(ll.fEffectiveEventTime);
    } else {
      ll.fCurrentZeroEvents =
          ll.fAAManager->GetNumberOfNotAcceptedEvents(); // 1 or 0
    }
  }

  // weight ?
  if (fWeight > 0) {
    if (fWeightSigma < 0) {
      for (auto i = 0; i < event->GetNumberOfPrimaryVertex(); i++) {
        event->GetPrimaryVertex(i)->SetWeight(fWeight);
      }
    } else { // weight is Gaussian
      for (auto i = 0; i < event->GetNumberOfPrimaryVertex(); i++) {
        double w = G4RandGauss::shoot(fWeight, fWeightSigma);
        event->GetPrimaryVertex(i)->SetWeight(w);
      }
    }
  }

  auto &l = GetThreadLocalData();
  l.fNumberOfGeneratedEvents++;
}

void GateGenericSource::InitializeParticle(py::dict &user_info) {
  auto &ll = fThreadLocalDataGenericSource.Get();
  std::string pname = DictGetStr(user_info, "particle");
  // Is the particle an ion (name start with ion) ?
  if (pname.rfind("ion", 0) == 0) {
    InitializeIon(user_info);
    return;
  }
  ll.fInitGenericIon = false;
  // Is the particle a back to back ?
  if (pname.rfind("back_to_back") == 0) {
    InitializeBackToBackMode(user_info);
    return;
  }
  fBackToBackMode = false;
  // other conventional particle type
  auto *particle_table = G4ParticleTable::GetParticleTable();
  fParticleDefinition = particle_table->FindParticle(pname);
  if (fParticleDefinition == nullptr) {
    Fatal("Cannot find the particle '" + pname + "'.");
  }
  ll.fSPS->SetParticleDefinition(fParticleDefinition);
  SetLifeTime(fParticleDefinition);
}

void GateGenericSource::InitializeIon(py::dict &user_info) {
  auto u = py::dict(user_info["ion"]);
  fA = DictGetInt(u, "A");
  fZ = DictGetInt(u, "Z");
  fE = DictGetDouble(u, "E");
  auto &ll = fThreadLocalDataGenericSource.Get();
  ll.fInitGenericIon = true;
}

void GateGenericSource::InitializeBackToBackMode(py::dict &user_info) {
  auto &ll = fThreadLocalDataGenericSource.Get();
  auto u = py::dict(user_info["direction"]);
  bool accolinearityFlag = DictGetBool(u, "accolinearity_flag");
  ll.fSPS->SetBackToBackMode(true, accolinearityFlag);
  // this is photon
  auto *particle_table = G4ParticleTable::GetParticleTable();
  fParticleDefinition = particle_table->FindParticle("gamma");
  ll.fSPS->SetParticleDefinition(fParticleDefinition);
  // The energy is fixed to 511 keV in the python side
}

void GateGenericSource::InitializePosition(py::dict puser_info) {
  /* G4:
   * pos_types = ['Point', 'Beam', 'Plane', 'Surface', 'Volume']
   * shape_types = ['Square', 'Circle', 'Annulus', 'Ellipse', 'Rectangle',
                     'Sphere', 'Ellipsoid', 'Cylinder', 'Right', 'NULL']
  * New interface -> point box sphere disc (later: ellipse)
  * translation rotation size radius
  */
  auto &ll = fThreadLocalDataGenericSource.Get();
  auto user_info = py::dict(puser_info["position"]);
  auto *pos = ll.fSPS->GetPosDist();
  auto pos_type = DictGetStr(user_info, "type");
  std::vector<std::string> l = {"sphere", "point", "box", "disc", "cylinder"};
  CheckIsIn(pos_type, l);
  auto translation = DictGetG4ThreeVector(user_info, "translation");
  fInitTranslation = translation;
  if (pos_type == "point") {
    pos->SetPosDisType("Point");
  }
  if (pos_type == "box") {
    pos->SetPosDisType("Volume");
    pos->SetPosDisShape("Para");
    auto size = DictGetG4ThreeVector(user_info, "size") / 2.0;
    pos->SetHalfX(size[0]);
    pos->SetHalfY(size[1]);
    pos->SetHalfZ(size[2]);
  }
  if (pos_type == "sphere") {
    pos->SetPosDisType("Volume");
    pos->SetPosDisShape("Sphere");
  }
  if (pos_type == "disc") {
    pos->SetPosDisType("Beam"); // FIXME ?  Cannot be plane
    pos->SetPosDisShape("Circle");
  }
  if (pos_type == "cylinder") {
    pos->SetPosDisType("Volume");
    pos->SetPosDisShape("Cylinder");
    auto dz = DictGetDouble(user_info, "dz");
    pos->SetHalfZ(dz);
  }

  // radius for sphere, disc, cylinder
  auto radius = DictGetDouble(user_info, "radius");
  pos->SetRadius(radius);

  // gaussian sigma for disc
  auto sx = DictGetDouble(user_info, "sigma_x");
  pos->SetBeamSigmaInX(sx);
  auto sy = DictGetDouble(user_info, "sigma_y");
  pos->SetBeamSigmaInY(sy);

  // rotation
  auto rotation = DictGetMatrix(user_info, "rotation");

  // save local translation and rotation (will be used in
  // SetOrientationAccordingToAttachedVolume)
  fLocalTranslation = translation;
  fLocalRotation = ConvertToG4RotationMatrix(rotation);

  // confine to a volume ?
  if (user_info.contains("confine")) {
    auto v = DictGetStr(user_info, "confine");
    if (v != "None") {
      fConfineVolume = v;
      ll.fInitConfine = true;
    }
  }
}

void GateGenericSource::InitializeDirection(py::dict puser_info) {
  /*
   * G4: iso, cos, beam  and user for isotropic, cosine-law, beam and
   * user-defined
   *
   * New ones: iso, focus, direction
   * (Later: beam, user defined)
   */
  auto &ll = fThreadLocalDataGenericSource.Get();
  auto user_info = py::dict(puser_info["direction"]);
  auto *ang = ll.fSPS->GetAngDist();
  auto ang_type = DictGetStr(user_info, "type");
  fangType = ang_type;
  std::vector<std::string> llt = {"iso", "histogram", "momentum", "focused",
                                  "beam2d"};
  CheckIsIn(ang_type, llt);

  if (ang_type == "iso") {
    ang->SetAngDistType("iso");

    auto theta = DictGetVecDouble(user_info, "theta");
    ang->SetMinTheta(theta[0]);
    ang->SetMaxTheta(theta[1]);

    auto phi = DictGetVecDouble(user_info, "phi");
    ang->SetMinPhi(phi[0]);
    ang->SetMaxPhi(phi[1]);
  }

  if (ang_type == "momentum") {
    ang->SetAngDistType("planar"); // FIXME really ??
    auto d = DictGetG4ThreeVector(user_info, "momentum");
    fInitializeMomentum = d;
    ang->SetParticleMomentumDirection(d);
  }

  if (ang_type == "focused") {
    ang->SetAngDistType("focused");
    auto f = DictGetG4ThreeVector(user_info, "focus_point");
    fInitializeFocusPoint = f;
    ang->SetFocusPoint(f);
  }

  if (ang_type == "beam2d") {
    ang->SetAngDistType("beam2d");
    auto sigma = DictGetVecDouble(user_info, "sigma");
    ang->SetBeamSigmaInAngX(sigma[0]);
    ang->SetBeamSigmaInAngY(sigma[1]);
  }

  if (ang_type == "histogram") {
    ang->SetAngDistType("user");

    auto theta_w = DictGetVecDouble(user_info, "histogram_theta_weights");
    auto theta_e = DictGetVecDouble(user_info, "histogram_theta_angles");

    if (theta_w.size() + 1 != theta_e.size())
      Fatal("GenericSource angular distribution type 'histogram' requires "
            "'histogram_theta_weights' to have exactly one element less than "
            "'histogram_theta_angles'.");

    /* TODO
     * better general solution would be to add a setter_hook Python-side
     * on the histogram_theta/phi_weight to prepend a 0
     */
    ang->UserDefAngTheta({theta_e[0], 0, 0});
    for (std::size_t i = 1; i < theta_e.size(); i++)
      ang->UserDefAngTheta({theta_e[i], theta_w[i - 1], 0});

    auto phi_w = DictGetVecDouble(user_info, "histogram_phi_weights");
    auto phi_e = DictGetVecDouble(user_info, "histogram_phi_angles");

    if (phi_w.size() + 1 != phi_e.size())
      Fatal("GenericSource angular distribution type 'histogram' requires "
            "'histogram_phi_weights' to have exactly one element less than "
            "'histogram_phi_angles'.");

    ang->UserDefAngPhi({phi_e[0], 0, 0});
    for (std::size_t i = 1; i < phi_e.size(); i++)
      ang->UserDefAngPhi({phi_e[i], phi_w[i - 1], 0});
  }

  // set the angle acceptance volume if needed
  auto d = py::dict(puser_info["direction"]);
  auto dd = py::dict(d["acceptance_angle"]);
  auto is_valid_type =
      ang->GetDistType() == "iso" || ang->GetDistType() == "user";
  ll.fAAManager = new GateAcceptanceAngleTesterManager;
  ll.fAAManager->Initialize(dd, is_valid_type);
  ll.fSPS->SetAAManager(ll.fAAManager);
}

void GateGenericSource::InitializeEnergy(py::dict puser_info) {
  /*
   * G4: Mono (mono-energetic), Lin (linear), Pow (power-law), Exp
   * (exponential), Gauss (gaussian), Brem (bremsstrahlung), BBody (black-body),
   * Cdg (cosmic diffuse gamma-ray), User (user-defined), Arb (arbitrary
   * point-wise), Epn (energy per nucleon).
   *
   * New interface: mono gauss // later 'user'
   *
   */
  auto &ll = fThreadLocalDataGenericSource.Get();
  auto user_info = py::dict(puser_info["energy"]);
  auto *ene = ll.fSPS->GetEneDist();
  auto ene_type = DictGetStr(user_info, "type");
  auto is_cdf = DictGetBool(user_info, "is_cdf");

  // Get it
  if (ene_type == "mono") {
    ene->SetEnergyDisType("Mono");
    auto e = DictGetDouble(user_info, "mono");
    ene->SetMonoEnergy(e);
  }

  if (ene_type == "gauss") {
    ene->SetEnergyDisType("Gauss");
    auto e = DictGetDouble(user_info, "mono");
    ene->SetMonoEnergy(e);
    auto g = DictGetDouble(user_info, "sigma_gauss");
    ene->SetBeamSigmaInE(g);
  }

  if (ene_type == "range") {
    ene->SetEnergyDisType("range");
    auto emin = DictGetDouble(user_info, "min_energy");
    auto emax = DictGetDouble(user_info, "max_energy");
    ene->SetEmin(emin);
    ene->SetEmax(emax);
  }

  if (ene_type == "histogram") {
    ene->SetEnergyDisType("User");
    auto w = DictGetVecDouble(user_info, "histogram_weight");
    auto e = DictGetVecDouble(user_info, "histogram_energy");
    auto total = 0.0;
    for (unsigned long i = 0; i < w.size(); i++) {
      G4ThreeVector x(e[i], w[i], 0);
      ene->UserEnergyHisto(x);
      total += w[i];
    }
    // Modify the activity according to the total sum of weights
    fActivity = fActivity * total;
    fInitialActivity = fActivity;
  }

  if (ene_type == "spectrum_discrete") { // TODO rename
    auto weights = DictGetVecDouble(user_info, "spectrum_weights");
    auto energies = DictGetVecDouble(user_info, "spectrum_energies");

    if (weights.empty())
      Fatal("The weights for " + fName + " is zero length. Abort");
    if (energies.empty())
      Fatal("The energies for " + fName + " is zero length. Abort");
    if (weights.size() != energies.size()) {
      auto const errorMessage =
          fmt::format("For {}, the spectrum vectors weights and energies"
                      " must have the same size ({} ≠ {})",
                      fName, weights.size(), energies.size());
      Fatal(errorMessage);
    }

    // cumulated weights
    std::partial_sum(std::begin(weights), std::end(weights),
                     std::begin(weights));
    auto const weightsSum = weights.back();

    // normalize weights to total
    for (auto &weight : weights)
      weight /= weightsSum;

    // ! important !
    // Modify the activity according to the total sum of weights because we
    // normalize the weights
    fActivity *= weightsSum;
    fInitialActivity = fActivity;

    ene->SetEnergyDisType(ene_type);
    ene->SetEmin(energies.front());
    ene->SetEmax(energies.back());
    ene->fEnergyCDF = energies;
    ene->fProbabilityCDF = weights;
  }

  if (ene_type == "spectrum_histogram") {
    auto weights = DictGetVecDouble(user_info, "spectrum_weights");
    auto energy_bin_edges =
        DictGetVecDouble(user_info, "spectrum_energy_bin_edges");
    auto interpolation =
        DictGetStr(user_info, "spectrum_histogram_interpolation");

    if (weights.empty())
      Fatal("The weights for " + fName + " is zero length. Abort");
    if (energy_bin_edges.empty())
      Fatal("The energy_bin_edges for " + fName + " is zero length. Abort");
    if ((weights.size() + 1) != energy_bin_edges.size()) {
      auto const errorMessage = fmt::format(
          "For {}, the spectrum vector energy_bin_edges must have exactly one"
          " more element than the vector weights ({} ≠ {} + 1)",
          fName, energy_bin_edges.size(), weights.size());
      Fatal(errorMessage);
    }

    if (interpolation == "None" || interpolation == "none") {
      double accumulatedWeights = 0;
      for (std::size_t i = 0; i < weights.size(); ++i) {
        auto const diffEnergy = energy_bin_edges[i + 1] - energy_bin_edges[i];
        accumulatedWeights += weights[i] * diffEnergy;
        weights[i] = accumulatedWeights;
      }
    } else if (interpolation == "linear") {
      double accumulatedWeights = 0;
      for (std::size_t i = 0; i < weights.size(); i++) {
        auto const diffEnergy = energy_bin_edges[i + 1] - energy_bin_edges[i];
        auto const diffWeight = weights[i + 1] - weights[i];
        accumulatedWeights +=
            diffEnergy * weights[i] - 0.5 * diffEnergy * diffWeight;
        weights[i] = accumulatedWeights;
      }
    } else
      Fatal("For " + fName +
            ", invalid spectrum interpolation type: " + interpolation);

    auto const weightsSum = weights.back();

    // normalize weights to total
    for (auto &weight : weights)
      weight /= weightsSum;

    // ! important !
    // Modify the activity according to the total sum of weights because we
    // normalize the weights
    fActivity *= weightsSum;
    fInitialActivity = fActivity;

    std::string interpolation_str;
    if (interpolation != "None" && interpolation != "none")
      interpolation_str =
          (interpolation != "none" ? ("_" + interpolation) : "");

    ene->SetEnergyDisType(ene_type + interpolation_str);
    ene->SetEmin(energy_bin_edges.front());
    ene->SetEmax(energy_bin_edges.back());
    ene->fEnergyCDF = energy_bin_edges;
    ene->fProbabilityCDF = weights;
  }

  if (ene_type == "F18_analytic") {
    ene->SetEnergyDisType("F18_analytic");
  }

  if (ene_type == "O15_analytic") {
    ene->SetEnergyDisType("O15_analytic");
  }

  if (ene_type == "C11_analytic") {
    ene->SetEnergyDisType("C11_analytic");
  }

  if (is_cdf) {
    ene->SetEnergyDisType("CDF");
    ene->fEnergyCDF = fEnergyCDF;
    ene->fProbabilityCDF = fProbabilityCDF;
    // CDF should be set from py side
  }
}

void GateGenericSource::SetLifeTime(G4ParticleDefinition *p) {
  // Do nothing it the given life-time is negative (default)
  if (fUserParticleLifeTime < 0)
    return;
  // We set the LifeTime as proposed by the user
  p->SetPDGLifeTime(fUserParticleLifeTime);
}

unsigned long GateGenericSource::GetTotalSkippedEvents() const {
  return fTotalSkippedEvents;
}

unsigned long GateGenericSource::GetTotalZeroEvents() const {
  return fTotalZeroEvents;
}<|MERGE_RESOLUTION|>--- conflicted
+++ resolved
@@ -143,23 +143,13 @@
   if (fMaxN <= 0) {
     if (ll.fEffectiveEventTime < fStartTime)
       return fStartTime;
-<<<<<<< HEAD
-    if (fEffectiveEventTime >= fEndTime) {
-=======
     if (ll.fEffectiveEventTime >= fEndTime)
->>>>>>> 65056c61
       return -1;
-    }
+
     // get next time according to current fActivity
-<<<<<<< HEAD
-    double next_time = CalcNextTime(fEffectiveEventTime);
-    if (next_time >= fEndTime) {
-=======
     double next_time = CalcNextTime(ll.fEffectiveEventTime);
     if (next_time >= fEndTime)
->>>>>>> 65056c61
       return -1;
-    }
     return next_time;
   }
 
