--- conflicted
+++ resolved
@@ -52,12 +52,10 @@
 #include "GateOptnScatteredGammaSplitting.h"
 #include "GateOptneBremSplitting.h"
 #include "GateOptrComptPseudoTransportationActor.h"
-<<<<<<< HEAD
 #include "G4UImanager.hh"
 #include "G4eplusAnnihilation.hh"
 #include "GateOptnVGenericSplitting.h"
-=======
->>>>>>> 89213352
+
 
 //....oooOO0OOooo........oooOO0OOooo........oooOO0OOooo........oooOO0OOooo......
 
@@ -132,12 +130,9 @@
   // to the biasing operator. To do that, I use the function
   // AttachAllLogicalDaughtersVolumes.
   AttachAllLogicalDaughtersVolumes(biasingVolume);
-<<<<<<< HEAD
+
   fScatteredGammaSplittingOperation->SetSplittingFactor(fSplittingFactor);
-=======
-  for (int i = 0; i < fNameOfBiasedLogicalVolume.size(); i++)
-    fScatteredGammaSplittingOperation->SetSplittingFactor(fSplittingFactor);
->>>>>>> 89213352
+
   fScatteredGammaSplittingOperation->SetMaxTheta(fMaxTheta);
   fScatteredGammaSplittingOperation->SetRussianRouletteForAngle(
       fRussianRouletteForAngle);
@@ -149,13 +144,9 @@
 
   fPairProdSplittingOperation->SetSplittingFactor(fSplittingFactor);
 
-<<<<<<< HEAD
   fFreeFlightOperation->SetRussianRouletteForWeights(fRussianRouletteForWeights);
 
-=======
-  fFreeFlightOperation->SetRussianRouletteForWeights(
-      fRussianRouletteForWeights);
->>>>>>> 89213352
+
 }
 
 void GateOptrComptPseudoTransportationActor::StartRun() {
@@ -179,10 +170,10 @@
 }
 
 void GateOptrComptPseudoTransportationActor::SteppingAction(G4Step *step) {
-<<<<<<< HEAD
   G4String creationProcessName = "None";
   if (step->GetTrack()->GetCreatorProcess() != 0){
     creationProcessName = step->GetTrack()->GetCreatorProcess()->GetProcessName();
+
   }
   
 if ((fIsFirstStep) && (fRussianRouletteForAngle)){
@@ -208,22 +199,6 @@
     && (LogicalVolumeName  != fMotherVolumeName)) {
       step->GetTrack()->SetTrackStatus(fStopAndKill);
       isSplitted = false;
-=======
-
-  if ((isSplitted == true) &&
-      (step->GetPostStepPoint()->GetStepStatus() != fWorldBoundary)) {
-    G4String LogicalVolumeName = step->GetPostStepPoint()
-                                     ->GetPhysicalVolume()
-                                     ->GetLogicalVolume()
-                                     ->GetName();
-    if (!(std::find(fNameOfBiasedLogicalVolume.begin(),
-                    fNameOfBiasedLogicalVolume.end(),
-                    LogicalVolumeName) != fNameOfBiasedLogicalVolume.end()) &&
-        (LogicalVolumeName != fMotherVolumeName)) {
-      step->GetTrack()->SetTrackStatus(G4TrackStatus::fStopAndKill);
-      isSplitted = false;
-    }
->>>>>>> 89213352
   }
 }
 
@@ -241,7 +216,6 @@
 
 void GateOptrComptPseudoTransportationActor::StartTracking(
     const G4Track *track) {
-<<<<<<< HEAD
   G4String creationProcessName = "None";
   fIsFirstStep = true;
   if (track->GetCreatorProcess() != 0){
@@ -252,21 +226,7 @@
   if (track->GetParticleDefinition()->GetParticleName() == "gamma"){
     G4String LogicalVolumeNameOfCreation = track->GetLogicalVolumeAtVertex()->GetName();
     if (std::find(fNameOfBiasedLogicalVolume.begin(), fNameOfBiasedLogicalVolume.end(),LogicalVolumeNameOfCreation ) !=fNameOfBiasedLogicalVolume.end()){
-=======
-  G4String CreationProcessName = "None";
-
-  if (track->GetCreatorProcess() != 0) {
-    CreationProcessName = track->GetCreatorProcess()->GetProcessName();
-  }
-
-  if (track->GetParticleDefinition()->GetParticleName() == "gamma") {
-    G4String LogicalVolumeNameOfCreation =
-        track->GetLogicalVolumeAtVertex()->GetName();
-    if (std::find(fNameOfBiasedLogicalVolume.begin(),
-                  fNameOfBiasedLogicalVolume.end(),
-                  LogicalVolumeNameOfCreation) !=
-        fNameOfBiasedLogicalVolume.end()) {
->>>>>>> 89213352
+
       fInitialWeight = track->GetWeight();
       fFreeFlightOperation->SetInitialWeight(fInitialWeight);
     }
@@ -339,18 +299,9 @@
     return feBremSplittingOperation;
   }
 
-<<<<<<< HEAD
-  
-  
    if (!(std::find(fCreationProcessNameList.begin(), fCreationProcessNameList.end(),CreationProcessName) !=  fCreationProcessNameList.end())){
     if (callingProcess->GetWrappedProcess()->GetProcessName() == "compt"){
-=======
-  if (!(std::find(fCreationProcessNameList.begin(),
-                  fCreationProcessNameList.end(),
-                  CreationProcessName) != fCreationProcessNameList.end())) {
-    if ((callingProcess->GetWrappedProcess()->GetProcessName() == "compt") ||
-        (callingProcess->GetWrappedProcess()->GetProcessName() == "Rayl")) {
->>>>>>> 89213352
+
       isSplitted = true;
       return fScatteredGammaSplittingOperation;
     }
