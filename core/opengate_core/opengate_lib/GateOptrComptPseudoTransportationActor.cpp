--- conflicted
+++ resolved
@@ -150,30 +150,13 @@
 
 void GateOptrComptPseudoTransportationActor::StartTracking(
     const G4Track *track) {
-<<<<<<< HEAD
-  /*
-if (fInitialWeight < 5*std::pow(10,-5)){
-    std::cout<<" WEIIIIIGGGHHT BUUUGGG, begin of track, weight :"<< fInitialWeight << " Energy : "<<track->GetKineticEnergy()<< " Creation process : " <<track->GetCreatorProcess ()->GetProcessName() << " track ID : "<< track->GetTrackID()<<" ParentID : "<<track->GetParentID() <<" particle name : " <<track->GetParticleDefinition()->GetParticleName()<< " volume of creation : " <<track->GetVolume()->GetName()<<std::endl;
-  
-  fFreeFlightOperation->SetInitialWeight(fInitialWeight);
-  G4Exception("", "",
-		        FatalException,
-		      "");
-
-}
-*/
+
   if (track->GetCreatorProcess() != 0) {
     if ((track->GetCreatorProcess()->GetProcessName() == "biasWrapper(compt)") &&(track->GetParticleDefinition()->GetParticleName() == "gamma")) {
       fInitialWeight = track->GetWeight();
       fFreeFlightOperation->SetInitialWeight(fInitialWeight);
     }
   }
-=======
-  // std::cout << "Begin o Track"<<std::endl;
-  fInitialWeight = track->GetWeight();
-  fFreeFlightOperation->SetInitialWeight(fInitialWeight);
-  // fFreeFlightOperation->SetSurvivedToRR(false);
->>>>>>> f065c7c9
 }
 
 // For the following operation the idea is the following :
