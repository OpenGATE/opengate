/* --------------------------------------------------
   Copyright (C): OpenGATE Collaboration
   This software is distributed under the terms
   of the GNU Lesser General  Public Licence (LGPL)
   See LICENSE.md for further details
   ------------------------------------ -------------- */

#include "GateWeightedEdepActor.h"
#include "G4Navigator.hh"
#include "G4RandomTools.hh"
#include "G4RunManager.hh"
#include "GateHelpers.h"
#include "GateHelpersDict.h"
#include "GateHelpersImage.h"

#include "G4Deuteron.hh"
#include "G4Electron.hh"
#include "G4EmCalculator.hh"
#include "G4Gamma.hh"
#include "G4MaterialTable.hh"
#include "G4NistManager.hh"
#include "G4ParticleDefinition.hh"
#include "G4ParticleTable.hh"
#include "G4Positron.hh"
#include "G4Proton.hh"

// Mutex that will be used by thread to write in the edep/dose image
G4Mutex SetWeightedPixelMutex = G4MUTEX_INITIALIZER;
G4Mutex SetWeightedPixelBetaMutex = G4MUTEX_INITIALIZER;
G4Mutex SetWeightedNbEventMutex = G4MUTEX_INITIALIZER;

GateWeightedEdepActor::GateWeightedEdepActor(py::dict &user_info)
    : GateVActor(user_info, true) {
  // Action for this actor: during stepping
  fActions.insert("SteppingAction");
  fActions.insert("BeginOfRunAction");
  fActions.insert("EndSimulationAction");
}

void GateWeightedEdepActor::InitializeUserInfo(py::dict &user_info) {
  // IMPORTANT: call the base class method
  GateVActor::InitializeUserInfo(user_info);

  fScoreIn = DictGetStr(user_info, "score_in");
  if (fScoreIn != "material") {
    fScoreInOtherMaterial = true;
  }

  fInitialTranslation = DictGetG4ThreeVector(user_info, "translation");
  // Hit type (random, pre, post etc)
  fHitType = DictGetStr(user_info, "hit_type");
}

void GateWeightedEdepActor::InitializeCpp() {
  // Create the image pointer
  // (the size and allocation will be performed on the py side)
  cpp_numerator_image = Image3DType::New();
  cpp_denominator_image = Image3DType::New();
<<<<<<< HEAD
  if (multipleScoring) {
    // std::cout<<"Creating second numerator"<<std::endl;
=======
  if (multipleScoring){
>>>>>>> 7c352044
    cpp_second_numerator_image = Image3DType::New();
  }
}

void GateWeightedEdepActor::BeginOfRunActionMasterThread(int run_id) {
  // Reset the number of events (per run)
  NbOfEvent = 0;

  // Important ! The volume may have moved, so we re-attach each run
  AttachImageToVolume<Image3DType>(cpp_numerator_image, fPhysicalVolumeName,
                                   fInitialTranslation);
  AttachImageToVolume<Image3DType>(cpp_denominator_image, fPhysicalVolumeName,
<<<<<<< HEAD
                                   fInitialTranslation);

  if (multipleScoring) {
    // std::cout<<"Initializing second numerator"<<std::endl;
    AttachImageToVolume<Image3DType>(cpp_second_numerator_image,
                                     fPhysicalVolumeName, fInitialTranslation);
=======
                                 fInitialTranslation);
                                 
  if (multipleScoring){
    AttachImageToVolume<Image3DType>(cpp_second_numerator_image, fPhysicalVolumeName,
                                       fInitialTranslation);
>>>>>>> 7c352044
  }
  // compute volume of a dose voxel
  auto sp = cpp_numerator_image->GetSpacing();
  fVoxelVolume = sp[0] * sp[1] * sp[2];
}

void GateWeightedEdepActor::BeginOfRunAction(const G4Run *) {
  if (fScoreInOtherMaterial) {
    auto &l = fThreadLocalData.Get();
    l.materialToScoreIn =
        G4NistManager::Instance()->FindOrBuildMaterial(fScoreIn);
  }
}

void GateWeightedEdepActor::BeginOfEventAction(const G4Event *event) {
  G4AutoLock mutex(&SetWeightedNbEventMutex);
  NbOfEvent++;
}

G4double GateWeightedEdepActor::CalcMeanEnergy(G4Step *step) {
  // get edep in MeV (take weight into account)
  auto energy1 = step->GetPreStepPoint()->GetKineticEnergy() / CLHEP::MeV;
  auto energy2 = step->GetPostStepPoint()->GetKineticEnergy() / CLHEP::MeV;
  G4double energy = (energy1 + energy2) / 2;

  return energy;
}

G4double GateWeightedEdepActor::GetSPROtherMaterial(G4Step *step,
                                                    G4double energy) {
  double dedx_cut = DBL_MAX;
  auto &l = fThreadLocalData.Get();
  const G4ParticleDefinition *p = step->GetTrack()->GetParticleDefinition();
  if (p == G4Gamma::Gamma()) {
    p = G4Electron::Electron();
  }

  auto *current_material = step->GetPreStepPoint()->GetMaterial();
  auto dedx_currstep =
      l.emcalc.ComputeElectronicDEDX(energy, p, current_material, dedx_cut) /
      CLHEP::MeV * CLHEP::mm;

  auto dedx_other_material =
      l.emcalc.ComputeElectronicDEDX(energy, p, l.materialToScoreIn, dedx_cut) /
      CLHEP::MeV * CLHEP::mm;
  G4double SPR_otherMaterial = dedx_other_material / dedx_currstep;

  return SPR_otherMaterial;
}

double GateWeightedEdepActor::ScoringQuantityFn(G4Step *step,
                                                double *secondQuantity) {
  // the primary scoring quantity is calculated in the function and returned
  // if a second scoring quantity is necessary, one can pass a pointer to a
  // custom variable the variable is then assigned the value for the second
  // scoring quantity
  return 1.0;
}

void GateWeightedEdepActor::GetVoxelPosition(
    G4Step *step, G4ThreeVector &position, bool &isInside,
    Image3DType::IndexType &index) const {
  auto preGlobal = step->GetPreStepPoint()->GetPosition();
  auto postGlobal = step->GetPostStepPoint()->GetPosition();
  auto touchable = step->GetPreStepPoint()->GetTouchable();

  // consider random position between pre and post
  if (fHitType == "pre") {
    position = preGlobal;
  }
  if (fHitType == "random") {
    auto x = G4UniformRand();
    auto direction = postGlobal - preGlobal;
    position = preGlobal + x * direction;
  }
  if (fHitType == "middle") {
    auto direction = postGlobal - preGlobal;
    position = preGlobal + 0.5 * direction;
  }

  auto localPosition =
      touchable->GetHistory()->GetTransform(0).TransformPoint(position);

  // convert G4ThreeVector to itk PointType
  Image3DType::PointType point;
  point[0] = localPosition[0];
  point[1] = localPosition[1];
  point[2] = localPosition[2];

  isInside = cpp_numerator_image->TransformPhysicalPointToIndex(point, index);
}

void GateWeightedEdepActor::SteppingAction(G4Step *step) {

  // Get the voxel index
  G4ThreeVector position;
  bool isInside;
  Image3DType::IndexType index;
  GetVoxelPosition(step, position, isInside, index);
  G4double averagingQuantity;

  // if inside the voxel, add avereging quantity to the denominator image
  // and add weighted avereging quantityto the numerator image
  if (isInside) {
    auto w = step->GetTrack()->GetWeight();
    if (doTrackAverage) {
      averagingQuantity = step->GetStepLength() / CLHEP::mm * w;
    } else {
      averagingQuantity = step->GetTotalEnergyDeposit() / CLHEP::MeV * w;
    }

    double secondQuantity = 1.0;
    auto scoringQuantity = ScoringQuantityFn(step, &secondQuantity);

    {
<<<<<<< HEAD
      // std::cout<<"adding value to alpha image"<<std::endl;
=======
>>>>>>> 7c352044
      G4AutoLock mutex(&SetWeightedPixelMutex);
      ImageAddValue<Image3DType>(cpp_numerator_image, index,
                                 averagingQuantity * scoringQuantity);
      ImageAddValue<Image3DType>(cpp_denominator_image, index,
                                 averagingQuantity);
    }
<<<<<<< HEAD
    if (multipleScoring) {
      // std::cout<<"adding value to beta image"<<std::endl;
      // std::cout<<"second scoring quantity: "<<secondQuantity<<std::endl;
      {
        G4AutoLock mutex(&SetWeightedPixelBetaMutex);
        ImageAddValue<Image3DType>(cpp_second_numerator_image, index,
                                   averagingQuantity * secondQuantity);
      }
      // std::cout<<"value added to image image"<<std::endl;
=======
    if (multipleScoring){
        {
          G4AutoLock mutex(&SetWeightedPixelBetaMutex);
          ImageAddValue<Image3DType>(cpp_second_numerator_image, index, averagingQuantity*secondQuantity);
        }
>>>>>>> 7c352044
    }
  } // else : outside the image
}

void GateWeightedEdepActor::EndSimulationAction() {}<|MERGE_RESOLUTION|>--- conflicted
+++ resolved
@@ -56,12 +56,7 @@
   // (the size and allocation will be performed on the py side)
   cpp_numerator_image = Image3DType::New();
   cpp_denominator_image = Image3DType::New();
-<<<<<<< HEAD
   if (multipleScoring) {
-    // std::cout<<"Creating second numerator"<<std::endl;
-=======
-  if (multipleScoring){
->>>>>>> 7c352044
     cpp_second_numerator_image = Image3DType::New();
   }
 }
@@ -74,20 +69,11 @@
   AttachImageToVolume<Image3DType>(cpp_numerator_image, fPhysicalVolumeName,
                                    fInitialTranslation);
   AttachImageToVolume<Image3DType>(cpp_denominator_image, fPhysicalVolumeName,
-<<<<<<< HEAD
                                    fInitialTranslation);
 
   if (multipleScoring) {
-    // std::cout<<"Initializing second numerator"<<std::endl;
     AttachImageToVolume<Image3DType>(cpp_second_numerator_image,
                                      fPhysicalVolumeName, fInitialTranslation);
-=======
-                                 fInitialTranslation);
-                                 
-  if (multipleScoring){
-    AttachImageToVolume<Image3DType>(cpp_second_numerator_image, fPhysicalVolumeName,
-                                       fInitialTranslation);
->>>>>>> 7c352044
   }
   // compute volume of a dose voxel
   auto sp = cpp_numerator_image->GetSpacing();
@@ -203,33 +189,19 @@
     auto scoringQuantity = ScoringQuantityFn(step, &secondQuantity);
 
     {
-<<<<<<< HEAD
-      // std::cout<<"adding value to alpha image"<<std::endl;
-=======
->>>>>>> 7c352044
       G4AutoLock mutex(&SetWeightedPixelMutex);
       ImageAddValue<Image3DType>(cpp_numerator_image, index,
                                  averagingQuantity * scoringQuantity);
       ImageAddValue<Image3DType>(cpp_denominator_image, index,
                                  averagingQuantity);
     }
-<<<<<<< HEAD
+
     if (multipleScoring) {
-      // std::cout<<"adding value to beta image"<<std::endl;
-      // std::cout<<"second scoring quantity: "<<secondQuantity<<std::endl;
       {
         G4AutoLock mutex(&SetWeightedPixelBetaMutex);
         ImageAddValue<Image3DType>(cpp_second_numerator_image, index,
                                    averagingQuantity * secondQuantity);
       }
-      // std::cout<<"value added to image image"<<std::endl;
-=======
-    if (multipleScoring){
-        {
-          G4AutoLock mutex(&SetWeightedPixelBetaMutex);
-          ImageAddValue<Image3DType>(cpp_second_numerator_image, index, averagingQuantity*secondQuantity);
-        }
->>>>>>> 7c352044
     }
   } // else : outside the image
 }
