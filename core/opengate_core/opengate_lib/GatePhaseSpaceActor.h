/* --------------------------------------------------
   Copyright (C): OpenGATE Collaboration
   This software is distributed under the terms
   of the GNU Lesser General  Public Licence (LGPL)
   See LICENSE.md for further details
   -------------------------------------------------- */

#ifndef GatePhaseSpaceActor_h
#define GatePhaseSpaceActor_h

#include "G4Cache.hh"
#include "G4GenericAnalysisManager.hh"
#include "GateHelpers.h"
#include "GateVActor.h"
#include "digitizer/GateDigiCollection.h"
#include <pybind11/stl.h>

namespace py = pybind11;

class GatePhaseSpaceActor : public GateVActor {

public:
  // explicit GatePhaseSpaceActor(std::string type_name);
  explicit GatePhaseSpaceActor(py::dict &user_info);

  virtual ~GatePhaseSpaceActor();

  // Called when the simulation start (master thread only)
  void StartSimulationAction() override;

  // Called every time a Run starts (all threads)
  void BeginOfRunAction(const G4Run *run) override;

  // Called every time a Event starts (all threads)
  void BeginOfEventAction(const G4Event *event) override;

<<<<<<< HEAD
  virtual void PreUserTrackingAction(const G4Track *track) override;
=======
  // Called at the beginning of every track
  void PreUserTrackingAction(const G4Track *track);
>>>>>>> 949d4866

  // Called every time a batch of step must be processed
  void SteppingAction(G4Step *) override;

  // Called at the end of an event
  void EndOfEventAction(const G4Event *event) override;

  // Called every time a Run ends (all threads)
  void EndOfRunAction(const G4Run *run) override;

  void EndOfSimulationWorkerAction(const G4Run *run) override;

  // Called when the simulation end (master thread only)
  void EndSimulationAction() override;

  int fNumberOfAbsorbedEvents;

protected:
  // Local data for the threads (each one has a copy)
  struct threadLocalT {
    bool fCurrentEventHasBeenStored;
    bool fFirstStepInVolume;
  };
  G4Cache<threadLocalT> fThreadLocalData;

  std::string fOutputFilename;
  std::string fDigiCollectionName;
  std::vector<std::string> fUserDigiAttributeNames;
  GateDigiCollection *fHits;
  bool fDebug;
  bool fStoreAbsorbedEvent;
};

#endif // GatePhaseSpaceActor_h<|MERGE_RESOLUTION|>--- conflicted
+++ resolved
@@ -34,12 +34,8 @@
   // Called every time a Event starts (all threads)
   void BeginOfEventAction(const G4Event *event) override;
 
-<<<<<<< HEAD
-  virtual void PreUserTrackingAction(const G4Track *track) override;
-=======
   // Called at the beginning of every track
   void PreUserTrackingAction(const G4Track *track);
->>>>>>> 949d4866
 
   // Called every time a batch of step must be processed
   void SteppingAction(G4Step *) override;
