/* --------------------------------------------------
   Copyright (C): OpenGATE Collaboration
   This software is distributed under the terms
   of the GNU Lesser General  Public Licence (LGPL)
   See LICENSE.md for further details
   ------------------------------------ -------------- */

#include "G4EmCalculator.hh"
#include "G4Gamma.hh"
#include "G4ParticleDefinition.hh"
#include "G4RandomTools.hh"
#include "G4RunManager.hh"
#include "G4Threading.hh"
#include "G4Track.hh"

#include "G4HadronInelasticProcess.hh"
#include "GateFluenceActor.h"
#include "GateHelpers.h"
#include "GateHelpersDict.h"
#include "GateHelpersImage.h"
#include "GateMaterialMuHandler.h"

#include <iostream>
#include <itkAddImageFilter.h>
#include <itkCastImageFilter.h>
#include <itkImageFileWriter.h>
#include <itkImageRegionIterator.h>
#include <vector>

GateFluenceActor::GateFluenceActor(py::dict &user_info)
    : GateVActor(user_info, true) {
  fMultiThreadReady = true;
}

void GateFluenceActor::InitializeUserInfo(py::dict &user_info) {
  // IMPORTANT: call the base class method
  GateVActor::InitializeUserInfo(user_info);
  fTranslation = DictGetG4ThreeVector(user_info, "translation");
  fsize = DictGetG4ThreeVector(user_info, "size");
  fspacing = DictGetG4ThreeVector(user_info, "spacing");
  Nbbinstime = py::int_(user_info["timebins"]);
  Nbbinsenergy = py::int_(user_info["energybins"]);
  foutputname = std::string(py::str(user_info["output_name"]));
}

void GateFluenceActor::InitializeCpp() {
  GateVActor::InitializeCpp();
  // Create the image pointers
  // (the size and allocation will be performed on the py side)
  tof_cpp_image = Image3DType::New();

  Image3DType::RegionType region3;
  Image3DType::SizeType size3;
  size3[0] = fsize[0]; // Replace with actual size in X
  size3[1] = fsize[1]; // Replace with actual size in Y
  size3[2] = fsize[2]; // Replace with actual size in Z
  region3.SetSize(size3);

  Image3DType::SpacingType spacing3;
  spacing3[0] = fspacing[0]; // Replace with actual spacing in X
  spacing3[1] = fspacing[1]; // Replace with actual spacing in Y
  spacing3[2] = fspacing[2]; // Replace with actual spacing in Z

  Image3DType::PointType origin;
  origin[0] = fTranslation[0]; // Replace with actual origin in X
  origin[1] = fTranslation[1]; // Replace with actual origin in Y
  origin[2] = fTranslation[2]; // Replace with actual origin in Z

  tof_cpp_image->SetRegions(region3);
  tof_cpp_image->SetSpacing(spacing3);
  tof_cpp_image->SetOrigin(origin);
  tof_cpp_image->Allocate();
  tof_cpp_image->FillBuffer(0);

  output_image = Image2DType::New();

  Image2DType::RegionType region;
  Image2DType::SizeType size;
  size[0] = Nbbinsenergy; // Width
  size[1] = Nbbinstime;   // Height
  region.SetSize(size);

  Image2DType::SpacingType spacing;
  spacing[0] = 1.0; // Energy spacing
  spacing[1] = 1.0; // Time spacing

  output_image->SetRegions(region);
  output_image->SetSpacing(spacing);
  output_image->Allocate();
  output_image->FillBuffer(0); // Initialize with zeros

  norm = 0;
  nb_inel = 0;
}

void GateFluenceActor::BeginOfEventAction(const G4Event *event) {}

void GateFluenceActor::BeginOfRunActionMasterThread(int run_id) {
  // Important ! The volume may have moved, so we (re-)attach each run
<<<<<<< HEAD
  AttachImageToVolume<Image3DType>(tof_cpp_image, fPhysicalVolumeName, fTranslation);
  std::cout<<tof_cpp_image->GetOrigin()<<std::endl;
  std::cout<<tof_cpp_image->GetSpacing()<<std::endl;
  std::cout<<tof_cpp_image->GetLargestPossibleRegion()<<std::endl;
=======
  AttachImageToVolume<Image3DType>(tof_cpp_image, fPhysicalVolumeName,
                                   fTranslation);
>>>>>>> 507d2517
}

void GateFluenceActor::SteppingAction(G4Step *step) {
  // Get the voxel index
  if (step->GetPostStepPoint()->GetProcessDefinedStep()->GetProcessName() ==
          "neutronInelastic" ||
      step->GetPostStepPoint()->GetProcessDefinedStep()->GetProcessName() ==
          "protonInelastic") {
    nb_inel = nb_inel + 1;
  }
  if (step->GetTrack()->GetParticleDefinition()->GetParticleName() !=
      "proton") {
    return;
  }
  auto secondaries = step->GetSecondary();
  for (size_t i = 0; i < secondaries->size(); i++) {
    auto secondary = secondaries->at(i);
    auto secondary_def = secondary->GetParticleDefinition();

    if (secondary_def != G4Gamma::Gamma()) {
      continue;
    }
    if (secondary->GetCreatorProcess()->GetProcessName() != "protonInelastic") {
      continue;
    }

    // Get the position of the interaction
    // auto preposition = step->GetPreStepPoint()->GetPosition();
    auto position = step->GetPostStepPoint()->GetPosition();
    auto touchable = step->GetPreStepPoint()->GetTouchable();

    // Get the voxel index
    auto localPosition =
        touchable->GetHistory()->GetTransform(0).TransformPoint(position);
    // convert G4ThreeVector to itk PointType
    Image3DType::PointType point;
    point[0] = localPosition[0];
    point[1] = localPosition[1];
    point[2] = localPosition[2];

    Image3DType::IndexType index;
    G4bool isInside =
        tof_cpp_image->TransformPhysicalPointToIndex(point, index);

    if (!isInside) {
      return;
    }

    auto energyPG =
        secondary->GetKineticEnergy(); // Get the energy of the secondary

    if (energyPG < 0) {
      std::cerr << "Warning: Negative energy detected." << std::endl;
      continue;
    }

    G4double energy_range_EP =
        10.0 * CLHEP::MeV; // Replace with the actual range of energy values

    Image2DType::IndexType ind;
    G4double widthbin = (energy_range_EP / Nbbinsenergy);

    // Assign bin for time (ind[1])
    ind[0] = static_cast<int>(energyPG / widthbin);
    if (ind[0] >= Nbbinsenergy) {
      ind[0] = Nbbinsenergy - 1; // Clamp to the maximum bin index
    }

    // Clamp energyPG to the valid range
    if (energyPG < 0)
      energyPG = 0;
    if (energyPG > energy_range_EP)
      energyPG = energy_range_EP;

    // time of the fragmentation :
    creationtime = step->GetPostStepPoint()->GetGlobalTime();

    // time of the gamma emission
    G4double currenttime = secondary->GetGlobalTime();

    // time of emission
    G4double time = (currenttime - creationtime) * 1e6; // fs

    if (time == 0) {
      continue;
    }

    std::cout << "Current time: " << currenttime << std::endl;
    std::cout << "Creation time: " << creationtime << std::endl;
    std::cout << "Time: " << time << std::endl;

    G4double time_max = 1e6;
    G4double time_min = 1; // to avoid log(0))
    G4double log_time_min = std::log(time_min);
    G4double log_time_max = std::log(time_max);
    G4double log_time_width = (log_time_max - log_time_min) / Nbbinstime;

    // Assign bin for time (log scale)
    if (time < time_min)
      time = time_min;
    if (time > time_max)
      time = time_max;
    ind[1] = static_cast<int>((std::log(time) - log_time_min) / log_time_width);
    if (ind[1] >= Nbbinstime)
      ind[1] = Nbbinstime - 1; // Sécurité

    norm = norm + 1;
    std::cout << "Voxel index: " << ind[0] << ", " << ind[1] << std::endl;
    ImageAddValue<Image2DType>(output_image, ind, 1);
  }
}

void GateFluenceActor::EndOfRunAction(const G4Run *run) {
  /*
  itk::ImageRegionIterator<Image2DType>
  it(output_image,output_image->GetLargestPossibleRegion()); for
  (it.GoToBegin(); !it.IsAtEnd(); ++it) { it.Set(it.Get() / norm);
  }*/
  std::cout << "neutroninel" << norm << std::endl;
  std::cout << "desexcitation" << nb_inel << std::endl;
  std::cout << "proba" << (norm / nb_inel) * 100 << std::endl;
}

std::string GateFluenceActor::GetOutputImage() {

  using InputImageType = itk::Image<double, 2>;
  using OutputImageType = itk::Image<float, 2>;
  using CastFilterType = itk::CastImageFilter<InputImageType, OutputImageType>;

  try {
    auto castFilter = CastFilterType::New();
    castFilter->SetInput(output_image);
    castFilter->Update();

    using WriterType = itk::ImageFileWriter<OutputImageType>;
    auto writer = WriterType::New();
    writer->SetFileName(foutputname);
    writer->SetInput(castFilter->GetOutput());
    writer->Update();
  } catch (const itk::ExceptionObject &e) {
    std::cerr << "Error during ITK operations: " << e << std::endl;
    throw;
  }
  return foutputname;
}

int GateFluenceActor::EndOfRunActionMasterThread(int run_id) { return 0; }<|MERGE_RESOLUTION|>--- conflicted
+++ resolved
@@ -40,7 +40,7 @@
   fspacing = DictGetG4ThreeVector(user_info, "spacing");
   Nbbinstime = py::int_(user_info["timebins"]);
   Nbbinsenergy = py::int_(user_info["energybins"]);
-  foutputname = std::string(py::str(user_info["output_name"]));
+  foutputname = std::string(py::str(user_info["output_filename"]));
 }
 
 void GateFluenceActor::InitializeCpp() {
@@ -93,19 +93,13 @@
   nb_inel = 0;
 }
 
-void GateFluenceActor::BeginOfEventAction(const G4Event *event) {}
+void GateFluenceActor::BeginOfEventAction(const G4Event *event) {
+  norm++;
+}
 
 void GateFluenceActor::BeginOfRunActionMasterThread(int run_id) {
   // Important ! The volume may have moved, so we (re-)attach each run
-<<<<<<< HEAD
   AttachImageToVolume<Image3DType>(tof_cpp_image, fPhysicalVolumeName, fTranslation);
-  std::cout<<tof_cpp_image->GetOrigin()<<std::endl;
-  std::cout<<tof_cpp_image->GetSpacing()<<std::endl;
-  std::cout<<tof_cpp_image->GetLargestPossibleRegion()<<std::endl;
-=======
-  AttachImageToVolume<Image3DType>(tof_cpp_image, fPhysicalVolumeName,
-                                   fTranslation);
->>>>>>> 507d2517
 }
 
 void GateFluenceActor::SteppingAction(G4Step *step) {
@@ -114,7 +108,6 @@
           "neutronInelastic" ||
       step->GetPostStepPoint()->GetProcessDefinedStep()->GetProcessName() ==
           "protonInelastic") {
-    nb_inel = nb_inel + 1;
   }
   if (step->GetTrack()->GetParticleDefinition()->GetParticleName() !=
       "proton") {
@@ -212,21 +205,19 @@
     if (ind[1] >= Nbbinstime)
       ind[1] = Nbbinstime - 1; // Sécurité
 
-    norm = norm + 1;
     std::cout << "Voxel index: " << ind[0] << ", " << ind[1] << std::endl;
     ImageAddValue<Image2DType>(output_image, ind, 1);
+    nb_inel = nb_inel + 1;
   }
 }
 
 void GateFluenceActor::EndOfRunAction(const G4Run *run) {
-  /*
   itk::ImageRegionIterator<Image2DType>
   it(output_image,output_image->GetLargestPossibleRegion()); for
   (it.GoToBegin(); !it.IsAtEnd(); ++it) { it.Set(it.Get() / norm);
-  }*/
-  std::cout << "neutroninel" << norm << std::endl;
-  std::cout << "desexcitation" << nb_inel << std::endl;
-  std::cout << "proba" << (norm / nb_inel) * 100 << std::endl;
+  }
+  std::cout << "incidentpart" << norm << std::endl;
+  std::cout << "nb gammas" << nb_inel << std::endl;
 }
 
 std::string GateFluenceActor::GetOutputImage() {
