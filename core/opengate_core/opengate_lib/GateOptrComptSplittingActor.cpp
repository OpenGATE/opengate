//
// ********************************************************************
// * License and Disclaimer                                           *
// *                                                                  *
// * The  Geant4 software  is  copyright of the Copyright Holders  of *
// * the Geant4 Collaboration.  It is provided  under  the terms  and *
// * conditions of the Geant4 Software License,  included in the file *
// * LICENSE and available at  http://cern.ch/geant4/license .  These *
// * include a list of copyright holders.                             *
// *                                                                  *
// * Neither the authors of this software system, nor their employing *
// * institutes,nor the agencies providing financial support for this *
// * work  make  any representation or  warranty, express or implied, *
// * regarding  this  software system or assume any liability for its *
// * use.  Please see the license in the file  LICENSE  and URL above *
// * for the full disclaimer and the limitation of liability.         *
// *                                                                  *
// * This  code  implementation is the result of  the  scientific and *
// * technical work of the GEANT4 collaboration.                      *
// * By using,  copying,  modifying or  distributing the software (or *
// * any work based  on the software)  you  agree  to acknowledge its *
// * use  in  resulting  scientific  publications,  and indicate your *
// * acceptance of all terms of the Geant4 Software license.          *
// ********************************************************************
//
//
/// \file GateOptrComptSplittingActor.cc
/// \brief Implementation of the GateOptrComptSplittingActor class

#include "GateHelpersDict.h"
#include "GateHelpersImage.h"

#include "CLHEP/Units/SystemOfUnits.h"
#include "G4BiasingProcessInterface.hh"
#include "G4Gamma.hh"
#include "G4LogicalVolumeStore.hh"
#include "G4ParticleTable.hh"
#include "G4PhysicalVolumeStore.hh"
#include "G4ProcessManager.hh"
#include "G4ProcessVector.hh"
#include "GateOptnComptSplitting.h"
#include "GateOptrComptSplittingActor.h"

//....oooOO0OOooo........oooOO0OOooo........oooOO0OOooo........oooOO0OOooo......

GateOptrComptSplittingActor::GateOptrComptSplittingActor(py::dict &user_info)
    : G4VBiasingOperator("ComptSplittingOperator"),
      GateVActor(user_info, false) {
  fMotherVolumeName = DictGetStr(user_info, "mother");
  fSplittingFactor = DictGetDouble(user_info, "splitting_factor");
<<<<<<< HEAD
  fWeightThreshold = DictGetDouble(user_info, "weight_threshold");
  fMinWeightOfParticle = DictGetDouble(user_info, "min_weight_of_particle");
  //Since the russian roulette uses as a probablity 1/splitting, we need to have a double,
  //but the splitting factor provided by the user is logically an int, so we need to change the type.
=======
  // Since the russian roulette uses as a probablity 1/splitting, we need to
  // have a double, but the splitting factor provided by the user is logically
  // an int, so we need to change the type.
>>>>>>> 172329e0
  fRotationVectorDirector = DictGetBool(user_info, "rotation_vector_director");
  fBiasPrimaryOnly = DictGetBool(user_info, "bias_primary_only");
  fBiasOnlyOnce = DictGetBool(user_info, "bias_only_once");
  fRussianRoulette = DictGetBool(user_info, "russian_roulette");
  fVectorDirector = DictGetG4ThreeVector(user_info, "vector_director");
  fMaxTheta = DictGetDouble(user_info, "max_theta");
  fComptSplittingOperation =
      new GateOptnComptSplitting("ComptSplittingOperation");
  fActions.insert("StartSimulationAction");
}

//....oooOO0OOooo........oooOO0OOooo........oooOO0OOooo........oooOO0OOooo......

void GateOptrComptSplittingActor::AttachAllLogicalDaughtersVolumes(
    G4LogicalVolume *volume) {
  AttachTo(volume);
  G4int nbOfDaughters = volume->GetNoDaughters();
  if (nbOfDaughters > 0) {
    for (int i = 0; i < nbOfDaughters; i++) {
      G4LogicalVolume *logicalDaughtersVolume =
          volume->GetDaughter(i)->GetLogicalVolume();
      AttachAllLogicalDaughtersVolumes(logicalDaughtersVolume);
    }
  }
}

void GateOptrComptSplittingActor::StartSimulationAction() {
  G4LogicalVolume *biasingVolume =
      G4LogicalVolumeStore::GetInstance()->GetVolume(fMotherVolumeName);

  // Here we need to attach all the daughters and daughters of daughters (...)
  // to the biasing operator. To do that, I use the function
  // AttachAllLogicalDaughtersVolumes.
  AttachAllLogicalDaughtersVolumes(biasingVolume);
  fComptSplittingOperation->SetSplittingFactor(fSplittingFactor);
  fComptSplittingOperation->SetWeightThreshold(fWeightThreshold);
  fComptSplittingOperation->SetMaxTheta(fMaxTheta);
  fComptSplittingOperation->SetRussianRoulette(fRussianRoulette);
  fComptSplittingOperation->SetMinWeightOfParticle(fMinWeightOfParticle);
}

void GateOptrComptSplittingActor::StartRun() {

  // The way to behave of the russian roulette is the following :
  // we provide a vector director and the theta angle acceptance, where theta =
  // 0 is a vector colinear to the vector director Then if the track generated
  // is on the acceptance angle, we add it to the primary track, and if it's not
  // the case, we launch the russian roulette
  if (fRotationVectorDirector) {
    G4VPhysicalVolume *physBiasingVolume =
        G4PhysicalVolumeStore::GetInstance()->GetVolume(fMotherVolumeName);
    auto rot = physBiasingVolume->GetObjectRotationValue();
    fVectorDirector = rot * fVectorDirector;
  }
  
  fComptSplittingOperation->SetVectorDirector(fVectorDirector);
<<<<<<< HEAD
  
=======
  fComptSplittingOperation->SetMaxTheta(fMaxTheta);
  fComptSplittingOperation->SetRussianRoulette(fRussianRoulette);

  if (fBiasPrimaryOnly)
    G4cout << ", biasing only primaries ";
  else
    G4cout << ", biasing primary and secondary tracks ";
  if (fBiasOnlyOnce)
    G4cout << ", biasing only once per track ";
  else
    G4cout << ", biasing several times per track ";
  G4cout << " . " << G4endl;
>>>>>>> 172329e0
}


void GateOptrComptSplittingActor::StartTracking(const G4Track *track) {
  fNInteractions = 0;

}



//....oooOO0OOooo........oooOO0OOooo........oooOO0OOooo........oooOO0OOooo......

G4VBiasingOperation *
GateOptrComptSplittingActor::ProposeFinalStateBiasingOperation(
    const G4Track *track, const G4BiasingProcessInterface *callingProcess) {
  if (fBiasPrimaryOnly && (track->GetParentID() != 0))
    return 0;
  if (fBiasOnlyOnce && (fNInteractions > 0))
    return 0;
  fNInteractions ++;
  return fComptSplittingOperation;

}





//....oooOO0OOooo........oooOO0OOooo........oooOO0OOooo........oooOO0OOooo......<|MERGE_RESOLUTION|>--- conflicted
+++ resolved
@@ -48,16 +48,10 @@
       GateVActor(user_info, false) {
   fMotherVolumeName = DictGetStr(user_info, "mother");
   fSplittingFactor = DictGetDouble(user_info, "splitting_factor");
-<<<<<<< HEAD
   fWeightThreshold = DictGetDouble(user_info, "weight_threshold");
   fMinWeightOfParticle = DictGetDouble(user_info, "min_weight_of_particle");
   //Since the russian roulette uses as a probablity 1/splitting, we need to have a double,
   //but the splitting factor provided by the user is logically an int, so we need to change the type.
-=======
-  // Since the russian roulette uses as a probablity 1/splitting, we need to
-  // have a double, but the splitting factor provided by the user is logically
-  // an int, so we need to change the type.
->>>>>>> 172329e0
   fRotationVectorDirector = DictGetBool(user_info, "rotation_vector_director");
   fBiasPrimaryOnly = DictGetBool(user_info, "bias_primary_only");
   fBiasOnlyOnce = DictGetBool(user_info, "bias_only_once");
@@ -114,22 +108,7 @@
   }
   
   fComptSplittingOperation->SetVectorDirector(fVectorDirector);
-<<<<<<< HEAD
   
-=======
-  fComptSplittingOperation->SetMaxTheta(fMaxTheta);
-  fComptSplittingOperation->SetRussianRoulette(fRussianRoulette);
-
-  if (fBiasPrimaryOnly)
-    G4cout << ", biasing only primaries ";
-  else
-    G4cout << ", biasing primary and secondary tracks ";
-  if (fBiasOnlyOnce)
-    G4cout << ", biasing only once per track ";
-  else
-    G4cout << ", biasing several times per track ";
-  G4cout << " . " << G4endl;
->>>>>>> 172329e0
 }
 
 
