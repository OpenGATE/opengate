--- conflicted
+++ resolved
@@ -246,13 +246,8 @@
       l.fNextSimulationTime = t;
     }
   }
-<<<<<<< HEAD
 
   // If no next time in the current interval, active source is NULL
-=======
-  // If no next time in the current interval,
-  // the next active source is nullptr
->>>>>>> 563ec4db
 }
 
 void GateSourceManager::CheckForNextRun() const {
