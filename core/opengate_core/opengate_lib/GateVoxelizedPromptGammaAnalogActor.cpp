/* --------------------------------------------------
   Copyright (C): OpenGATE Collaboration
   This software is distributed under the terms
   of the GNU Lesser General  Public Licence (LGPL)
   See LICENSE.md for further details
   ------------------------------------ -------------- */

<<<<<<< HEAD
   #include "G4EmCalculator.hh"
   #include "G4Gamma.hh"
   #include "G4ParticleDefinition.hh"
   #include "G4RandomTools.hh"
   #include "G4RunManager.hh"
   #include "G4Threading.hh"
   #include "G4Track.hh"
   
   #include "G4HadronInelasticProcess.hh"
   #include "GateHelpers.h"
   #include "GateHelpersDict.h"
   #include "GateHelpersImage.h"
   #include "GateMaterialMuHandler.h"
   #include "GateVoxelizedPromptGammaAnalogActor.h"
   
   #include "CLHEP/Random/Randomize.h"
   #include <iostream>
   #include <itkAddImageFilter.h>
   #include <itkCastImageFilter.h>
   #include <itkImageRegionIterator.h>
   #include <vector>
   
   #include <G4Proton.hh>
   #include <G4VProcess.hh>
   //#include <G4ProtonInelasticProcess.hh>
   #include <G4CrossSectionDataStore.hh>
   #include <G4HadronicProcessStore.hh>

   GateVoxelizedPromptGammaAnalogActor::GateVoxelizedPromptGammaAnalogActor(
       py::dict &user_info)
       : GateVActor(user_info, true) {
     fMultiThreadReady =
         true; // But used as a single thread python side : nb pf runs = 1
   }
   
   GateVoxelizedPromptGammaAnalogActor::~GateVoxelizedPromptGammaAnalogActor() {
     // not needed
     cpp_tof_proton_image = nullptr;
     cpp_E_proton_image = nullptr;
     cpp_E_neutron_image = nullptr;
     cpp_tof_neutron_image = nullptr;
   
     // Release the 3D volume
     volume = nullptr;
     std::cout << "GateVoxelizedPromptGammaAnalogActor destructor called. "
                  "Resources released."
               << std::endl;
   }
   
   void GateVoxelizedPromptGammaAnalogActor::InitializeUserInfo(
       py::dict &user_info) {
     GateVActor::InitializeUserInfo(user_info);
   
     // retrieve the python param here
     timebins = py::int_(user_info["timebins"]);
     timerange = py::float_(user_info["timerange"]);
     energybins = py::int_(user_info["energybins"]);
     energyrange = py::float_(user_info["energyrange"]);
   
     fTranslation = DictGetG4ThreeVector(user_info, "translation");
     fsize = DictGetG4ThreeVector(user_info, "size");
     fspacing = DictGetG4ThreeVector(user_info, "spacing");
   }
   
   void GateVoxelizedPromptGammaAnalogActor::InitializeCpp() {
     GateVActor::InitializeCpp();
     // Create the image pointers
     // (the size and allocation will be performed on the py side)
     if (fProtonTimeFlag) {
       cpp_tof_proton_image = ImageType::New();
     }
     if (fProtonEnergyFlag) {
       cpp_E_proton_image = ImageType::New();
     }
     if (fNeutronEnergyFlag) {
       cpp_E_neutron_image = ImageType::New();
     }
     if (fNeutronTimeFlag) {
       cpp_tof_neutron_image = ImageType::New();
     }
   
     // Construction of the 3D image with the same shape/mat that the voxel of the
     // actor but is accepted by the method of volume_attach and "isInside"
     volume = Image3DType::New();
   
     Image3DType::RegionType region;
     Image3DType::SizeType size;
     Image3DType::SpacingType spacing;
   
     size[0] = fsize[0];
     size[1] = fsize[1];
     size[2] = fsize[2];
     region.SetSize(size);
   
     spacing[0] = fspacing[0];
     spacing[1] = fspacing[1];
     spacing[2] = fspacing[2];
   
     volume->SetRegions(region);
     volume->SetSpacing(spacing);
     volume->Allocate();
     volume->FillBuffer(0);
   
     incidentParticles =
         0; // initiate the conuter of incidente protons - scaling factor
   }
   
   void GateVoxelizedPromptGammaAnalogActor::BeginOfRunActionMasterThread(
       int run_id) {
     // Attach the 3D volume used to
   
     // Fill the 4D volume of interest with 0 to ensure that it is well initiated
     if (fProtonTimeFlag) {
       cpp_tof_proton_image->FillBuffer(0);
     }
     if (fProtonEnergyFlag) {
       cpp_E_proton_image->FillBuffer(0);
     }
     if (fNeutronEnergyFlag) {
       cpp_E_neutron_image->FillBuffer(0);
     }
     if (fNeutronTimeFlag) {
       cpp_tof_neutron_image->FillBuffer(0);
     }
     AttachImageToVolume<Image3DType>(volume, fPhysicalVolumeName, fTranslation);
   }
   
   void GateVoxelizedPromptGammaAnalogActor::BeginOfRunAction(const G4Run *run) {}
   
   void GateVoxelizedPromptGammaAnalogActor::BeginOfEventAction(
       const G4Event *event) {
     T0 = event->GetPrimaryVertex()->GetT0();
     incidentParticles++;
   }
   
   void GateVoxelizedPromptGammaAnalogActor::SteppingAction(G4Step *step) {
     if (step->GetTrack()->GetParticleDefinition() != G4Neutron::Neutron()
              &&
         (step->GetTrack()->GetParticleDefinition() != G4Proton::Proton())) {
       return;
     }
     static G4HadronicProcessStore* store = G4HadronicProcessStore::Instance();
     static G4VProcess * protonInelastic = store->FindProcess(G4Proton::Proton(), fHadronInelastic);
     static G4VProcess * neutronInelastic = store->FindProcess(G4Neutron::Neutron(), fHadronInelastic);
     if (step->GetPostStepPoint()->GetProcessDefinedStep() != protonInelastic &&
         step->GetPostStepPoint()->GetProcessDefinedStep() != neutronInelastic) {
       return;
     }

     auto position = step->GetPostStepPoint()->GetPosition();
     auto touchable = step->GetPreStepPoint()->GetTouchable();
     // Get the voxel index
     auto localPosition =
         touchable->GetHistory()->GetTransform(0).TransformPoint(position);
   
     // convert G4ThreeVector to itk PointType
     Image3DType::PointType point;
     point[0] = localPosition[0];
     point[1] = localPosition[1];
     point[2] = localPosition[2];
   
     Image3DType::IndexType index;
     G4bool isInside = volume->TransformPhysicalPointToIndex(point, index);
     if (!isInside) { // verification
       return;        // Skip if not inside the volume
     }
   
     // Get the spatial index from the index obtained with the 3D volume and th
     // emethod GetStepVoxelPosition()
     ImageType::IndexType ind;
     ind[0] = index[0];
     ind[1] = index[1];
     ind[2] = index[2];
   
     auto secondaries = step->GetSecondary();
     for (size_t i = 0; i < secondaries->size(); i++) {
       auto secondary = secondaries->at(i);
       auto secondary_def = secondary->GetParticleDefinition();
       if (secondary_def != G4Gamma::Gamma()) {
         continue;
       }
       G4double gammaEnergy = secondary->GetKineticEnergy(); // in MeV
       // thershold with a minimum energy of 40 keV
       if (gammaEnergy < 0.04 * CLHEP::MeV) {
         continue;
       }
   
       if (fProtonTimeFlag ||
           fNeutronTimeFlag) { // If the quantity of interest is the time of flight
         // Get the time of flight
         // G4double randomtime = G4UniformRand();
         // G4double pretime = step->GetPreStepPoint()->GetGlobalTime()- T0; //ns
         // G4double posttime = step->GetPostStepPoint()->GetGlobalTime()- T0;//ns
         G4double time = secondary->GetGlobalTime() - T0; // ns
   
         // Get the voxel index (fourth dim) corresponding to the time of flight
         G4int bin = static_cast<int>(
             time / (timerange / timebins)); // Always the left bin
   
         if (bin >= timebins) {
           bin = timebins;
         }
         if (bin < 0) {
          bin = 0; // underflow
        }
         ind[3] = bin;
         // Store the value in the volume for neutrons OR protons -> LEFT BINNING
         if (fProtonTimeFlag &&
             step->GetTrack()->GetParticleDefinition()->GetParticleName() ==
                 "proton") {
           ImageAddValue<ImageType>(cpp_tof_proton_image, ind, 1);
         }
         if (fNeutronTimeFlag &&
             step->GetTrack()->GetParticleDefinition()->GetParticleName() ==
                 "neutron") {
           ImageAddValue<ImageType>(cpp_tof_neutron_image, ind, 1);
         }
       }
       if (fProtonEnergyFlag ||
           fNeutronEnergyFlag) { // when the quantity of interest is the energy
         // Get the voxel index (fourth dim) corresponding to the energy of the
         // projectile
         G4int bin = static_cast<int>(
             gammaEnergy / (energyrange / energybins)); // Always the left bin
         if (bin >= energybins) {
           bin = energybins;
         }
         if (bin < 0) {
           bin = 0; // underflow
         }
         ind[3] = bin;
         // Store the value in the volume for neutrons OR protons -> LEFT BINNING
         if (fProtonEnergyFlag &&
             step->GetTrack()->GetParticleDefinition()->GetParticleName() ==
                 "proton") {
           ImageAddValue<ImageType>(cpp_E_proton_image, ind, 1);
         }
         if (fNeutronEnergyFlag &&
             step->GetTrack()->GetParticleDefinition()->GetParticleName() ==
                 "neutron") {
           ImageAddValue<ImageType>(cpp_E_neutron_image, ind, 1);
         }
       }
     }
   }
   
   void GateVoxelizedPromptGammaAnalogActor::EndOfRunAction(const G4Run *run) {
     std::cout << "incident particles : " << incidentParticles << std::endl;
     if (incidentParticles == 0) {
       std::cerr << "Error: incidentParticles is zero. Skipping scaling."
                 << std::endl;
       return;
     }
     // scaling all the 4D voxels with th enumber of incident protons (= number of
     // event)
     if (fProtonTimeFlag) {
       itk::ImageRegionIterator<ImageType> it(
           cpp_tof_proton_image, cpp_tof_proton_image->GetLargestPossibleRegion());
       for (it.GoToBegin(); !it.IsAtEnd(); ++it) {
         it.Set(it.Get() / incidentParticles);
       }
     }
     if (fProtonEnergyFlag) {
       itk::ImageRegionIterator<ImageType> it(
           cpp_E_proton_image, cpp_E_proton_image->GetLargestPossibleRegion());
       for (it.GoToBegin(); !it.IsAtEnd(); ++it) {
         it.Set(it.Get() / incidentParticles);
       }
     }
     if (fNeutronEnergyFlag) {
       itk::ImageRegionIterator<ImageType> it(
           cpp_E_neutron_image, cpp_E_neutron_image->GetLargestPossibleRegion());
       for (it.GoToBegin(); !it.IsAtEnd(); ++it) {
         it.Set(it.Get() / incidentParticles);
       }
     }
     if (fNeutronTimeFlag) {
       itk::ImageRegionIterator<ImageType> it(
           cpp_tof_neutron_image,
           cpp_tof_neutron_image->GetLargestPossibleRegion());
       for (it.GoToBegin(); !it.IsAtEnd(); ++it) {
         it.Set(it.Get() / incidentParticles);
       }
     }
   }
   
   int GateVoxelizedPromptGammaAnalogActor::EndOfRunActionMasterThread(
       int run_id) {
     return 0;
   }
=======
#include "G4EmCalculator.hh"
#include "G4Gamma.hh"
#include "G4ParticleDefinition.hh"
#include "G4RandomTools.hh"
#include "G4RunManager.hh"
#include "G4Threading.hh"
#include "G4Track.hh"

#include "G4HadronInelasticProcess.hh"
#include "GateHelpers.h"
#include "GateHelpersDict.h"
#include "GateHelpersImage.h"
#include "GateMaterialMuHandler.h"
#include "GateVoxelizedPromptGammaAnalogActor.h"

#include "CLHEP/Random/Randomize.h"
#include <iostream>
#include <itkAddImageFilter.h>
#include <itkCastImageFilter.h>
#include <itkImageRegionIterator.h>
#include <vector>

#include <G4Proton.hh>
#include <G4VProcess.hh>
// #include <G4ProtonInelasticProcess.hh>
#include <G4CrossSectionDataStore.hh>
#include <G4HadronicProcessStore.hh>

GateVoxelizedPromptGammaAnalogActor::GateVoxelizedPromptGammaAnalogActor(
    py::dict &user_info)
    : GateVActor(user_info, true) {
  fMultiThreadReady =
      true; // But used as a single thread python side : nb pf runs = 1
}

GateVoxelizedPromptGammaAnalogActor::~GateVoxelizedPromptGammaAnalogActor() {
  // not needed
  cpp_tof_proton_image = nullptr;
  cpp_E_proton_image = nullptr;
  cpp_E_neutron_image = nullptr;
  cpp_tof_neutron_image = nullptr;

  // Release the 3D volume
  volume = nullptr;
  std::cout << "GateVoxelizedPromptGammaAnalogActor destructor called. "
               "Resources released."
            << std::endl;
}

void GateVoxelizedPromptGammaAnalogActor::InitializeUserInfo(
    py::dict &user_info) {
  GateVActor::InitializeUserInfo(user_info);

  // retrieve the python param here
  timebins = py::int_(user_info["timebins"]);
  timerange = py::float_(user_info["timerange"]);
  energybins = py::int_(user_info["energybins"]);
  energyrange = py::float_(user_info["energyrange"]);

  fTranslation = DictGetG4ThreeVector(user_info, "translation");
  fsize = DictGetG4ThreeVector(user_info, "size");
  fspacing = DictGetG4ThreeVector(user_info, "spacing");
}

void GateVoxelizedPromptGammaAnalogActor::InitializeCpp() {
  GateVActor::InitializeCpp();
  // Create the image pointers
  // (the size and allocation will be performed on the py side)
  if (fProtonTimeFlag) {
    cpp_tof_proton_image = ImageType::New();
  }
  if (fProtonEnergyFlag) {
    cpp_E_proton_image = ImageType::New();
  }
  if (fNeutronEnergyFlag) {
    cpp_E_neutron_image = ImageType::New();
  }
  if (fNeutronTimeFlag) {
    cpp_tof_neutron_image = ImageType::New();
  }

  // Construction of the 3D image with the same shape/mat that the voxel of the
  // actor but is accepted by the method of volume_attach and "isInside"
  volume = Image3DType::New();

  Image3DType::RegionType region;
  Image3DType::SizeType size;
  Image3DType::SpacingType spacing;

  size[0] = fsize[0];
  size[1] = fsize[1];
  size[2] = fsize[2];
  region.SetSize(size);

  spacing[0] = fspacing[0];
  spacing[1] = fspacing[1];
  spacing[2] = fspacing[2];

  volume->SetRegions(region);
  volume->SetSpacing(spacing);
  volume->Allocate();
  volume->FillBuffer(0);

  incidentParticles =
      0; // initiate the conuter of incidente protons - scaling factor
}

void GateVoxelizedPromptGammaAnalogActor::BeginOfRunActionMasterThread(
    int run_id) {
  // Attach the 3D volume used to

  // Fill the 4D volume of interest with 0 to ensure that it is well initiated
  if (fProtonTimeFlag) {
    cpp_tof_proton_image->FillBuffer(0);
  }
  if (fProtonEnergyFlag) {
    cpp_E_proton_image->FillBuffer(0);
  }
  if (fNeutronEnergyFlag) {
    cpp_E_neutron_image->FillBuffer(0);
  }
  if (fNeutronTimeFlag) {
    cpp_tof_neutron_image->FillBuffer(0);
  }
  AttachImageToVolume<Image3DType>(volume, fPhysicalVolumeName, fTranslation);
}

void GateVoxelizedPromptGammaAnalogActor::BeginOfRunAction(const G4Run *run) {}

void GateVoxelizedPromptGammaAnalogActor::BeginOfEventAction(
    const G4Event *event) {
  T0 = event->GetPrimaryVertex()->GetT0();
  incidentParticles++;
}

void GateVoxelizedPromptGammaAnalogActor::SteppingAction(G4Step *step) {
  if (step->GetTrack()->GetParticleDefinition() != G4Neutron::Neutron() &&
      (step->GetTrack()->GetParticleDefinition() != G4Proton::Proton())) {
    return;
  }
  static G4HadronicProcessStore *store = G4HadronicProcessStore::Instance();
  static G4VProcess *protonInelastic =
      store->FindProcess(G4Proton::Proton(), fHadronInelastic);
  static G4VProcess *neutronInelastic =
      store->FindProcess(G4Neutron::Neutron(), fHadronInelastic);
  if (step->GetPostStepPoint()->GetProcessDefinedStep() != protonInelastic &&
      step->GetPostStepPoint()->GetProcessDefinedStep() != neutronInelastic) {
    return;
  }

  auto position = step->GetPostStepPoint()->GetPosition();
  auto touchable = step->GetPreStepPoint()->GetTouchable();
  // Get the voxel index
  auto localPosition =
      touchable->GetHistory()->GetTransform(0).TransformPoint(position);

  // convert G4ThreeVector to itk PointType
  Image3DType::PointType point;
  point[0] = localPosition[0];
  point[1] = localPosition[1];
  point[2] = localPosition[2];

  Image3DType::IndexType index;
  G4bool isInside = volume->TransformPhysicalPointToIndex(point, index);
  if (!isInside) { // verification
    return;        // Skip if not inside the volume
  }

  // Get the spatial index from the index obtained with the 3D volume and th
  // emethod GetStepVoxelPosition()
  ImageType::IndexType ind;
  ind[0] = index[0];
  ind[1] = index[1];
  ind[2] = index[2];

  auto secondaries = step->GetSecondary();
  for (size_t i = 0; i < secondaries->size(); i++) {
    auto secondary = secondaries->at(i);
    auto secondary_def = secondary->GetParticleDefinition();
    if (secondary_def != G4Gamma::Gamma()) {
      continue;
    }
    G4double gammaEnergy = secondary->GetKineticEnergy(); // in MeV
    // thershold with a minimum energy of 40 keV
    if (gammaEnergy < 0.04 * CLHEP::MeV) {
      continue;
    }

    if (fProtonTimeFlag ||
        fNeutronTimeFlag) { // If the quantity of interest is the time of flight
      // Get the time of flight
      // G4double randomtime = G4UniformRand();
      // G4double pretime = step->GetPreStepPoint()->GetGlobalTime()- T0; //ns
      // G4double posttime = step->GetPostStepPoint()->GetGlobalTime()- T0;//ns
      G4double time = secondary->GetGlobalTime() - T0; // ns

      // Get the voxel index (fourth dim) corresponding to the time of flight
      G4int bin = static_cast<int>(
          time / (timerange / timebins)); // Always the left bin

      if (bin >= timebins) {
        bin = timebins;
      }
      ind[3] = bin;
      // Store the value in the volume for neutrons OR protons -> LEFT BINNING
      if (fProtonTimeFlag &&
          step->GetTrack()->GetParticleDefinition()->GetParticleName() ==
              "proton") {
        ImageAddValue<ImageType>(cpp_tof_proton_image, ind, 1);
      }
      if (fNeutronTimeFlag &&
          step->GetTrack()->GetParticleDefinition()->GetParticleName() ==
              "neutron") {
        ImageAddValue<ImageType>(cpp_tof_neutron_image, ind, 1);
      }
    }
    if (fProtonEnergyFlag ||
        fNeutronEnergyFlag) { // when the quantity of interest is the energy
      // Get the voxel index (fourth dim) corresponding to the energy of the
      // projectile
      G4int bin = static_cast<int>(
          gammaEnergy / (energyrange / energybins)); // Always the left bin
      if (bin >= energybins) {
        bin = energybins;
      }
      if (bin < 0) {
        bin = 0; // underflow
      }
      ind[3] = bin;
      // Store the value in the volume for neutrons OR protons -> LEFT BINNING
      if (fProtonEnergyFlag &&
          step->GetTrack()->GetParticleDefinition()->GetParticleName() ==
              "proton") {
        ImageAddValue<ImageType>(cpp_E_proton_image, ind, 1);
      }
      if (fNeutronEnergyFlag &&
          step->GetTrack()->GetParticleDefinition()->GetParticleName() ==
              "neutron") {
        ImageAddValue<ImageType>(cpp_E_neutron_image, ind, 1);
      }
    }
  }
}

void GateVoxelizedPromptGammaAnalogActor::EndOfRunAction(const G4Run *run) {
  std::cout << "incident particles : " << incidentParticles << std::endl;
  if (incidentParticles == 0) {
    std::cerr << "Error: incidentParticles is zero. Skipping scaling."
              << std::endl;
    return;
  }
  // scaling all the 4D voxels with th enumber of incident protons (= number of
  // event)
  if (fProtonTimeFlag) {
    itk::ImageRegionIterator<ImageType> it(
        cpp_tof_proton_image, cpp_tof_proton_image->GetLargestPossibleRegion());
    for (it.GoToBegin(); !it.IsAtEnd(); ++it) {
      it.Set(it.Get() / incidentParticles);
    }
  }
  if (fProtonEnergyFlag) {
    itk::ImageRegionIterator<ImageType> it(
        cpp_E_proton_image, cpp_E_proton_image->GetLargestPossibleRegion());
    for (it.GoToBegin(); !it.IsAtEnd(); ++it) {
      it.Set(it.Get() / incidentParticles);
    }
  }
  if (fNeutronEnergyFlag) {
    itk::ImageRegionIterator<ImageType> it(
        cpp_E_neutron_image, cpp_E_neutron_image->GetLargestPossibleRegion());
    for (it.GoToBegin(); !it.IsAtEnd(); ++it) {
      it.Set(it.Get() / incidentParticles);
    }
  }
  if (fNeutronTimeFlag) {
    itk::ImageRegionIterator<ImageType> it(
        cpp_tof_neutron_image,
        cpp_tof_neutron_image->GetLargestPossibleRegion());
    for (it.GoToBegin(); !it.IsAtEnd(); ++it) {
      it.Set(it.Get() / incidentParticles);
    }
  }
}

int GateVoxelizedPromptGammaAnalogActor::EndOfRunActionMasterThread(
    int run_id) {
  return 0;
}
>>>>>>> 848113aa
<|MERGE_RESOLUTION|>--- conflicted
+++ resolved
@@ -5,298 +5,6 @@
    See LICENSE.md for further details
    ------------------------------------ -------------- */
 
-<<<<<<< HEAD
-   #include "G4EmCalculator.hh"
-   #include "G4Gamma.hh"
-   #include "G4ParticleDefinition.hh"
-   #include "G4RandomTools.hh"
-   #include "G4RunManager.hh"
-   #include "G4Threading.hh"
-   #include "G4Track.hh"
-   
-   #include "G4HadronInelasticProcess.hh"
-   #include "GateHelpers.h"
-   #include "GateHelpersDict.h"
-   #include "GateHelpersImage.h"
-   #include "GateMaterialMuHandler.h"
-   #include "GateVoxelizedPromptGammaAnalogActor.h"
-   
-   #include "CLHEP/Random/Randomize.h"
-   #include <iostream>
-   #include <itkAddImageFilter.h>
-   #include <itkCastImageFilter.h>
-   #include <itkImageRegionIterator.h>
-   #include <vector>
-   
-   #include <G4Proton.hh>
-   #include <G4VProcess.hh>
-   //#include <G4ProtonInelasticProcess.hh>
-   #include <G4CrossSectionDataStore.hh>
-   #include <G4HadronicProcessStore.hh>
-
-   GateVoxelizedPromptGammaAnalogActor::GateVoxelizedPromptGammaAnalogActor(
-       py::dict &user_info)
-       : GateVActor(user_info, true) {
-     fMultiThreadReady =
-         true; // But used as a single thread python side : nb pf runs = 1
-   }
-   
-   GateVoxelizedPromptGammaAnalogActor::~GateVoxelizedPromptGammaAnalogActor() {
-     // not needed
-     cpp_tof_proton_image = nullptr;
-     cpp_E_proton_image = nullptr;
-     cpp_E_neutron_image = nullptr;
-     cpp_tof_neutron_image = nullptr;
-   
-     // Release the 3D volume
-     volume = nullptr;
-     std::cout << "GateVoxelizedPromptGammaAnalogActor destructor called. "
-                  "Resources released."
-               << std::endl;
-   }
-   
-   void GateVoxelizedPromptGammaAnalogActor::InitializeUserInfo(
-       py::dict &user_info) {
-     GateVActor::InitializeUserInfo(user_info);
-   
-     // retrieve the python param here
-     timebins = py::int_(user_info["timebins"]);
-     timerange = py::float_(user_info["timerange"]);
-     energybins = py::int_(user_info["energybins"]);
-     energyrange = py::float_(user_info["energyrange"]);
-   
-     fTranslation = DictGetG4ThreeVector(user_info, "translation");
-     fsize = DictGetG4ThreeVector(user_info, "size");
-     fspacing = DictGetG4ThreeVector(user_info, "spacing");
-   }
-   
-   void GateVoxelizedPromptGammaAnalogActor::InitializeCpp() {
-     GateVActor::InitializeCpp();
-     // Create the image pointers
-     // (the size and allocation will be performed on the py side)
-     if (fProtonTimeFlag) {
-       cpp_tof_proton_image = ImageType::New();
-     }
-     if (fProtonEnergyFlag) {
-       cpp_E_proton_image = ImageType::New();
-     }
-     if (fNeutronEnergyFlag) {
-       cpp_E_neutron_image = ImageType::New();
-     }
-     if (fNeutronTimeFlag) {
-       cpp_tof_neutron_image = ImageType::New();
-     }
-   
-     // Construction of the 3D image with the same shape/mat that the voxel of the
-     // actor but is accepted by the method of volume_attach and "isInside"
-     volume = Image3DType::New();
-   
-     Image3DType::RegionType region;
-     Image3DType::SizeType size;
-     Image3DType::SpacingType spacing;
-   
-     size[0] = fsize[0];
-     size[1] = fsize[1];
-     size[2] = fsize[2];
-     region.SetSize(size);
-   
-     spacing[0] = fspacing[0];
-     spacing[1] = fspacing[1];
-     spacing[2] = fspacing[2];
-   
-     volume->SetRegions(region);
-     volume->SetSpacing(spacing);
-     volume->Allocate();
-     volume->FillBuffer(0);
-   
-     incidentParticles =
-         0; // initiate the conuter of incidente protons - scaling factor
-   }
-   
-   void GateVoxelizedPromptGammaAnalogActor::BeginOfRunActionMasterThread(
-       int run_id) {
-     // Attach the 3D volume used to
-   
-     // Fill the 4D volume of interest with 0 to ensure that it is well initiated
-     if (fProtonTimeFlag) {
-       cpp_tof_proton_image->FillBuffer(0);
-     }
-     if (fProtonEnergyFlag) {
-       cpp_E_proton_image->FillBuffer(0);
-     }
-     if (fNeutronEnergyFlag) {
-       cpp_E_neutron_image->FillBuffer(0);
-     }
-     if (fNeutronTimeFlag) {
-       cpp_tof_neutron_image->FillBuffer(0);
-     }
-     AttachImageToVolume<Image3DType>(volume, fPhysicalVolumeName, fTranslation);
-   }
-   
-   void GateVoxelizedPromptGammaAnalogActor::BeginOfRunAction(const G4Run *run) {}
-   
-   void GateVoxelizedPromptGammaAnalogActor::BeginOfEventAction(
-       const G4Event *event) {
-     T0 = event->GetPrimaryVertex()->GetT0();
-     incidentParticles++;
-   }
-   
-   void GateVoxelizedPromptGammaAnalogActor::SteppingAction(G4Step *step) {
-     if (step->GetTrack()->GetParticleDefinition() != G4Neutron::Neutron()
-              &&
-         (step->GetTrack()->GetParticleDefinition() != G4Proton::Proton())) {
-       return;
-     }
-     static G4HadronicProcessStore* store = G4HadronicProcessStore::Instance();
-     static G4VProcess * protonInelastic = store->FindProcess(G4Proton::Proton(), fHadronInelastic);
-     static G4VProcess * neutronInelastic = store->FindProcess(G4Neutron::Neutron(), fHadronInelastic);
-     if (step->GetPostStepPoint()->GetProcessDefinedStep() != protonInelastic &&
-         step->GetPostStepPoint()->GetProcessDefinedStep() != neutronInelastic) {
-       return;
-     }
-
-     auto position = step->GetPostStepPoint()->GetPosition();
-     auto touchable = step->GetPreStepPoint()->GetTouchable();
-     // Get the voxel index
-     auto localPosition =
-         touchable->GetHistory()->GetTransform(0).TransformPoint(position);
-   
-     // convert G4ThreeVector to itk PointType
-     Image3DType::PointType point;
-     point[0] = localPosition[0];
-     point[1] = localPosition[1];
-     point[2] = localPosition[2];
-   
-     Image3DType::IndexType index;
-     G4bool isInside = volume->TransformPhysicalPointToIndex(point, index);
-     if (!isInside) { // verification
-       return;        // Skip if not inside the volume
-     }
-   
-     // Get the spatial index from the index obtained with the 3D volume and th
-     // emethod GetStepVoxelPosition()
-     ImageType::IndexType ind;
-     ind[0] = index[0];
-     ind[1] = index[1];
-     ind[2] = index[2];
-   
-     auto secondaries = step->GetSecondary();
-     for (size_t i = 0; i < secondaries->size(); i++) {
-       auto secondary = secondaries->at(i);
-       auto secondary_def = secondary->GetParticleDefinition();
-       if (secondary_def != G4Gamma::Gamma()) {
-         continue;
-       }
-       G4double gammaEnergy = secondary->GetKineticEnergy(); // in MeV
-       // thershold with a minimum energy of 40 keV
-       if (gammaEnergy < 0.04 * CLHEP::MeV) {
-         continue;
-       }
-   
-       if (fProtonTimeFlag ||
-           fNeutronTimeFlag) { // If the quantity of interest is the time of flight
-         // Get the time of flight
-         // G4double randomtime = G4UniformRand();
-         // G4double pretime = step->GetPreStepPoint()->GetGlobalTime()- T0; //ns
-         // G4double posttime = step->GetPostStepPoint()->GetGlobalTime()- T0;//ns
-         G4double time = secondary->GetGlobalTime() - T0; // ns
-   
-         // Get the voxel index (fourth dim) corresponding to the time of flight
-         G4int bin = static_cast<int>(
-             time / (timerange / timebins)); // Always the left bin
-   
-         if (bin >= timebins) {
-           bin = timebins;
-         }
-         if (bin < 0) {
-          bin = 0; // underflow
-        }
-         ind[3] = bin;
-         // Store the value in the volume for neutrons OR protons -> LEFT BINNING
-         if (fProtonTimeFlag &&
-             step->GetTrack()->GetParticleDefinition()->GetParticleName() ==
-                 "proton") {
-           ImageAddValue<ImageType>(cpp_tof_proton_image, ind, 1);
-         }
-         if (fNeutronTimeFlag &&
-             step->GetTrack()->GetParticleDefinition()->GetParticleName() ==
-                 "neutron") {
-           ImageAddValue<ImageType>(cpp_tof_neutron_image, ind, 1);
-         }
-       }
-       if (fProtonEnergyFlag ||
-           fNeutronEnergyFlag) { // when the quantity of interest is the energy
-         // Get the voxel index (fourth dim) corresponding to the energy of the
-         // projectile
-         G4int bin = static_cast<int>(
-             gammaEnergy / (energyrange / energybins)); // Always the left bin
-         if (bin >= energybins) {
-           bin = energybins;
-         }
-         if (bin < 0) {
-           bin = 0; // underflow
-         }
-         ind[3] = bin;
-         // Store the value in the volume for neutrons OR protons -> LEFT BINNING
-         if (fProtonEnergyFlag &&
-             step->GetTrack()->GetParticleDefinition()->GetParticleName() ==
-                 "proton") {
-           ImageAddValue<ImageType>(cpp_E_proton_image, ind, 1);
-         }
-         if (fNeutronEnergyFlag &&
-             step->GetTrack()->GetParticleDefinition()->GetParticleName() ==
-                 "neutron") {
-           ImageAddValue<ImageType>(cpp_E_neutron_image, ind, 1);
-         }
-       }
-     }
-   }
-   
-   void GateVoxelizedPromptGammaAnalogActor::EndOfRunAction(const G4Run *run) {
-     std::cout << "incident particles : " << incidentParticles << std::endl;
-     if (incidentParticles == 0) {
-       std::cerr << "Error: incidentParticles is zero. Skipping scaling."
-                 << std::endl;
-       return;
-     }
-     // scaling all the 4D voxels with th enumber of incident protons (= number of
-     // event)
-     if (fProtonTimeFlag) {
-       itk::ImageRegionIterator<ImageType> it(
-           cpp_tof_proton_image, cpp_tof_proton_image->GetLargestPossibleRegion());
-       for (it.GoToBegin(); !it.IsAtEnd(); ++it) {
-         it.Set(it.Get() / incidentParticles);
-       }
-     }
-     if (fProtonEnergyFlag) {
-       itk::ImageRegionIterator<ImageType> it(
-           cpp_E_proton_image, cpp_E_proton_image->GetLargestPossibleRegion());
-       for (it.GoToBegin(); !it.IsAtEnd(); ++it) {
-         it.Set(it.Get() / incidentParticles);
-       }
-     }
-     if (fNeutronEnergyFlag) {
-       itk::ImageRegionIterator<ImageType> it(
-           cpp_E_neutron_image, cpp_E_neutron_image->GetLargestPossibleRegion());
-       for (it.GoToBegin(); !it.IsAtEnd(); ++it) {
-         it.Set(it.Get() / incidentParticles);
-       }
-     }
-     if (fNeutronTimeFlag) {
-       itk::ImageRegionIterator<ImageType> it(
-           cpp_tof_neutron_image,
-           cpp_tof_neutron_image->GetLargestPossibleRegion());
-       for (it.GoToBegin(); !it.IsAtEnd(); ++it) {
-         it.Set(it.Get() / incidentParticles);
-       }
-     }
-   }
-   
-   int GateVoxelizedPromptGammaAnalogActor::EndOfRunActionMasterThread(
-       int run_id) {
-     return 0;
-   }
-=======
 #include "G4EmCalculator.hh"
 #include "G4Gamma.hh"
 #include "G4ParticleDefinition.hh"
@@ -584,5 +292,4 @@
 int GateVoxelizedPromptGammaAnalogActor::EndOfRunActionMasterThread(
     int run_id) {
   return 0;
-}
->>>>>>> 848113aa
+}