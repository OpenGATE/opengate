/* --------------------------------------------------
   Copyright (C): OpenGATE Collaboration
   This software is distributed under the terms
   of the GNU Lesser General  Public Licence (LGPL)
   See LICENSE.md for further details
   ------------------------------------ -------------- */

#include "G4EmCalculator.hh"
#include "G4Gamma.hh"
#include "G4ParticleDefinition.hh"
#include "G4RandomTools.hh"
#include "G4RunManager.hh"
#include "G4Threading.hh"
#include "G4Track.hh"

#include "G4HadronInelasticProcess.hh"
#include "GateHelpers.h"
#include "GateHelpersDict.h"
#include "GateHelpersImage.h"
#include "GateMaterialMuHandler.h"
#include "GateVoxelizedPromptGammaAnalogActor.h"

#include "CLHEP/Random/Randomize.h"
#include <iostream>
#include <itkAddImageFilter.h>
#include <itkCastImageFilter.h>
#include <itkImageRegionIterator.h>
#include <vector>

GateVoxelizedPromptGammaAnalogActor::GateVoxelizedPromptGammaAnalogActor(
    py::dict &user_info)
    : GateVActor(user_info, true) {
  fMultiThreadReady =
      true; // But used as a single thread python side : nb pf runs = 1
}

GateVoxelizedPromptGammaAnalogActor::~GateVoxelizedPromptGammaAnalogActor() {
  // not needed
  cpp_tof_proton_image = nullptr;
  cpp_E_proton_image = nullptr;
  cpp_E_neutron_image = nullptr;
  cpp_tof_neutron_image = nullptr;

  // Release the 3D volume
  volume = nullptr;
  std::cout << "GateVoxelizedPromptGammaAnalogActor destructor called. "
               "Resources released."
            << std::endl;
}

void GateVoxelizedPromptGammaAnalogActor::InitializeUserInfo(
    py::dict &user_info) {
  GateVActor::InitializeUserInfo(user_info);

  // retrieve the python param here
  timebins = py::int_(user_info["timebins"]);
  timerange = py::float_(user_info["timerange"]);
  energybins = py::int_(user_info["energybins"]);
  energyrange = py::float_(user_info["energyrange"]);

  fTranslation = DictGetG4ThreeVector(user_info, "translation");
  fsize = DictGetG4ThreeVector(user_info, "size");
  fspacing = DictGetG4ThreeVector(user_info, "spacing");
}

void GateVoxelizedPromptGammaAnalogActor::InitializeCpp() {
  GateVActor::InitializeCpp();
  // Create the image pointers
  // (the size and allocation will be performed on the py side)
  if (fProtonTimeFlag) {
    cpp_tof_proton_image = ImageType::New();
  }
  if (fProtonEnergyFlag) {
    cpp_E_proton_image = ImageType::New();
  }
  if (fNeutronEnergyFlag) {
    cpp_E_neutron_image = ImageType::New();
  }
  if (fNeutronTimeFlag) {
    cpp_tof_neutron_image = ImageType::New();
  }

  // Construction of the 3D image with the same shape/mat that the voxel of the
  // actor but is accepted by the method of volume_attach and "isInside"
  volume = Image3DType::New();

  Image3DType::RegionType region;
  Image3DType::SizeType size;
  Image3DType::SpacingType spacing;

  size[0] = fsize[0];
  size[1] = fsize[1];
  size[2] = fsize[2];
  region.SetSize(size);

  spacing[0] = fspacing[0];
  spacing[1] = fspacing[1];
  spacing[2] = fspacing[2];

  volume->SetRegions(region);
  volume->SetSpacing(spacing);
  volume->Allocate();
  volume->FillBuffer(0);

  incidentParticles =
      0; // initiate the conuter of incidente protons - scaling factor
}

void GateVoxelizedPromptGammaAnalogActor::BeginOfRunActionMasterThread(
    int run_id) {
  // Attach the 3D volume used to

  // Fill the 4D volume of interest with 0 to ensure that it is well initiated
  if (fProtonTimeFlag) {
    cpp_tof_proton_image->FillBuffer(0);
  }
  if (fProtonEnergyFlag) {
    cpp_E_proton_image->FillBuffer(0);
  }
  if (fNeutronEnergyFlag) {
    cpp_E_neutron_image->FillBuffer(0);
  }
  if (fNeutronTimeFlag) {
    cpp_tof_neutron_image->FillBuffer(0);
  }
  AttachImageToVolume<Image3DType>(volume, fPhysicalVolumeName, fTranslation);
}

void GateVoxelizedPromptGammaAnalogActor::BeginOfRunAction(const G4Run *run) {}

void GateVoxelizedPromptGammaAnalogActor::BeginOfEventAction(
    const G4Event *event) {
  T0 = event->GetPrimaryVertex()->GetT0();
  incidentParticles++;
}

void GateVoxelizedPromptGammaAnalogActor::SteppingAction(G4Step *step) {
  if (step->GetTrack()->GetParticleDefinition()->GetParticleName() !=
          "neutron" &&
      (step->GetTrack()->GetParticleDefinition()->GetParticleName() !=
       "proton")) {
    return;
  }
  if (step->GetPostStepPoint()->GetProcessDefinedStep()->GetProcessName() !=
          "protonInelastic" &&
      step->GetPostStepPoint()->GetProcessDefinedStep()->GetProcessName() !=
          "neutronInelastic") {
    return;
  }
  auto position = step->GetPostStepPoint()->GetPosition();
  auto touchable = step->GetPreStepPoint()->GetTouchable();
  // Get the voxel index
  auto localPosition =
      touchable->GetHistory()->GetTransform(0).TransformPoint(position);

  // convert G4ThreeVector to itk PointType
  Image3DType::PointType point;
  point[0] = localPosition[0];
  point[1] = localPosition[1];
  point[2] = localPosition[2];

  Image3DType::IndexType index;
  G4bool isInside = volume->TransformPhysicalPointToIndex(point, index);
  if (!isInside) { // verification
    return;        // Skip if not inside the volume
  }

  // Get the spatial index from the index obtained with the 3D volume and th
  // emethod GetStepVoxelPosition()
  ImageType::IndexType ind;
  ind[0] = index[0];
  ind[1] = index[1];
  ind[2] = index[2];

  auto secondaries = step->GetSecondary();
  for (size_t i = 0; i < secondaries->size(); i++) {
    auto secondary = secondaries->at(i);
    auto secondary_def = secondary->GetParticleDefinition();
    if (secondary_def != G4Gamma::Gamma()) {
      continue;
    }
    if (fProtonTimeFlag ||
        fNeutronTimeFlag) { // If the quantity of interest is the time of flight

      G4double gammaEnergy = secondary->GetKineticEnergy(); // in MeV
      // thershold with a minimum energy of 40 keV
      if (gammaEnergy < 0.04 * CLHEP::MeV) {
        continue;
      }

      if (fProtonTimeFlag || fNeutronTimeFlag) { // If the quantity of interest
                                                 // is the time of flight
        // Get the time of flight
        // G4double randomtime = G4UniformRand();
        // G4double pretime = step->GetPreStepPoint()->GetGlobalTime()- T0; //ns
        // G4double posttime = step->GetPostStepPoint()->GetGlobalTime()-
        // T0;//ns
        G4double time = secondary->GetGlobalTime() - T0; // ns

        // Get the voxel index (fourth dim) corresponding to the time of flight
        G4int bin = static_cast<int>(
            time / (timerange / timebins)); // Always the left bin

<<<<<<< HEAD
      if (bin >= timebins) {
        bin = timebins;
      }
      if (bin < 0) {
        bin = 0; // underflow
      }
      ind[3] = bin;
      // Store the value in the volume for neutrons OR protons -> LEFT BINNING
      if (fProtonTimeFlag && step->GetTrack()->GetParticleDefinition()->GetParticleName()=="proton"){
        ImageAddValue<ImageType>(cpp_tof_proton_image, ind,1);
=======
        if (bin == timebins) {
          bin = timebins;
        }
        if (bin < 0) {
          bin = 0; // underflow
        }
        ind[3] = bin;
        // Store the value in the volume for neutrons OR protons -> LEFT BINNING
        if (fProtonTimeFlag &&
            step->GetTrack()->GetParticleDefinition()->GetParticleName() ==
                "proton") {
          ImageAddValue<ImageType>(cpp_tof_proton_image, ind, 1);
        }
        if (fNeutronTimeFlag &&
            step->GetTrack()->GetParticleDefinition()->GetParticleName() ==
                "neutron") {
          ImageAddValue<ImageType>(cpp_tof_neutron_image, ind, 1);
        }
>>>>>>> 9b60b20a
      }
      if (fProtonEnergyFlag ||
          fNeutronEnergyFlag) { // when the quantity of interest is the energy
        // Get the voxel index (fourth dim) corresponding to the energy of the
        // projectile
        G4int bin = static_cast<int>(
            gammaEnergy / (energyrange / energybins)); // Always the left bin
        if (bin == energybins) {
          bin = energybins;
        }
        if (bin < 0) {
          bin = 0; // underflow
        }
        ind[3] = bin;
        // Store the value in the volume for neutrons OR protons -> LEFT BINNING
        if (fProtonEnergyFlag &&
            step->GetTrack()->GetParticleDefinition()->GetParticleName() ==
                "proton") {
          ImageAddValue<ImageType>(cpp_E_proton_image, ind, 1);
        }
        if (fNeutronEnergyFlag &&
            step->GetTrack()->GetParticleDefinition()->GetParticleName() ==
                "neutron") {
          ImageAddValue<ImageType>(cpp_E_neutron_image, ind, 1);
        }
      }
    }
<<<<<<< HEAD
    if (fProtonEnergyFlag || fNeutronEnergyFlag) { // when the quantity of interest is the energy
      //Get the voxel index (fourth dim) corresponding to the energy of the projectile
      G4int bin = static_cast<int>(gammaEnergy / (energyrange/energybins)); // Always the left bin
      if (bin >= energybins) {
        bin = energybins;
      }
      if (bin < 0) {
        bin = 0; // underflow
      }
      ind[3] = bin; 
      // Store the value in the volume for neutrons OR protons -> LEFT BINNING
      if (fProtonEnergyFlag && step->GetTrack()->GetParticleDefinition()->GetParticleName()=="proton") {
        ImageAddValue<ImageType>(cpp_E_proton_image, ind, 1);
      }
      if (fNeutronEnergyFlag && step->GetTrack()->GetParticleDefinition()->GetParticleName()=="neutron") {
        ImageAddValue<ImageType>(cpp_E_neutron_image, ind,  1);
      }
    } 
=======
>>>>>>> 9b60b20a
  }
}

void GateVoxelizedPromptGammaAnalogActor::EndOfRunAction(const G4Run *run) {
  std::cout << "incident particles : " << incidentParticles << std::endl;
  if (incidentParticles == 0) {
    std::cerr << "Error: incidentParticles is zero. Skipping scaling."
              << std::endl;
    return;
  }
  // scaling all the 4D voxels with th enumber of incident protons (= number of
  // event)
  if (fProtonTimeFlag) {
    itk::ImageRegionIterator<ImageType> it(
        cpp_tof_proton_image, cpp_tof_proton_image->GetLargestPossibleRegion());
    for (it.GoToBegin(); !it.IsAtEnd(); ++it) {
      it.Set(it.Get() / incidentParticles);
    }
  }
  if (fProtonEnergyFlag) {
    itk::ImageRegionIterator<ImageType> it(
        cpp_E_proton_image, cpp_E_proton_image->GetLargestPossibleRegion());
    for (it.GoToBegin(); !it.IsAtEnd(); ++it) {
      it.Set(it.Get() / incidentParticles);
    }
  }
  if (fNeutronEnergyFlag) {
    itk::ImageRegionIterator<ImageType> it(
        cpp_E_neutron_image, cpp_E_neutron_image->GetLargestPossibleRegion());
    for (it.GoToBegin(); !it.IsAtEnd(); ++it) {
      it.Set(it.Get() / incidentParticles);
    }
  }
  if (fNeutronTimeFlag) {
    itk::ImageRegionIterator<ImageType> it(
        cpp_tof_neutron_image,
        cpp_tof_neutron_image->GetLargestPossibleRegion());
    for (it.GoToBegin(); !it.IsAtEnd(); ++it) {
      it.Set(it.Get() / incidentParticles);
    }
  }
}

int GateVoxelizedPromptGammaAnalogActor::EndOfRunActionMasterThread(
    int run_id) {
  return 0;
}<|MERGE_RESOLUTION|>--- conflicted
+++ resolved
@@ -179,46 +179,25 @@
     if (secondary_def != G4Gamma::Gamma()) {
       continue;
     }
-    if (fProtonTimeFlag ||
-        fNeutronTimeFlag) { // If the quantity of interest is the time of flight
-
-      G4double gammaEnergy = secondary->GetKineticEnergy(); // in MeV
-      // thershold with a minimum energy of 40 keV
-      if (gammaEnergy < 0.04 * CLHEP::MeV) {
-        continue;
-      }
-
-      if (fProtonTimeFlag || fNeutronTimeFlag) { // If the quantity of interest
-                                                 // is the time of flight
-        // Get the time of flight
-        // G4double randomtime = G4UniformRand();
-        // G4double pretime = step->GetPreStepPoint()->GetGlobalTime()- T0; //ns
-        // G4double posttime = step->GetPostStepPoint()->GetGlobalTime()-
-        // T0;//ns
-        G4double time = secondary->GetGlobalTime() - T0; // ns
-
-        // Get the voxel index (fourth dim) corresponding to the time of flight
-        G4int bin = static_cast<int>(
-            time / (timerange / timebins)); // Always the left bin
-
-<<<<<<< HEAD
+    G4double gammaEnergy = secondary->GetKineticEnergy(); // in MeV
+    // thershold with a minimum energy of 40 keV
+    if (gammaEnergy < 0.04 * CLHEP::MeV) {
+      continue;
+    }
+
+    if(fProtonTimeFlag || fNeutronTimeFlag){ //If the quantity of interest is the time of flight
+    // Get the time of flight
+      //G4double randomtime = G4UniformRand();
+      //G4double pretime = step->GetPreStepPoint()->GetGlobalTime()- T0; //ns
+      //G4double posttime = step->GetPostStepPoint()->GetGlobalTime()- T0;//ns
+      G4double time = secondary->GetGlobalTime() - T0;//ns
+
+    // Get the voxel index (fourth dim) corresponding to the time of flight
+      G4int bin = static_cast<int>(time / (timerange / timebins)); // Always the left bin
+
       if (bin >= timebins) {
         bin = timebins;
       }
-      if (bin < 0) {
-        bin = 0; // underflow
-      }
-      ind[3] = bin;
-      // Store the value in the volume for neutrons OR protons -> LEFT BINNING
-      if (fProtonTimeFlag && step->GetTrack()->GetParticleDefinition()->GetParticleName()=="proton"){
-        ImageAddValue<ImageType>(cpp_tof_proton_image, ind,1);
-=======
-        if (bin == timebins) {
-          bin = timebins;
-        }
-        if (bin < 0) {
-          bin = 0; // underflow
-        }
         ind[3] = bin;
         // Store the value in the volume for neutrons OR protons -> LEFT BINNING
         if (fProtonTimeFlag &&
@@ -231,35 +210,7 @@
                 "neutron") {
           ImageAddValue<ImageType>(cpp_tof_neutron_image, ind, 1);
         }
->>>>>>> 9b60b20a
-      }
-      if (fProtonEnergyFlag ||
-          fNeutronEnergyFlag) { // when the quantity of interest is the energy
-        // Get the voxel index (fourth dim) corresponding to the energy of the
-        // projectile
-        G4int bin = static_cast<int>(
-            gammaEnergy / (energyrange / energybins)); // Always the left bin
-        if (bin == energybins) {
-          bin = energybins;
-        }
-        if (bin < 0) {
-          bin = 0; // underflow
-        }
-        ind[3] = bin;
-        // Store the value in the volume for neutrons OR protons -> LEFT BINNING
-        if (fProtonEnergyFlag &&
-            step->GetTrack()->GetParticleDefinition()->GetParticleName() ==
-                "proton") {
-          ImageAddValue<ImageType>(cpp_E_proton_image, ind, 1);
-        }
-        if (fNeutronEnergyFlag &&
-            step->GetTrack()->GetParticleDefinition()->GetParticleName() ==
-                "neutron") {
-          ImageAddValue<ImageType>(cpp_E_neutron_image, ind, 1);
-        }
-      }
-    }
-<<<<<<< HEAD
+      }
     if (fProtonEnergyFlag || fNeutronEnergyFlag) { // when the quantity of interest is the energy
       //Get the voxel index (fourth dim) corresponding to the energy of the projectile
       G4int bin = static_cast<int>(gammaEnergy / (energyrange/energybins)); // Always the left bin
@@ -278,8 +229,6 @@
         ImageAddValue<ImageType>(cpp_E_neutron_image, ind,  1);
       }
     } 
-=======
->>>>>>> 9b60b20a
   }
 }
 
