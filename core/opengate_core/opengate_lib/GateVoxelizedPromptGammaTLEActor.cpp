/* --------------------------------------------------
   Copyright (C): OpenGATE Collaboration
   This software is distributed under the terms
   of the GNU Lesser General  Public Licence (LGPL)
   See LICENSE.md for further details
   ------------------------------------ -------------- */

#include "G4EmCalculator.hh"
#include "G4Gamma.hh"
#include "G4ParticleDefinition.hh"
#include "G4RandomTools.hh"
#include "G4RunManager.hh"
#include "G4Threading.hh"
#include "G4Track.hh"

#include "G4HadronInelasticProcess.hh"
#include "GateHelpers.h"
#include "GateHelpersDict.h"
#include "GateHelpersImage.h"
#include "GateMaterialMuHandler.h"
#include "GateVoxelizedPromptGammaTLEActor.h"

#include "CLHEP/Random/Randomize.h"
#include <iostream>
#include <itkAddImageFilter.h>
#include <itkCastImageFilter.h>
#include <itkImageRegionIterator.h>
#include <vector>

GateVoxelizedPromptGammaTLEActor::GateVoxelizedPromptGammaTLEActor(
    py::dict &user_info)
    : GateVActor(user_info, true) {
  fMultiThreadReady =
      true; // But used as a single thread python side : nb pf runs = 1
}

GateVoxelizedPromptGammaTLEActor::~GateVoxelizedPromptGammaTLEActor() {
  // not needed
<<<<<<< HEAD
=======
  cpp_tof_proton_image = nullptr;
  cpp_E_proton_image = nullptr;
  cpp_E_neutron_image = nullptr;
  cpp_tof_neutron_image = nullptr;

  // Release the 3D volume
  volume = nullptr;
  std::cout << "GateVoxelizedPromptGammaTLEActor destructor called. Resources "
               "released."
            << std::endl;
>>>>>>> c8c9f267
}

void GateVoxelizedPromptGammaTLEActor::InitializeUserInfo(py::dict &user_info) {
  GateVActor::InitializeUserInfo(user_info);

  // retrieve the python param here
  timebins = py::int_(user_info["timebins"]);
  timerange = py::float_(user_info["timerange"]);
  energybins = py::int_(user_info["energybins"]);
  energyrange = py::float_(user_info["energyrange"]);

  fTranslation = DictGetG4ThreeVector(user_info, "translation");
  fsize = DictGetG4ThreeVector(user_info, "size");
  fspacing = DictGetG4ThreeVector(user_info, "spacing");
}

void GateVoxelizedPromptGammaTLEActor::InitializeCpp() {
  GateVActor::InitializeCpp();
  // Create the image pointers
  // (the size and allocation will be performed on the py side)
  if (fProtonTimeFlag) {
    cpp_tof_proton_image = ImageType::New();
  }
  if (fProtonEnergyFlag) {
    cpp_E_proton_image = ImageType::New();
  }
  if (fNeutronEnergyFlag) {
    cpp_E_neutron_image = ImageType::New();
  }
  if (fNeutronTimeFlag) {
    cpp_tof_neutron_image = ImageType::New();
  }

  // Construction of the 3D image with the same shape/mat that the voxel of the
  // actor but is accepted by the method of volume_attach and "isInside"
  volume = Image3DType::New();

  Image3DType::RegionType region;
  Image3DType::SizeType size;
  Image3DType::SpacingType spacing;

  size[0] = fsize[0];
  size[1] = fsize[1];
  size[2] = fsize[2];
  region.SetSize(size);

  spacing[0] = fspacing[0];
  spacing[1] = fspacing[1];
  spacing[2] = fspacing[2];

  volume->SetRegions(region);
  volume->SetSpacing(spacing);
  volume->Allocate();
  volume->FillBuffer(0);

  incidentParticles = 0; // initiate the conuter of incidente protons - scaling factor
}

void GateVoxelizedPromptGammaTLEActor::BeginOfRunActionMasterThread(
    int run_id) {
  // Attach the 3D volume used to

  // Fill the 4D volume of interest with 0 to ensure that it is well initiated
  if (fProtonTimeFlag) {
    cpp_tof_proton_image->FillBuffer(0);
  }
  if (fProtonEnergyFlag) {
    cpp_E_proton_image->FillBuffer(0);
  }
  if (fNeutronEnergyFlag) {
    cpp_E_neutron_image->FillBuffer(0);
  }
  if (fNeutronTimeFlag) {
    cpp_tof_neutron_image->FillBuffer(0);
  }
  AttachImageToVolume<Image3DType>(volume, fPhysicalVolumeName, fTranslation);
}

void GateVoxelizedPromptGammaTLEActor::BeginOfRunAction(const G4Run *run) {}

void GateVoxelizedPromptGammaTLEActor::BeginOfEventAction(
    const G4Event *event) {
  T0 = event->GetPrimaryVertex()->GetT0();
  incidentParticles++;
}

void GateVoxelizedPromptGammaTLEActor::SteppingAction(G4Step *step) {
<<<<<<< HEAD
  if(step->GetTrack()->GetParticleDefinition()->GetParticleName()!="neutron" && (step->GetTrack()->GetParticleDefinition()->GetParticleName()!="proton")){
=======

  if (step->GetTrack()->GetParticleDefinition()->GetParticleName() !=
          "neutron" &&
      (step->GetTrack()->GetParticleDefinition()->GetParticleName() !=
       "proton")) {
>>>>>>> c8c9f267
    return;
  }
  auto position = step->GetPostStepPoint()->GetPosition();
  auto touchable = step->GetPreStepPoint()->GetTouchable();
  // Get the voxel index
<<<<<<< HEAD
  
  auto localPosition = touchable->GetHistory()->GetTransform(0).TransformPoint(position);
=======
  auto localPosition =
      touchable->GetHistory()->GetTransform(0).TransformPoint(position);
>>>>>>> c8c9f267

  // convert G4ThreeVector to itk PointType
  Image3DType::PointType point;
  point[0] = localPosition[0];
  point[1] = localPosition[1];
  point[2] = localPosition[2];
<<<<<<< HEAD
=======

  Image3DType::IndexType index;
>>>>>>> c8c9f267

  Image3DType::IndexType index;
  G4bool isInside = volume->TransformPhysicalPointToIndex(point, index);
  if (!isInside) { // verification
    return;        // Skip if not inside the volume
  }
  // Get the weight of the track (particle history) for potential russian
  // roulette or splitting
  // G4double w = step->GetTrack()->GetWeight();

  // Get the spatial index from the index obtained with the 3D volume and th
  // emethod GetStepVoxelPosition()
  ImageType::IndexType ind;
  ind[0] = index[0];
  ind[1] = index[1];
  ind[2] = index[2];

  // Get the step lenght
  const G4double &l = step->GetStepLength();
  G4Material *mat = step->GetPreStepPoint()->GetMaterial();
  G4double rho = mat->GetDensity() / (CLHEP::g / CLHEP::cm3);
  auto w = step->GetTrack()
               ->GetWeight(); // Get the weight of the track (particle history)
                              // for potential russian roulette or splitting
  if (fProtonTimeFlag ||
      fNeutronTimeFlag) { // If the quantity of interest is the time of flight

    // Get the time of flight
    G4double randomtime = G4UniformRand();
    G4double pretime = step->GetPreStepPoint()->GetGlobalTime() - T0;   // ns
    G4double posttime = step->GetPostStepPoint()->GetGlobalTime() - T0; // ns
    G4double time = (posttime + randomtime * (pretime - posttime));     // ns

<<<<<<< HEAD
  // Get the voxel index (fourth dim) corresponding to the time of flight
    G4int bin = static_cast<int>(time / (timerange / timebins)); 
    if (bin >= timebins) {
      bin = timebins; //overflow
    }
    if (bin<0){
      bin = 0; //underflow
=======
    // Get the voxel index (fourth dim) corresponding to the time of flight
    G4int bin =
        static_cast<int>(time / (timerange / timebins)); // Always the left bin

    if (bin == timebins) {
      bin = timebins - 1;
>>>>>>> c8c9f267
    }
    ind[3] = bin;
    // Store the value in the volume for neutrons OR protons -> LEFT BINNING
    
    if (fProtonTimeFlag && step->GetTrack()->GetParticleDefinition()->GetParticleName()=="proton") {
      ImageAddValue<ImageType>(cpp_tof_proton_image, ind, l * rho * w);
    }
    if (fNeutronTimeFlag && step->GetTrack()->GetParticleDefinition()->GetParticleName()=="neutron") {
      ImageAddValue<ImageType>(cpp_tof_neutron_image, ind, l * rho * w);
    }
  }
  if (fProtonEnergyFlag ||
      fNeutronEnergyFlag) { // when the quantity of interest is the energy

    // Get the energy of the projectile
    G4double randomenergy = G4UniformRand();
    const G4double &postE = step->GetPostStepPoint()->GetKineticEnergy(); // MeV
    const G4double &preE = step->GetPreStepPoint()->GetKineticEnergy();   // MeV
    G4double projectileEnergy = postE + randomenergy * (preE - postE);    // MeV
<<<<<<< HEAD
    
    //Get the voxel index (fourth dim) corresponding to the energy of the projectile
    G4int bin = static_cast<int>(projectileEnergy / (energyrange/energybins)); // Always the left bin
    if (bin >= energybins) {
      bin = energybins; // last bin = overflow
    }
    if (bin<0){
      bin = 0; //underflow
=======
    // thershold with a minimum energy of 40 keV
    if (projectileEnergy < 0.04 * CLHEP::MeV) {
      return;
    }
    // Get the voxel index (fourth dim) corresponding to the energy of the
    // projectile
    G4int bin = static_cast<int>(
        projectileEnergy / (energyrange / energybins)); // Always the left bin
    if (bin == energybins) {
      bin = energybins - 1;
>>>>>>> c8c9f267
    }
    ind[3] = bin;
    // Store the value in the volume for neutrons OR protons -> LEFT BINNING
    if (fProtonEnergyFlag &&
        step->GetTrack()->GetParticleDefinition()->GetParticleName() ==
            "proton") {
      ImageAddValue<ImageType>(cpp_E_proton_image, ind, l * rho * w);
    }
    if (fNeutronEnergyFlag &&
        step->GetTrack()->GetParticleDefinition()->GetParticleName() ==
            "neutron") {
      ImageAddValue<ImageType>(cpp_E_neutron_image, ind, l * rho * w);
    }
  }
}

void GateVoxelizedPromptGammaTLEActor::EndOfRunAction(const G4Run *run) {
  std::cout << "incident particles : " << incidentParticles << std::endl;
  if (incidentParticles == 0) {
    std::cerr << "Error: incidentParticles is zero. Skipping scaling."
              << std::endl;
    return;
  }
  // scaling all the 4D voxels with th enumber of incident protons (= number of
  // event)
  if (fProtonTimeFlag) {
    itk::ImageRegionIterator<ImageType> it(
        cpp_tof_proton_image, cpp_tof_proton_image->GetLargestPossibleRegion());
    for (it.GoToBegin(); !it.IsAtEnd(); ++it) {
      it.Set(it.Get() / incidentParticles);
    }
  }
  if (fProtonEnergyFlag) {
    itk::ImageRegionIterator<ImageType> it(
        cpp_E_proton_image, cpp_E_proton_image->GetLargestPossibleRegion());
    for (it.GoToBegin(); !it.IsAtEnd(); ++it) {
      it.Set(it.Get() / incidentParticles);
    }
  }
  if (fNeutronEnergyFlag) {
    itk::ImageRegionIterator<ImageType> it(
        cpp_E_neutron_image, cpp_E_neutron_image->GetLargestPossibleRegion());
    for (it.GoToBegin(); !it.IsAtEnd(); ++it) {
      it.Set(it.Get() / incidentParticles);
    }
  }
  if (fNeutronTimeFlag) {
    itk::ImageRegionIterator<ImageType> it(
        cpp_tof_neutron_image,
        cpp_tof_neutron_image->GetLargestPossibleRegion());
    for (it.GoToBegin(); !it.IsAtEnd(); ++it) {
      it.Set(it.Get() / incidentParticles);
    }
  }
}

int GateVoxelizedPromptGammaTLEActor::EndOfRunActionMasterThread(int run_id) {
  return 0;
}<|MERGE_RESOLUTION|>--- conflicted
+++ resolved
@@ -36,19 +36,6 @@
 
 GateVoxelizedPromptGammaTLEActor::~GateVoxelizedPromptGammaTLEActor() {
   // not needed
-<<<<<<< HEAD
-=======
-  cpp_tof_proton_image = nullptr;
-  cpp_E_proton_image = nullptr;
-  cpp_E_neutron_image = nullptr;
-  cpp_tof_neutron_image = nullptr;
-
-  // Release the 3D volume
-  volume = nullptr;
-  std::cout << "GateVoxelizedPromptGammaTLEActor destructor called. Resources "
-               "released."
-            << std::endl;
->>>>>>> c8c9f267
 }
 
 void GateVoxelizedPromptGammaTLEActor::InitializeUserInfo(py::dict &user_info) {
@@ -136,38 +123,22 @@
 }
 
 void GateVoxelizedPromptGammaTLEActor::SteppingAction(G4Step *step) {
-<<<<<<< HEAD
+
   if(step->GetTrack()->GetParticleDefinition()->GetParticleName()!="neutron" && (step->GetTrack()->GetParticleDefinition()->GetParticleName()!="proton")){
-=======
-
-  if (step->GetTrack()->GetParticleDefinition()->GetParticleName() !=
-          "neutron" &&
-      (step->GetTrack()->GetParticleDefinition()->GetParticleName() !=
-       "proton")) {
->>>>>>> c8c9f267
+
     return;
   }
   auto position = step->GetPostStepPoint()->GetPosition();
   auto touchable = step->GetPreStepPoint()->GetTouchable();
   // Get the voxel index
-<<<<<<< HEAD
   
   auto localPosition = touchable->GetHistory()->GetTransform(0).TransformPoint(position);
-=======
-  auto localPosition =
-      touchable->GetHistory()->GetTransform(0).TransformPoint(position);
->>>>>>> c8c9f267
 
   // convert G4ThreeVector to itk PointType
   Image3DType::PointType point;
   point[0] = localPosition[0];
   point[1] = localPosition[1];
   point[2] = localPosition[2];
-<<<<<<< HEAD
-=======
-
-  Image3DType::IndexType index;
->>>>>>> c8c9f267
 
   Image3DType::IndexType index;
   G4bool isInside = volume->TransformPhysicalPointToIndex(point, index);
@@ -201,7 +172,7 @@
     G4double posttime = step->GetPostStepPoint()->GetGlobalTime() - T0; // ns
     G4double time = (posttime + randomtime * (pretime - posttime));     // ns
 
-<<<<<<< HEAD
+
   // Get the voxel index (fourth dim) corresponding to the time of flight
     G4int bin = static_cast<int>(time / (timerange / timebins)); 
     if (bin >= timebins) {
@@ -209,14 +180,6 @@
     }
     if (bin<0){
       bin = 0; //underflow
-=======
-    // Get the voxel index (fourth dim) corresponding to the time of flight
-    G4int bin =
-        static_cast<int>(time / (timerange / timebins)); // Always the left bin
-
-    if (bin == timebins) {
-      bin = timebins - 1;
->>>>>>> c8c9f267
     }
     ind[3] = bin;
     // Store the value in the volume for neutrons OR protons -> LEFT BINNING
@@ -236,7 +199,7 @@
     const G4double &postE = step->GetPostStepPoint()->GetKineticEnergy(); // MeV
     const G4double &preE = step->GetPreStepPoint()->GetKineticEnergy();   // MeV
     G4double projectileEnergy = postE + randomenergy * (preE - postE);    // MeV
-<<<<<<< HEAD
+
     
     //Get the voxel index (fourth dim) corresponding to the energy of the projectile
     G4int bin = static_cast<int>(projectileEnergy / (energyrange/energybins)); // Always the left bin
@@ -245,18 +208,6 @@
     }
     if (bin<0){
       bin = 0; //underflow
-=======
-    // thershold with a minimum energy of 40 keV
-    if (projectileEnergy < 0.04 * CLHEP::MeV) {
-      return;
-    }
-    // Get the voxel index (fourth dim) corresponding to the energy of the
-    // projectile
-    G4int bin = static_cast<int>(
-        projectileEnergy / (energyrange / energybins)); // Always the left bin
-    if (bin == energybins) {
-      bin = energybins - 1;
->>>>>>> c8c9f267
     }
     ind[3] = bin;
     // Store the value in the volume for neutrons OR protons -> LEFT BINNING
