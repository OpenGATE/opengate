/* --------------------------------------------------
   Copyright (C): OpenGATE Collaboration
   This software is distributed under the terms
   of the GNU Lesser General  Public Licence (LGPL)
   See LICENSE.md for further details
   ------------------------------------ -------------- */

#include "G4EmCalculator.hh"
#include "G4Gamma.hh"
#include "G4ParticleDefinition.hh"
#include "G4RandomTools.hh"
#include "G4RunManager.hh"
#include "G4Threading.hh"
#include "G4Track.hh"

#include "G4HadronInelasticProcess.hh"
#include "GateHelpers.h"
#include "GateHelpersDict.h"
#include "GateHelpersImage.h"
#include "GateMaterialMuHandler.h"
#include "GateVoxelizedPromptGammaTLEActor.h"

#include "CLHEP/Random/Randomize.h"
#include <iostream>
#include <itkAddImageFilter.h>
#include <itkCastImageFilter.h>
#include <itkImageRegionIterator.h>
#include <vector>

GateVoxelizedPromptGammaTLEActor::GateVoxelizedPromptGammaTLEActor(
    py::dict &user_info)
    : GateVActor(user_info, true) {
  fMultiThreadReady = true; // But used as a single thread python side : nb pf runs = 1
}

GateVoxelizedPromptGammaTLEActor::~GateVoxelizedPromptGammaTLEActor() {
  // not needed
  cpp_tof_proton_image = nullptr;
  cpp_E_proton_image = nullptr;
  cpp_E_neutron_image = nullptr;
  cpp_tof_neutron_image = nullptr;

  // Release the 3D volume
  volume = nullptr;
  std::cout << "GateVoxelizedPromptGammaTLEActor destructor called. Resources released." << std::endl;
}

void GateVoxelizedPromptGammaTLEActor::InitializeUserInfo(py::dict &user_info) {
  GateVActor::InitializeUserInfo(user_info);

  // retrieve the python param here
  timebins = py::int_(user_info["timebins"]);
  timerange = py::float_(user_info["timerange"]);
  energybins = py::int_(user_info["energybins"]);
  energyrange = py::float_(user_info["energyrange"]);

  fTranslation = DictGetG4ThreeVector(user_info, "translation");
  fsize = DictGetG4ThreeVector(user_info, "size");
  fspacing = DictGetG4ThreeVector(user_info, "spacing");
}

void GateVoxelizedPromptGammaTLEActor::InitializeCpp() {
  GateVActor::InitializeCpp();
  // Create the image pointers
  // (the size and allocation will be performed on the py side)
  if (fProtonTimeFlag) {
    cpp_tof_proton_image = ImageType::New();
  }
  if (fProtonEnergyFlag) {
    cpp_E_proton_image = ImageType::New();
  }
  if (fNeutronEnergyFlag) {
    cpp_E_neutron_image = ImageType::New();
  }
  if (fNeutronTimeFlag) {
    cpp_tof_neutron_image = ImageType::New();
  }

  // Construction of the 3D image with the same shape/mat that the voxel of the
  // actor but is accepted by the method of volume_attach and "isInside"
  volume = Image3DType::New();

  Image3DType::RegionType region;
  Image3DType::SizeType size;
  Image3DType::SpacingType spacing;

  size[0] = fsize[0];
  size[1] = fsize[1];
  size[2] = fsize[2];
  region.SetSize(size);

  spacing[0] = fspacing[0];
  spacing[1] = fspacing[1];
  spacing[2] = fspacing[2];

  volume->SetRegions(region);
  volume->SetSpacing(spacing);
  volume->Allocate();
  volume->FillBuffer(0);

  incidentParticles =
      0; // initiate the conuter of incidente protons - scaling factor
}

void GateVoxelizedPromptGammaTLEActor::BeginOfRunActionMasterThread(
    int run_id) {
  // Attach the 3D volume used to

  // Fill the 4D volume of interest with 0 to ensure that it is well initiated
  if (fProtonTimeFlag) {
    cpp_tof_proton_image->FillBuffer(0);
  }
  if (fProtonEnergyFlag) {
    cpp_E_proton_image->FillBuffer(0);
  }
  if (fNeutronEnergyFlag) {
    cpp_E_neutron_image->FillBuffer(0);
  }
  if (fNeutronTimeFlag) {
    cpp_tof_neutron_image->FillBuffer(0);
  }
  AttachImageToVolume<Image3DType>(volume, fPhysicalVolumeName, fTranslation);
}

void GateVoxelizedPromptGammaTLEActor::BeginOfRunAction(const G4Run *run) {
  
}

void GateVoxelizedPromptGammaTLEActor::BeginOfEventAction(
    const G4Event *event) {
  T0 = event->GetPrimaryVertex()->GetT0();
  incidentParticles++;
}

void GateVoxelizedPromptGammaTLEActor::SteppingAction(G4Step *step) {
<<<<<<< HEAD
  if(step->GetTrack()->GetParticleDefinition()->GetParticleName()!="neutron" && (step->GetTrack()->GetParticleDefinition()->GetParticleName()!="proton")){
=======
  if (step->GetTrack()->GetParticleDefinition()->GetParticleName() !=
          "proton" &&
      (fProtonEnergyFlag || fProtonTimeFlag)) {
    return;
  }
  if (step->GetTrack()->GetParticleDefinition()->GetParticleName() !=
          "neutron" &&
      (fNeutronEnergyFlag || fNeutronTimeFlag)) {
>>>>>>> a76d4ae4
    return;
  }

  auto position = step->GetPostStepPoint()->GetPosition();
  auto touchable = step->GetPreStepPoint()->GetTouchable();
  // Get the voxel index
  auto localPosition = touchable->GetHistory()->GetTransform(0).TransformPoint(position);

  // convert G4ThreeVector to itk PointType
  Image3DType::PointType point;
  point[0] = localPosition[0];
  point[1] = localPosition[1];
  point[2] = localPosition[2];
 
  Image3DType::IndexType index;
<<<<<<< HEAD
  G4bool isInside = volume->TransformPhysicalPointToIndex(point, index);
  if (!isInside) { //verification
    return; // Skip if not inside the volume
=======
  GetStepVoxelPosition<Image3DType>(step, fHitType, volume, position, isInside,
                                    index);
  if (!isInside) { // verification
    return;        // Skip if not inside the volume
>>>>>>> a76d4ae4
  }
  // Get the weight of the track (particle history) for potential russian
  // roulette or splitting
  //G4double w = step->GetTrack()->GetWeight();

  // Get the spatial index from the index obtained with the 3D volume and th
  // emethod GetStepVoxelPosition()
  ImageType::IndexType ind;
  ind[0] = index[0];
  ind[1] = index[1];
  ind[2] = index[2];
<<<<<<< HEAD
  
    // Get the step lenght
    //const G4double &l = step->GetStepLength();
=======
  // Get the step lenght
  const G4double &l = step->GetStepLength();
  G4Material *mat = step->GetPreStepPoint()->GetMaterial();
  G4double rho = mat->GetDensity() / (CLHEP::g / CLHEP::cm3);
>>>>>>> a76d4ae4

  if (fProtonTimeFlag ||
      fNeutronTimeFlag) { // If the quantity of interest is the time of flight

    // Get the time of flight
    G4double randomtime = G4UniformRand();
    G4double pretime = step->GetPreStepPoint()->GetGlobalTime() - T0;   // ns
    G4double posttime = step->GetPostStepPoint()->GetGlobalTime() - T0; // ns
    G4double time = (posttime + randomtime * (pretime - posttime));     // ns

<<<<<<< HEAD
  // Get the voxel index (fourth dim) corresponding to the time of flight
    G4int bin = static_cast<int>(time / (timerange / timebins)); // Always the left bin
=======
    // Get the voxel index (fourth dim) corresponding to the time of flight
    G4int bin = static_cast<int>(time / (range / bins)); // Always the left bin
>>>>>>> a76d4ae4

    if (bin == timebins) {
      bin = timebins - 1;
    }
    ind[3] = bin;
    // Store the value in the volume for neutrons OR protons -> LEFT BINNING
<<<<<<< HEAD
    if (fProtonTimeFlag && step->GetTrack()->GetParticleDefinition()->GetParticleName()=="proton"){
      ImageAddValue<ImageType>(cpp_tof_proton_image, ind,1);
    }
    if (fNeutronTimeFlag && step->GetTrack()->GetParticleDefinition()->GetParticleName()=="neutron") { 
      ImageAddValue<ImageType>(cpp_tof_neutron_image, ind,1);
=======
    if (fProtonTimeFlag) {
      ImageAddValue<ImageType>(cpp_tof_proton_image, ind, l * rho * w);
    } else {
      ImageAddValue<ImageType>(cpp_tof_neutron_image, ind, l * rho * w);
>>>>>>> a76d4ae4
    }

  }
  if (fProtonEnergyFlag || fNeutronEnergyFlag) { // when the quantity of interest is the energy

    // Get the energy of the projectile
    G4double randomenergy = G4UniformRand();
    const G4double &postE = step->GetPostStepPoint()->GetKineticEnergy(); // MeV
    const G4double &preE = step->GetPreStepPoint()->GetKineticEnergy();   // MeV
    G4double projectileEnergy = postE + randomenergy * (preE - postE);    // MeV
    // thershold with a minimum energy of 40 keV
    if (projectileEnergy < 0.04 * CLHEP::MeV) {
      return;
    }

<<<<<<< HEAD
    //Get the voxel index (fourth dim) corresponding to the energy of the projectile
    G4int bin = static_cast<int>(projectileEnergy / (energyrange/energybins)); // Always the left bin
    if (bin == energybins) {
      bin = energybins - 1;
=======
    // Get the voxel index (fourth dim) corresponding to the energy of the
    // projectile
    G4int bin = static_cast<int>(projectileEnergy /
                                 (range / bins)); // Always the left bin
    if (bin == bins) {
      bin = bins - 1;
>>>>>>> a76d4ae4
    }
    ind[3] = bin;

    // Store the value in the volume for neutrons OR protons -> LEFT BINNING
    if (fProtonEnergyFlag && step->GetTrack()->GetParticleDefinition()->GetParticleName()=="proton") {
      ImageAddValue<ImageType>(cpp_E_proton_image, ind, 1);
    }
    if (fNeutronEnergyFlag && step->GetTrack()->GetParticleDefinition()->GetParticleName()=="neutron") {
      ImageAddValue<ImageType>(cpp_E_neutron_image, ind,1);
    }
  }
}

void GateVoxelizedPromptGammaTLEActor::EndOfRunAction(const G4Run *run) {
  std::cout << "incident particles : " << incidentParticles << std::endl;
<<<<<<< HEAD
  if (incidentParticles == 0) {
    std::cerr << "Error: incidentParticles is zero. Skipping scaling." << std::endl;
    return;
  }
  // scaling all the 4D voxels with th enumber of incident protons (= number of event)
  if (fProtonTimeFlag){
    itk::ImageRegionIterator<ImageType> it(cpp_tof_proton_image,cpp_tof_proton_image->GetLargestPossibleRegion());
=======

  // scaling all the 4D voxels with th enumber of incident protons (= number of
  // event)
  if (fProtonTimeFlag) {
    itk::ImageRegionIterator<ImageType> it(
        cpp_tof_proton_image, cpp_tof_proton_image->GetLargestPossibleRegion());
>>>>>>> a76d4ae4
    for (it.GoToBegin(); !it.IsAtEnd(); ++it) {
      it.Set(it.Get() / incidentParticles);
    }
  }
  if (fProtonEnergyFlag) {
    itk::ImageRegionIterator<ImageType> it(
        cpp_E_proton_image, cpp_E_proton_image->GetLargestPossibleRegion());
    for (it.GoToBegin(); !it.IsAtEnd(); ++it) {
      it.Set(it.Get() / incidentParticles);
    }
  }
  if (fNeutronEnergyFlag) {
    itk::ImageRegionIterator<ImageType> it(
        cpp_E_neutron_image, cpp_E_neutron_image->GetLargestPossibleRegion());
    for (it.GoToBegin(); !it.IsAtEnd(); ++it) {
      it.Set(it.Get() / incidentParticles);
    }
  }
  if (fNeutronTimeFlag) {
    itk::ImageRegionIterator<ImageType> it(
        cpp_tof_neutron_image,
        cpp_tof_neutron_image->GetLargestPossibleRegion());
    for (it.GoToBegin(); !it.IsAtEnd(); ++it) {
      it.Set(it.Get() / incidentParticles);
    }
  }
}

int GateVoxelizedPromptGammaTLEActor::EndOfRunActionMasterThread(int run_id) {
  return 0;
}<|MERGE_RESOLUTION|>--- conflicted
+++ resolved
@@ -133,18 +133,8 @@
 }
 
 void GateVoxelizedPromptGammaTLEActor::SteppingAction(G4Step *step) {
-<<<<<<< HEAD
+
   if(step->GetTrack()->GetParticleDefinition()->GetParticleName()!="neutron" && (step->GetTrack()->GetParticleDefinition()->GetParticleName()!="proton")){
-=======
-  if (step->GetTrack()->GetParticleDefinition()->GetParticleName() !=
-          "proton" &&
-      (fProtonEnergyFlag || fProtonTimeFlag)) {
-    return;
-  }
-  if (step->GetTrack()->GetParticleDefinition()->GetParticleName() !=
-          "neutron" &&
-      (fNeutronEnergyFlag || fNeutronTimeFlag)) {
->>>>>>> a76d4ae4
     return;
   }
 
@@ -160,16 +150,10 @@
   point[2] = localPosition[2];
  
   Image3DType::IndexType index;
-<<<<<<< HEAD
+
   G4bool isInside = volume->TransformPhysicalPointToIndex(point, index);
   if (!isInside) { //verification
     return; // Skip if not inside the volume
-=======
-  GetStepVoxelPosition<Image3DType>(step, fHitType, volume, position, isInside,
-                                    index);
-  if (!isInside) { // verification
-    return;        // Skip if not inside the volume
->>>>>>> a76d4ae4
   }
   // Get the weight of the track (particle history) for potential russian
   // roulette or splitting
@@ -181,17 +165,12 @@
   ind[0] = index[0];
   ind[1] = index[1];
   ind[2] = index[2];
-<<<<<<< HEAD
-  
-    // Get the step lenght
-    //const G4double &l = step->GetStepLength();
-=======
+
   // Get the step lenght
   const G4double &l = step->GetStepLength();
   G4Material *mat = step->GetPreStepPoint()->GetMaterial();
   G4double rho = mat->GetDensity() / (CLHEP::g / CLHEP::cm3);
->>>>>>> a76d4ae4
-
+  auto w = step->GetTrack()->GetWeight(); // Get the weight of the track (particle history) for potential russian roulette or splitting
   if (fProtonTimeFlag ||
       fNeutronTimeFlag) { // If the quantity of interest is the time of flight
 
@@ -201,31 +180,20 @@
     G4double posttime = step->GetPostStepPoint()->GetGlobalTime() - T0; // ns
     G4double time = (posttime + randomtime * (pretime - posttime));     // ns
 
-<<<<<<< HEAD
   // Get the voxel index (fourth dim) corresponding to the time of flight
     G4int bin = static_cast<int>(time / (timerange / timebins)); // Always the left bin
-=======
-    // Get the voxel index (fourth dim) corresponding to the time of flight
-    G4int bin = static_cast<int>(time / (range / bins)); // Always the left bin
->>>>>>> a76d4ae4
+
 
     if (bin == timebins) {
       bin = timebins - 1;
     }
     ind[3] = bin;
     // Store the value in the volume for neutrons OR protons -> LEFT BINNING
-<<<<<<< HEAD
-    if (fProtonTimeFlag && step->GetTrack()->GetParticleDefinition()->GetParticleName()=="proton"){
-      ImageAddValue<ImageType>(cpp_tof_proton_image, ind,1);
-    }
-    if (fNeutronTimeFlag && step->GetTrack()->GetParticleDefinition()->GetParticleName()=="neutron") { 
-      ImageAddValue<ImageType>(cpp_tof_neutron_image, ind,1);
-=======
+
     if (fProtonTimeFlag) {
       ImageAddValue<ImageType>(cpp_tof_proton_image, ind, l * rho * w);
     } else {
       ImageAddValue<ImageType>(cpp_tof_neutron_image, ind, l * rho * w);
->>>>>>> a76d4ae4
     }
 
   }
@@ -240,36 +208,26 @@
     if (projectileEnergy < 0.04 * CLHEP::MeV) {
       return;
     }
-
-<<<<<<< HEAD
     //Get the voxel index (fourth dim) corresponding to the energy of the projectile
     G4int bin = static_cast<int>(projectileEnergy / (energyrange/energybins)); // Always the left bin
     if (bin == energybins) {
       bin = energybins - 1;
-=======
-    // Get the voxel index (fourth dim) corresponding to the energy of the
-    // projectile
-    G4int bin = static_cast<int>(projectileEnergy /
-                                 (range / bins)); // Always the left bin
-    if (bin == bins) {
-      bin = bins - 1;
->>>>>>> a76d4ae4
+
     }
     ind[3] = bin;
 
     // Store the value in the volume for neutrons OR protons -> LEFT BINNING
     if (fProtonEnergyFlag && step->GetTrack()->GetParticleDefinition()->GetParticleName()=="proton") {
-      ImageAddValue<ImageType>(cpp_E_proton_image, ind, 1);
+      ImageAddValue<ImageType>(cpp_E_proton_image, ind, l * rho * w);
     }
     if (fNeutronEnergyFlag && step->GetTrack()->GetParticleDefinition()->GetParticleName()=="neutron") {
-      ImageAddValue<ImageType>(cpp_E_neutron_image, ind,1);
+      ImageAddValue<ImageType>(cpp_E_neutron_image, ind, l * rho * w);
     }
   }
 }
 
 void GateVoxelizedPromptGammaTLEActor::EndOfRunAction(const G4Run *run) {
   std::cout << "incident particles : " << incidentParticles << std::endl;
-<<<<<<< HEAD
   if (incidentParticles == 0) {
     std::cerr << "Error: incidentParticles is zero. Skipping scaling." << std::endl;
     return;
@@ -277,14 +235,6 @@
   // scaling all the 4D voxels with th enumber of incident protons (= number of event)
   if (fProtonTimeFlag){
     itk::ImageRegionIterator<ImageType> it(cpp_tof_proton_image,cpp_tof_proton_image->GetLargestPossibleRegion());
-=======
-
-  // scaling all the 4D voxels with th enumber of incident protons (= number of
-  // event)
-  if (fProtonTimeFlag) {
-    itk::ImageRegionIterator<ImageType> it(
-        cpp_tof_proton_image, cpp_tof_proton_image->GetLargestPossibleRegion());
->>>>>>> a76d4ae4
     for (it.GoToBegin(); !it.IsAtEnd(); ++it) {
       it.Set(it.Get() / incidentParticles);
     }
