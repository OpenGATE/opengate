--- conflicted
+++ resolved
@@ -66,7 +66,6 @@
   // Return a source
   GateVSource *FindSourceByName(const std::string &name) const;
 
-<<<<<<< HEAD
   G4String GetActiveSourceName() {
     auto &l = fThreadLocalData.Get();
     if (l.fNextActiveSource != 0) {
@@ -83,9 +82,6 @@
   }
 
   // [available on py side] start the simulation, master thread only
-=======
-  // [available on py side] start the simulation master thread only
->>>>>>> 563ec4db
   void StartMasterThread();
 
   // Initialise a new Run
