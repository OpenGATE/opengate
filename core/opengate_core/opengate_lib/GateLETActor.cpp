/* --------------------------------------------------
   Copyright (C): OpenGATE Collaboration
   This software is distributed under the terms
   of the GNU Lesser General  Public Licence (LGPL)
   See LICENSE.md for further details
   ------------------------------------ -------------- */

#include "GateLETActor.h"
#include "G4Navigator.hh"
#include "G4RandomTools.hh"
#include "G4RunManager.hh"
#include "GateHelpers.h"
#include "GateHelpersDict.h"
#include "GateHelpersImage.h"

#include "G4Deuteron.hh"
#include "G4Electron.hh"
#include "G4EmCalculator.hh"
#include "G4Gamma.hh"
#include "G4MaterialTable.hh"
#include "G4NistManager.hh"
#include "G4ParticleDefinition.hh"
#include "G4ParticleTable.hh"
#include "G4Positron.hh"
#include "G4Proton.hh"

// Mutex that will be used by thread to write in the edep/dose image
G4Mutex SetLETPixelMutex = G4MUTEX_INITIALIZER;

G4Mutex SetLETNbEventMutex = G4MUTEX_INITIALIZER;

GateLETActor::GateLETActor(py::dict &user_info) : GateWeightedEdepActor(user_info) {

}

void GateLETActor::InitializeUserInput(py::dict &user_info) {
  // IMPORTANT: call the base class method
  GateWeightedEdepActor::InitializeUserInput(user_info);

  fAveragingMethod = DictGetStr(user_info, "averaging_method");
  
}


<<<<<<< HEAD
void GateLETActor::AddValuesToImages(G4Step *step, ImageType::IndexType index){

=======
void GateLETActor::BeginOfRunAction(const G4Run *) {
  if (fScoreInOtherMaterial) {
    auto &l = fThreadLocalData.Get();
    l.materialToScoreIn =
        G4NistManager::Instance()->FindOrBuildMaterial(fScoreIn);
  }
}

void GateLETActor::BeginOfEventAction(const G4Event *event) {
  G4AutoLock mutex(&SetLETNbEventMutex);
  NbOfEvent++;
}

void GateLETActor::SteppingAction(G4Step *step) {

  auto preGlobal = step->GetPreStepPoint()->GetPosition();
  auto postGlobal = step->GetPostStepPoint()->GetPosition();
  auto touchable = step->GetPreStepPoint()->GetTouchable();

  // FIXME If the volume has multiple copy, touchable->GetCopyNumber(0) ?

  // consider random position between pre and post
  auto position = postGlobal;
  if (fHitType == "pre") {
    position = preGlobal;
  }
  if (fHitType == "random") {
    auto x = G4UniformRand();
    auto direction = postGlobal - preGlobal;
    position = preGlobal + x * direction;
  }
  if (fHitType == "middle") {
    auto direction = postGlobal - preGlobal;
    position = preGlobal + 0.5 * direction;
  }
  auto localPosition =
      touchable->GetHistory()->GetTransform(0).TransformPoint(position);

  // convert G4ThreeVector to itk PointType
  ImageType::PointType point;
  point[0] = localPosition[0];
  point[1] = localPosition[1];
  point[2] = localPosition[2];

  // get pixel index
  ImageType::IndexType index;
  bool isInside =
      cpp_numerator_image->TransformPhysicalPointToIndex(point, index);

  // set value
  if (isInside) {
>>>>>>> baed51b7
    // get edep in MeV (take weight into account)
    auto w = step->GetTrack()->GetWeight();
    auto edep = step->GetTotalEnergyDeposit() / CLHEP::MeV * w;
    double dedx_cut = DBL_MAX;

    auto *current_material = step->GetPreStepPoint()->GetMaterial();
    auto density = current_material->GetDensity() / CLHEP::g * CLHEP::cm3;
    const G4ParticleDefinition *p = step->GetTrack()->GetParticleDefinition();

    auto energy1 = step->GetPreStepPoint()->GetKineticEnergy() / CLHEP::MeV;
    auto energy2 = step->GetPostStepPoint()->GetKineticEnergy() / CLHEP::MeV;
    auto energy = (energy1 + energy2) / 2;
    // Accounting for particles with dedx=0; i.e. gamma and neutrons
    // For gamma we consider the dedx of electrons instead - testing
    // with 1.3 MeV photon beam or 150 MeV protons or 1500 MeV carbon ion
    // beam showed that the error induced is 0 		when comparing
    // dose and dosetowater in the material G4_WATER For neutrons the dose
    // is neglected - testing with 1.3 MeV photon beam or 150 MeV protons or
    // 1500 MeV carbon ion beam showed that the error induced is < 0.01%
    //		when comparing dose and dosetowater in the material
    // G4_WATER (we are systematically missing a little bit of dose of
    // course with this solution)

    if (p == G4Gamma::Gamma()) {
      p = G4Electron::Electron();
    }
    auto &l = fThreadLocalData.Get();
    auto dedx_currstep =
        l.emcalc.ComputeElectronicDEDX(energy, p, current_material, dedx_cut) /
        CLHEP::MeV * CLHEP::mm;

    if (fScoreInOtherMaterial) {
      auto dedx_other_material = l.emcalc.ComputeElectronicDEDX(
                                     energy, p, l.materialToScoreIn, dedx_cut) /
                                 CLHEP::MeV * CLHEP::mm;

      // Do we not need to consider the density ratio as well?
      //      auto density_other_material = l.materialToScoreIn->GetDensity() /
      //      CLHEP::g * CLHEP::cm3; auto density_current_material =
      //      current_material->GetDensity() / CLHEP::g * CLHEP::cm3;

      auto SPR_otherMaterial = dedx_other_material / dedx_currstep;
      if (!std::isnan(SPR_otherMaterial)) {
        edep *= SPR_otherMaterial;
        dedx_currstep *= SPR_otherMaterial;
      }
    }

    double scor_val_num = 0.;
    double scor_val_den = 0.;

    if (fAveragingMethod == "dose_average") {
      scor_val_num = edep * dedx_currstep / CLHEP::MeV / CLHEP::MeV * CLHEP::mm;
      scor_val_den = edep / CLHEP::MeV;
    } else if (fAveragingMethod == "track_average") {
      auto steplength = step->GetStepLength() / CLHEP::mm;
      scor_val_num = steplength * dedx_currstep * w / CLHEP::MeV;
      scor_val_den = steplength * w / CLHEP::mm;
    }
<<<<<<< HEAD
    ImageAddValue<ImageType>(cpp_numerator_image, index, scor_val_num);
    ImageAddValue<ImageType>(cpp_denominator_image, index, scor_val_den);
    //}

=======
    // Call ImageAddValue() in a mutexed {}-scope
    {
      G4AutoLock mutex(&SetLETPixelMutex);
      ImageAddValue<ImageType>(cpp_numerator_image, index, scor_val_num);
      ImageAddValue<ImageType>(cpp_denominator_image, index, scor_val_den);
    }
  } // else : outside the image
}
>>>>>>> baed51b7

}
<|MERGE_RESOLUTION|>--- conflicted
+++ resolved
@@ -42,62 +42,7 @@
 }
 
 
-<<<<<<< HEAD
 void GateLETActor::AddValuesToImages(G4Step *step, ImageType::IndexType index){
-
-=======
-void GateLETActor::BeginOfRunAction(const G4Run *) {
-  if (fScoreInOtherMaterial) {
-    auto &l = fThreadLocalData.Get();
-    l.materialToScoreIn =
-        G4NistManager::Instance()->FindOrBuildMaterial(fScoreIn);
-  }
-}
-
-void GateLETActor::BeginOfEventAction(const G4Event *event) {
-  G4AutoLock mutex(&SetLETNbEventMutex);
-  NbOfEvent++;
-}
-
-void GateLETActor::SteppingAction(G4Step *step) {
-
-  auto preGlobal = step->GetPreStepPoint()->GetPosition();
-  auto postGlobal = step->GetPostStepPoint()->GetPosition();
-  auto touchable = step->GetPreStepPoint()->GetTouchable();
-
-  // FIXME If the volume has multiple copy, touchable->GetCopyNumber(0) ?
-
-  // consider random position between pre and post
-  auto position = postGlobal;
-  if (fHitType == "pre") {
-    position = preGlobal;
-  }
-  if (fHitType == "random") {
-    auto x = G4UniformRand();
-    auto direction = postGlobal - preGlobal;
-    position = preGlobal + x * direction;
-  }
-  if (fHitType == "middle") {
-    auto direction = postGlobal - preGlobal;
-    position = preGlobal + 0.5 * direction;
-  }
-  auto localPosition =
-      touchable->GetHistory()->GetTransform(0).TransformPoint(position);
-
-  // convert G4ThreeVector to itk PointType
-  ImageType::PointType point;
-  point[0] = localPosition[0];
-  point[1] = localPosition[1];
-  point[2] = localPosition[2];
-
-  // get pixel index
-  ImageType::IndexType index;
-  bool isInside =
-      cpp_numerator_image->TransformPhysicalPointToIndex(point, index);
-
-  // set value
-  if (isInside) {
->>>>>>> baed51b7
     // get edep in MeV (take weight into account)
     auto w = step->GetTrack()->GetWeight();
     auto edep = step->GetTotalEnergyDeposit() / CLHEP::MeV * w;
@@ -157,12 +102,6 @@
       scor_val_num = steplength * dedx_currstep * w / CLHEP::MeV;
       scor_val_den = steplength * w / CLHEP::mm;
     }
-<<<<<<< HEAD
-    ImageAddValue<ImageType>(cpp_numerator_image, index, scor_val_num);
-    ImageAddValue<ImageType>(cpp_denominator_image, index, scor_val_den);
-    //}
-
-=======
     // Call ImageAddValue() in a mutexed {}-scope
     {
       G4AutoLock mutex(&SetLETPixelMutex);
@@ -170,7 +109,5 @@
       ImageAddValue<ImageType>(cpp_denominator_image, index, scor_val_den);
     }
   } // else : outside the image
-}
->>>>>>> baed51b7
 
-}
+
