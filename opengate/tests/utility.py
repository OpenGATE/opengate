import itk
import numpy as np
import os
import random
import string
import colored
from box import Box, BoxList
import scipy
import pathlib
import uproot
import sys
import matplotlib.pyplot as plt
from matplotlib.ticker import StrMethodFormatter
import gatetools.phsp as phsp
from matplotlib.patches import Circle

<<<<<<< HEAD
from ..utility import g4_units, check_filename_type
=======
# from .helpers_log import colorlog
from ..utility import g4_units, ensure_filename_is_str
>>>>>>> 498b3217
from ..exception import fatal, color_error, color_ok
from ..image import get_info_from_image, itk_image_view_from_array
from ..userinfo import UserInfo
from ..actors.miscactors import SimulationStatisticsActor


def test_ok(is_ok=False):
    if is_ok:
        s = "Great, tests are ok."
        s = "\n" + colored.stylize(s, color_ok)
        print(s)
        # sys.exit(0)
    else:
        s = "Error during the tests !"
        s = "\n" + colored.stylize(s, color_error)
        print(s)
        sys.exit(-1)


def read_stat_file(filename):
    p = os.path.abspath(filename)
    f = open(p, "r")
    r = "".join(random.choices(string.ascii_lowercase + string.digits, k=20))
    a = UserInfo("Actor", "SimulationStatisticsActor", r)
    stat = SimulationStatisticsActor(a)
    # stat.counts = Box()
    read_track = False
    for line in f:
        if "NumberOfRun" in line:
            stat.counts.run_count = int(line[len("# NumberOfRun    =") :])
        if "NumberOfEvents" in line:
            stat.counts.event_count = int(line[len("# NumberOfEvents = ") :])
        if "NumberOfTracks" in line:
            stat.counts.track_count = int(line[len("# NumberOfTracks =") :])
        if "NumberOfSteps" in line:
            stat.counts.step_count = int(line[len("# NumberOfSteps  =") :])
        sec = g4_units.s
        if "ElapsedTimeWoInit" in line:
            stat.counts.duration = float(line[len("# ElapsedTimeWoInit     =") :]) * sec
        if read_track:
            w = line.split()
            name = w[1]
            value = w[3]
            stat.counts.track_types[name] = value
        if "Track types:" in line:
            read_track = True
            stat.user_info.track_types_flag = True
            stat.counts.track_types = {}
        if "Date" in line:
            stat.date = line[len("# Date                       =") :]
        if "Threads" in line:
            a = line[len(f"# Threads                    =") :]
            try:
                stat.nb_thread = int(a)
            except:
                stat.nb_thread = "?"
    return stat


def print_test(b, s):
    if b:
        print(s)
    else:
        color = color_error
        print(colored.stylize(s, color))
    return b


def assert_stats(stat1, stat2, tolerance=0, is_ok=True):
    if stat2.counts.event_count != 0:
        event_d = stat1.counts.event_count / stat2.counts.event_count * 100 - 100
    else:
        event_d = 100
    if stat2.counts.track_count != 0:
        track_d = stat1.counts.track_count / stat2.counts.track_count * 100 - 100
    else:
        track_d = 100
    if stat2.counts.step_count != 0:
        step_d = stat1.counts.step_count / stat2.counts.step_count * 100 - 100
    else:
        step_d = 100
    if stat2.pps != 0:
        pps_d = stat1.pps / stat2.pps * 100 - 100
    else:
        pps_d = 100

    if stat2.tps != 0:
        tps_d = stat1.tps / stat2.tps * 100 - 100
    else:
        tps_d = 100

    if stat2.sps != 0:
        sps_d = stat1.sps / stat2.sps * 100 - 100
    else:
        sps_d = 100

    b = stat1.counts.run_count == stat2.counts.run_count
    is_ok = b and is_ok
    print_test(b, f"Runs:         {stat1.counts.run_count} {stat2.counts.run_count} ")

    b = abs(event_d) <= tolerance * 100
    is_ok = b and is_ok
    st = f"(tol = {tolerance * 100:.2f} %)"
    print_test(
        b,
        f"Events:       {stat1.counts.event_count} {stat2.counts.event_count} : {event_d:+.2f} %  {st}",
    )

    b = abs(track_d) <= tolerance * 100
    is_ok = b and is_ok
    print_test(
        b,
        f"Tracks:       {stat1.counts.track_count} {stat2.counts.track_count} : {track_d:+.2f} %  {st}",
    )

    b = abs(step_d) <= tolerance * 100
    is_ok = b and is_ok
    print_test(
        b,
        f"Steps:        {stat1.counts.step_count} {stat2.counts.step_count} : {step_d:+.2f} %  {st}",
    )

    print_test(
        True,
        f"PPS:          {stat1.pps:.1f} {stat2.pps:.1f} : "
        f"{pps_d:+.1f}%    speedup = x{(pps_d + 100) / 100:.1f}",
    )
    print_test(
        True,
        f"TPS:          {stat1.tps:.1f} {stat2.tps:.1f} : "
        f"{tps_d:+.1f}%    speedup = x{(tps_d + 100) / 100:.1f}",
    )
    print_test(
        True,
        f"SPS:          {stat1.sps:.1f} {stat2.sps:.1f} : "
        f"{sps_d:+.1f}%    speedup = x{(sps_d + 100) / 100:.1f}",
    )

    # particles types (Track)
    if stat1.user_info.track_types_flag and stat2.user_info.track_types_flag:
        for item in stat1.counts.track_types:
            v1 = stat1.counts.track_types[item]
            if item in stat2.counts.track_types:
                v2 = stat2.counts.track_types[item]
            else:
                print_test(b, f"Track {item:8}{v1} 0")
                continue
            v_d = float(v1) / float(v2) * 100 - 100
            # b = abs(v_d) <= tolerance * 100
            # is_ok = b and is_ok
            print_test(b, f"Track {item:8}{v1} {v2} : {v_d:+.1f}%")
        for item in stat2.counts.track_types:
            v2 = stat2.counts.track_types[item]
            if item not in stat1.counts.track_types:
                print_test(b, f"Track {item:8}0 {v2}")

    # consistency check
    if stat1.user_info.track_types_flag:
        n = 0
        for t in stat1.counts.track_types.values():
            n += int(t)
        b = n == stat1.counts.track_count
        print_test(b, f"Tracks      : {stat1.counts.track_types}")
        if "track_types" in stat2.counts:
            print_test(b, f"Tracks (ref): {stat2.counts.track_types}")
        print_test(b, f"Tracks vs track_types : {stat1.counts.track_count} {n}")
        is_ok = b and is_ok

    return is_ok


def plot_img_axis(ax, img, label, axis="z"):
    if axis == "y":
        return plot_img_y(ax, img, label)
    if axis == "x":
        return plot_img_x(ax, img, label)
    return plot_img_z(ax, img, label)


def plot_img_z(ax, img, label):
    # get data in np (warning Z and X inverted in np)
    data = itk.GetArrayViewFromImage(img)
    y = np.sum(data, 2)
    y = np.sum(y, 1)
    x = np.arange(len(y)) * img.GetSpacing()[2]
    ax.plot(x, y, label=label)
    ax.legend()


def plot_img_y(ax, img, label):
    # get data in np (warning Z and X inverted in np)
    data = itk.GetArrayViewFromImage(img)
    y = np.sum(data, 2)
    y = np.sum(y, 0)
    x = np.arange(len(y)) * img.GetSpacing()[1]
    ax.plot(x, y, label=label)
    ax.legend()


def plot_img_x(ax, img, label):
    # get data in np (warning Z and X inverted in np)
    data = itk.GetArrayViewFromImage(img)
    y = np.sum(data, 1)
    y = np.sum(y, 0)
    x = np.arange(len(y)) * img.GetSpacing()[0]
    ax.plot(x, y, label=label)
    ax.legend()


def assert_images_properties(info1, info2):
    # check img info
    is_ok = True
    if not np.all(info1.size == info2.size):
        print_test(False, f"Sizes are different {info1.size} vs {info2.size} ")
        is_ok = False
    if not np.allclose(info1.spacing, info2.spacing):
        print_test(False, f"Spacing are different {info1.spacing} vs {info2.spacing} ")
        is_ok = False
    if not np.allclose(info1.origin, info2.origin):
        print_test(False, f"Origin are different {info1.origin} vs {info2.origin} ")
        is_ok = False
    if not np.all(info1.dir == info2.dir):
        print_test(False, f"Directions are different {info1.dir} vs {info2.dir} ")
        is_ok = False
    print_test(is_ok, f"Images with same size/spacing/origin/dir ? {is_ok}")

    print(f"Image1: {info1.size} {info1.spacing} {info1.origin} ")
    print(f"Image2: {info2.size} {info2.spacing} {info2.origin} ")

    return is_ok


def assert_images(
    ref_filename1,
    filename2,
    stats=None,
    tolerance=0,
    ignore_value=0,
    axis="z",
    fig_name=None,
    sum_tolerance=5,
    scaleImageValuesFactor=None,
):
<<<<<<< HEAD
    # read image and info (size, spacing, etc.)
    ref_filename1 = check_filename_type(ref_filename1)
    filename2 = check_filename_type(filename2)
=======
    # read image and info (size, spacing etc)
    ref_filename1 = ensure_filename_is_str(ref_filename1)
    filename2 = ensure_filename_is_str(filename2)
>>>>>>> 498b3217
    img1 = itk.imread(ref_filename1)
    img2 = itk.imread(filename2)
    info1 = get_info_from_image(img1)
    info2 = get_info_from_image(img2)

    is_ok = assert_images_properties(info1, info2)

    # check pixels contents, global stats
    data1 = itk.GetArrayViewFromImage(img1).ravel()
    data2 = itk.GetArrayViewFromImage(img2).ravel()

    if scaleImageValuesFactor:
        data2 *= scaleImageValuesFactor

    s1 = np.sum(data1)
    s2 = np.sum(data2)
    if s1 == 0 and s2 == 0:
        t = 0
    else:
        t = np.fabs((s1 - s2) / s1) * 100
    b = t < sum_tolerance
    print_test(b, f"Img sums {s1} vs {s2} : {t:.2f} %  (tol {sum_tolerance:.2f} %)")
    is_ok = is_ok and b

    print(f"Image1: {info1.size} {info1.spacing} {info1.origin} {ref_filename1}")
    print(f"Image2: {info2.size} {info2.spacing} {info2.origin} {filename2}")

    # do not consider pixels with a value of zero (data2 is the reference)
    d1 = data1[data2 != ignore_value]
    d2 = data2[data2 != ignore_value]

    # normalise by event
    if stats is not None:
        d1 = d1 / stats.counts.event_count
        d2 = d2 / stats.counts.event_count

    # normalize by sum of d1
    s = np.sum(d2)
    d1 = d1 / s
    d2 = d2 / s

    # sum of absolute difference (in %)
    sad = np.fabs(d1 - d2).sum() * 100
    is_ok = is_ok and sad < tolerance
    print_test(
        is_ok,
        f"Image diff computed on {len(data2 != 0)}/{len(data2.ravel())} \n"
        f"SAD (per event/total): {sad:.2f} % "
        f" (tolerance is {tolerance :.2f} %)",
    )

    # plot
    fig, ax = plt.subplots(ncols=1, nrows=1, figsize=(25, 10))
    plot_img_axis(ax, img1, "reference", axis)
    plot_img_axis(ax, img2, "test", axis)
    if fig_name is None:
        n = filename2.replace(".mhd", "_test.png")
    else:
        n = fig_name
    print("Save image test figure :", n)
    plt.savefig(n)

    return is_ok


def plot_hist(ax, data, label, bins=100):
    ax.hist(
        data,
        bins=bins,
        density=True,
        histtype="stepfilled",
        alpha=0.8,
        label=label,
    )
    ax.set_ylabel("Counts")
    ax.legend()


def plot_profile(ax, y, y_spacing=1, label=""):
    x = np.arange(len(y)) * y_spacing
    ax.plot(x, y, label=label)
    ax.legend()


def assert_filtered_imagesprofile1D(
    ref_filter_filename1,
    ref_filename1,
    filename2,
    stats=None,
    tolerance=0,
    ignore_value=0,
    fig_name=None,
    sum_tolerance=5,
    plt_ylim=None,
):
    # read image and info (size, spacing etc)
    ref_filter_filename1 = ensure_filename_is_str(ref_filter_filename1)
    ref_filename1 = ensure_filename_is_str(ref_filename1)
    filename2 = ensure_filename_is_str(filename2)
    filter_img1 = itk.imread(ref_filter_filename1)
    img1 = itk.imread(ref_filename1)
    img2 = itk.imread(filename2)
    info1 = get_info_from_image(img1)
    info2 = get_info_from_image(img2)

    is_ok = assert_images_properties(info1, info2)

    # check pixels contents, global stats

    filter_data = np.squeeze(itk.GetArrayViewFromImage(filter_img1).ravel())
    data1 = np.squeeze(itk.GetArrayViewFromImage(img1).ravel())
    data2 = np.squeeze(itk.GetArrayViewFromImage(img2).ravel())
    flipflag = True
    if flipflag:
        filter_data = np.flip(filter_data)
        data1 = np.flip(data1)
        data2 = np.flip(data2)
    max_ind = np.argmax(filter_data)
    L_filter = range(max_ind)
    d1 = data1[L_filter]
    d2 = data2[L_filter]

    s1 = np.sum(d1)
    s2 = np.sum(d2)
    print(
        f"Evaluate only data from entry up to peak position of reference filter image"
    )
    print(f"Going to evaluate {d1.size} elements out of {data1.size}")
    t = np.fabs((s1 - s2) / s1) * 100
    b = t < sum_tolerance
    print_test(b, f"Img sums {s1} vs {s2} : {t:.2f} %  (tol {sum_tolerance:.2f} %)")

    # do not consider pixels with a value of zero (data2 is the reference)
    # d1 = data1[data2 != ignore_value]
    # d2 = data2[data2 != ignore_value]

    # normalise by event
    if stats is not None:
        d1 = d1 / stats.counts.event_count
        d2 = d2 / stats.counts.event_count

    # normalize by sum of d1
    s = np.sum(d2)
    d1 = d1 / s
    d2 = d2 / s

    # sum of absolute difference (in %)
    sad = np.fabs(d1 - d2).sum() * 100
    is_ok = is_ok and sad < tolerance
    print_test(
        is_ok,
        f"Image diff computed on {len(data2 != 0)}/{len(data2.ravel())} \n"
        f"SAD (per event/total): {sad:.2f} % "
        f" (tolerance is {tolerance :.2f} %)",
    )
    filter_data_norm_au = filter_data / np.amax(filter_data) * np.amax(data1) * 0.7
    # plot
    fig, ax = plt.subplots(ncols=1, nrows=1, figsize=(25, 10))

    plot_profile(ax, filter_data_norm_au, info1.spacing[0], "filter")
    plot_profile(ax, data1, info1.spacing[0], "reference")
    plot_profile(ax, data2, info2.spacing[0], "test")
    ax.plot(max_ind * info1.spacing[0], filter_data_norm_au[max_ind], "o", label="p")

    if plt_ylim:
        ax.set_ylim(plt_ylim)
    # plt.show()

    if fig_name is None:
        n = filename2.replace(".mhd", "_test.png")
    else:
        n = fig_name
    print("Save image test figure :", n)
    plt.savefig(n)

    return is_ok


def exponential_func(x, a, b):
    return a * np.exp(-b * x)


def Gauss(x, A, x0, sigma):
    return A * np.exp(-((x - x0) ** 2) / (2 * sigma**2))


def fit_exponential_decay(data, start, end):
    bin_heights, bin_borders = np.histogram(np.array(data), bins="auto", density=True)
    bin_widths = np.diff(bin_borders)
    bin_centers = bin_borders[:-1] + bin_widths / 2

    popt, pcov = scipy.optimize.curve_fit(exponential_func, bin_centers, bin_heights)
    xx = np.linspace(start, end, 100)
    yy = exponential_func(xx, *popt)
    hl = np.log(2) / popt[1]

    return hl, xx, yy


def get_new_key_name(key):
    # Correspondence between 1) gate root <-> opengate or 2) gate phsp <-> opengate
    # the third parameter is a scaling factor
    # the fourth is tolerance ?
    corres = [
        ["edep", "TotalEnergyDeposit", 1, 0.001],
        ["energy", "TotalEnergyDeposit", 1, 0.001],
        ["Ekine", "KineticEnergy", 1, 0.001],
        ["time", "GlobalTime", 1e-9, 0.02],
        ["posX", "PostPosition_X", 1, 1],
        ["posY", "PostPosition_Y", 1, 0.9],
        ["posZ", "PostPosition_Z", 1, 0.7],
        ["globalPosX", "PostPosition_X", 1, 0.7],
        ["globalPosY", "PostPosition_Y", 1, 0.7],
        ["globalPosZ", "PostPosition_Z", 1, 0.7],
        ["X", "PrePosition_X", 1, 0.8],
        ["Y", "PrePosition_Y", 1, 0.8],
        ["Z", "PrePosition_Z", 1, 0.8],
        ["dX", "PreDirection_X", 1, 0.01],
        ["dY", "PreDirection_Y", 1, 0.01],
        ["dZ", "PreDirection_Z", 1, 0.01],
        ["Weight", "Weight", 1, 0.01],
        ["trackID", "TrackID", 1, 0.05],
    ]
    for p in corres:
        if p[0] == key:
            return p[1], p[2], p[3]
    return None, None, None


def get_keys_correspondence(keys):
    keys1 = []
    keys2 = []
    scalings = []
    tols = []
    for k in keys:
        k2, s2, tol = get_new_key_name(k)
        if k2:
            keys1.append(k)
            keys2.append(k2)
            scalings.append(s2)
            tols.append(tol)
    return keys1, keys2, scalings, tols


def rel_diff(a, b):
    return np.divide(a - b, a, out=np.zeros_like(a), where=a != 0) * 100


def rel_diff_range(a, b):
    r = np.max(a) - np.min(a)
    return np.divide(np.fabs(a - b), r, out=np.zeros_like(a), where=r != 0) * 100


def get_branch(tree, keys, key):
    """
    Return a branch whether it is a numpy or a uproot tree
    """
    try:
        index = keys.index(key)
        return tree[:, index]
    except:
        return tree[key]


"""
Previous trial with Two-sample Kolmogorov-Smirnov test
- works well for small samples size
- but not clear how to set "alpha" (tolerance) for large set like root tree

=> abort. REPLACE BY WASSERSTEIN DISTANCE

        Two-sample K–S test
        https://en.wikipedia.org/wiki/Kolmogorov%E2%80%93Smirnov_test
        https://docs.scipy.org/doc/scipy/reference/generated/scipy.stats.kstest.html#scipy.stats.kstest

    Two-sample Kolmogorov-Smirnov test
    two-sided: The null hypothesis is that the two distributions are identical,
    F(x)=G(x) for all x; the alternative is that they are not identical.
    If the KS statistic is small or the p-value is high, then we cannot
    reject the null hypothesis in favor of the alternative.

    https://stackoverflow.com/questions/10884668/two-sample-kolmogorov-smirnov-test-in-python-scipy

    Results can be interpreted as following:
    - You can either compare the statistic value given by python to the KS-test
    critical value table according to your sample size. When statistic value is higher
    than the critical value, the two distributions are different.

    - Or you can compare the p-value to a level of significance a, usually a=0.05 or 0.01
    (you decide, the lower a is, the more significant). If p-value is lower than a, then it
    is very probable that the two distributions are different.

"""


def compare_branches(
    tree1,
    keys1,
    tree2,
    keys2,
    key1,
    key2,
    tol=0.8,
    scaling1=1,
    scaling2=1,
    ax=False,
    nb_bins=200,
):
    """
    Compare with Wasserstein distance
    Works well, but not easy to set the tolerance value.
    """
    # get branches
    b1 = get_branch(tree1, keys1, key1) * scaling1
    b2 = get_branch(tree2, keys2, key2) * scaling2
    is_ok = compare_branches_values(b1, b2, key1, key2, tol, ax, nb_bins)
    return is_ok


def compare_branches_values(b1, b2, key1, key2, tol=0.8, ax=False, nb_bins=200):
    """
    Compare with Wasserstein distance
    Works well, but not easy to set the tolerance value.
    """

    # get ranges
    brange1 = np.max(b1) - np.min(b1)
    brange2 = np.max(b2) - np.min(b2)
    # mean
    m1 = np.mean(b1)
    m2 = np.mean(b2)
    n1 = np.size(b1)
    n2 = np.size(b2)
    # sum
    sum1 = np.sum(b1)
    sum2 = np.sum(b2)

    # Earth mover distance (Wasserstein)
    wass = scipy.stats.wasserstein_distance(b1, b2)
    ok = wass < tol
    oks = "pass"
    if not ok:
        oks = "fail"
    s = (
        f"N: {n1:7} vs {n2:7} -> means {m1:6.2f} vs {m2:6.2f} -> sums {sum1:6.2f} vs {sum2:6.2f}  -> ranges: {brange1:6.2f} vs {brange2:6.2f} "
        f" -> w:{wass:4.3f} vs {tol:4.3f}  \t {key1:<20} {key2:<20}  -> {oks} (tol {tol})"
    )
    print_test(ok, s)
    # figure ?
    if ax:
        nb_bins = nb_bins
        label = f" {key1} $\mu$={m1:.2f}"
        ax.hist(
            b1, nb_bins, density=True, histtype="stepfilled", alpha=0.5, label=label
        )
        label = f" {key2} $\mu$={m2:.2f}"
        ax.hist(
            b2, nb_bins, density=True, histtype="stepfilled", alpha=0.5, label=label
        )
        ax.set_ylabel("Counts")
        ax.legend()
    return ok


def compare_trees(
    tree1,
    allkeys1,
    tree2,
    allkeys2,
    keys1,
    keys2,
    tols,
    scalings1,
    scalings2,
    fig=False,
    nb_bins=200,
):
    if fig:
        nb_fig = len(keys1)
        nrow, ncol = phsp.fig_get_nb_row_col(nb_fig)
        f, ax = plt.subplots(nrow, ncol, figsize=(25, 10))
    is_ok = True
    n = 0
    print("Compare branches with Wasserstein distance")
    for i in range(len(keys1)):
        if fig:
            a = phsp.fig_get_sub_fig(ax, i)
            n += 1
        else:
            a = False
        ia = compare_branches(
            tree1,
            allkeys1,
            tree2,
            allkeys2,
            keys1[i],
            keys2[i],
            tols[i],
            scalings1[i],
            scalings2[i],
            a,
            nb_bins=nb_bins,
        )
        is_ok = ia and is_ok
    if fig:
        phsp.fig_rm_empty_plot(nb_fig, n, ax)
    return is_ok


def get_default_test_paths(f, gate_folder=None, output_folder=None):
    p = Box()
    p.current = pathlib.Path(f).parent.resolve()
    # data
    p.data = p.current / ".." / "data"
    # gate
    if gate_folder:
        p.gate = p.current / ".." / "data" / "gate" / gate_folder
        p.gate_output = p.gate / "output"
        p.gate_data = p.gate / "data"
    # output
    p.output = p.current / ".." / "output"
    if output_folder is not None:
        p.output = p.output / output_folder
        if not pathlib.Path.is_dir(p.output):
            pathlib.Path.mkdir(p.output)
    # output ref
    p.output_ref = p.current / ".." / "data" / "output_ref"
    if output_folder is not None:
        p.output_ref = p.output_ref / output_folder
        if not pathlib.Path.is_dir(p.output_ref):
            pathlib.Path.mkdir(p.output_ref)
    return p


def compare_root2(root1, root2, branch1, branch2, keys, img_filename, n_tol=3):
    if not os.path.isfile(root1):
        fatal(f"Cannot open root file '{root1}'")
    hits1 = uproot.open(root1)[branch1]
    hits1_n = hits1.num_entries
    hits1 = hits1.arrays(library="numpy")

    if not os.path.isfile(root2):
        fatal(f"Cannot open root file '{root2}'")
    hits2 = uproot.open(root2)[branch2]
    hits2_n = hits2.num_entries
    hits2 = hits2.arrays(library="numpy")

    print(f"Reference tree: {os.path.basename(root1)} n={hits1_n}")
    print(f"Current tree:   {os.path.basename(root2)} n={hits2_n}")
    diff = rel_diff(float(hits1_n), float(hits2_n))
    is_ok = print_test(
        np.fabs(diff) < n_tol,
        f"Difference: {hits1_n} {hits2_n} {diff:.2f}% (tol = {n_tol:.2f})",
    )
    print(f"Reference tree: {hits1.keys()}")
    print(f"Current tree:   {hits2.keys()}")

    keys = BoxList(keys)
    keys1 = [k.k1 for k in keys]
    keys2 = [k.k2 for k in keys]
    scalings = [k.scaling for k in keys]
    tols = [k.tol for k in keys]
    is_ok = (
        compare_trees(
            hits1,
            list(hits1.keys()),
            hits2,
            list(hits2.keys()),
            keys1,
            keys2,
            tols,
            [1] * len(scalings),
            scalings,
            True,
        )
        and is_ok
    )

    # figure
    plt.suptitle(
        f"Values: ref {os.path.basename(root1)} {os.path.basename(root2)} "
        f"-> {hits1_n} vs {hits2_n}"
    )
    plt.savefig(img_filename)
    print(f"Figure in {img_filename}")

    return is_ok


def compare_root(root1, root2, branch1, branch2, checked_keys, img):
    hits1 = uproot.open(root1)[branch1]
    hits1_n = hits1.num_entries
    hits1 = hits1.arrays(library="numpy")

    hits2 = uproot.open(root2)[branch2]
    hits2_n = hits2.num_entries
    hits2 = hits2.arrays(library="numpy")

    print(f"Reference tree: {os.path.basename(root1)} n={hits1_n}")
    print(f"Current tree:   {os.path.basename(root2)} n={hits2_n}")
    diff = rel_diff(float(hits1_n), float(hits2_n))
    is_ok = print_test(
        np.fabs(diff) < 6, f"Difference: {hits1_n} {hits2_n} {diff:.2f}%"
    )
    print(f"Reference tree: {hits1.keys()}")
    print(f"Current tree:   {hits2.keys()}")

    keys1, keys2, scalings, tols = get_keys_correspondence(checked_keys)
    is_ok = (
        compare_trees(
            hits1,
            list(hits1.keys()),
            hits2,
            list(hits2.keys()),
            keys1,
            keys2,
            tols,
            [1] * len(scalings),
            scalings,
            True,
        )
        and is_ok
    )

    # figure
    plt.suptitle(
        f"Values: ref {os.path.basename(root1)} {os.path.basename(root2)} "
        f"-> {hits1_n} vs {hits2_n}"
    )
    plt.savefig(img)
    print(f"Figure in {img}")

    return is_ok


def compare_root3(
    root1,
    root2,
    branch1,
    branch2,
    keys1,
    keys2,
    tols,
    scalings1,
    scalings2,
    img,
    hits_tol=6,
    nb_bins=200,
):
    hits1 = uproot.open(root1)[branch1]
    hits1_n = hits1.num_entries
    hits1 = hits1.arrays(library="numpy")

    hits2 = uproot.open(root2)[branch2]
    hits2_n = hits2.num_entries
    hits2 = hits2.arrays(library="numpy")

    print(f"Reference tree: {os.path.basename(root1)} n={hits1_n}")
    print(f"Current tree:   {os.path.basename(root2)} n={hits2_n}")
    diff = rel_diff(float(hits1_n), float(hits2_n))
    b = np.fabs(diff) < hits_tol
    is_ok = print_test(b, f"Difference: {hits1_n} {hits2_n} {diff:.2f}%")
    print(f"Reference tree: {hits1.keys()}")
    print(f"Current tree:   {hits2.keys()}")

    if scalings1 is None:
        scalings1 = [1] * len(keys1)
    if scalings2 is None:
        scalings2 = [1] * len(keys2)

    # keys1, keys2, scalings, tols = get_keys_correspondence(checked_keys)
    is_ok = (
        compare_trees(
            hits1,
            list(hits1.keys()),
            hits2,
            list(hits2.keys()),
            keys1,
            keys2,
            tols,
            scalings1,
            scalings2,
            True,
            nb_bins=nb_bins,
        )
        and is_ok
    )

    # figure
    plt.suptitle(
        f"Values: ref {os.path.basename(root1)} {os.path.basename(root2)} "
        f"-> {hits1_n} vs {hits2_n}"
    )
    plt.savefig(img)
    print(f"Figure in {img}")

    return is_ok


def open_root_as_np(root_file, tree_name):
    a = uproot.open(root_file)[tree_name]
    n = a.num_entries
    a = a.arrays(library="numpy")
    return a, n


# https://stackoverflow.com/questions/4527942/comparing-two-dictionaries-and-checking-how-many-key-value-pairs-are-equal
def dict_compare(d1, d2):
    d1_keys = set(d1.keys())
    d2_keys = set(d2.keys())
    shared_keys = d1_keys.intersection(d2_keys)
    added = d1_keys - d2_keys
    removed = d2_keys - d1_keys
    modified = {o: (d1[o], d2[o]) for o in shared_keys if d1[o] != d2[o]}
    same = set(o for o in shared_keys if d1[o] == d2[o])
    return added, removed, modified, same


# Edit by Andreas and Martina
def write_gauss_param_to_file(
    outputdir, planePositionsV, saveFig=False, fNamePrefix="plane", fNameSuffix="a.mhd"
):
    # create output dir, if it doesn't exist
    if not os.path.isdir(outputdir):
        os.mkdir(outputdir)

    print("fNameSuffix", fNameSuffix)
    print("write mu and sigma file to dir: ")
    print(outputdir)

    # Extract gauss param along the two dim of each plane
    sigma_values = []
    mu_values = []
    for i in planePositionsV:
        filename = fNamePrefix + str(i) + fNameSuffix
        filepath = outputdir / filename

        # Get data from file
        data, spacing, shape = read_mhd(filepath)

        # Figure output is saved only if fig names are provided
        fig_name = None
        if saveFig:
            fig_name = str(outputdir) + "/Plane_" + str(i) + fNameSuffix + "_profile"

        # Get relevant gauss param
        sigma_x, mu_x, sigma_y, mu_y = get_gauss_param_xy(
            data, spacing, shape, filepath=fig_name, saveFig=saveFig
        )
        sigma_values.append([i, sigma_x, sigma_y])
        mu_values.append([i, mu_x, mu_y])

    np.savetxt(
        outputdir / "sigma_values.txt",
        sigma_values,
        header="Plane_nr sigma_x sigma_y",
        comments="",
    )
    np.savetxt(
        outputdir / "mu_values.txt", mu_values, header="Plane_nr mu_x mu_y", comments=""
    )

    return sigma_values, mu_values


def get_gauss_param_xy(data, spacing, shape, filepath=None, saveFig=False):
    # Parameters along x
    parameters_x, img_x, _ = extract_gauss_param_1D(
        data, shape[2], spacing[0], axis=1, createFig=saveFig
    )
    sigma_x = parameters_x[2]
    mu_x = parameters_x[1]

    # Parameters along y
    parameters_y, img_y, _ = extract_gauss_param_1D(
        data, shape[1], spacing[1], axis=2, createFig=saveFig
    )
    sigma_y = parameters_y[2]
    mu_y = parameters_y[1]

    # Save plots
    if filepath is not None:
        img_x.savefig(filepath + "_x.png")
        img_y.savefig(filepath + "_y.png")
        plt.close(img_x)
        plt.close(img_y)

    return sigma_x, mu_x, sigma_y, mu_y


def extract_gauss_param_1D(data, length, spacing, axis=1, createFig=False):
    poseVec = create_position_vector(length, spacing)
    dose = np.squeeze(np.sum(data, axis=axis))  # integrate dose along axis
    parameters, fit = gaussian_fit(poseVec, dose)

    fig = None
    if createFig:
        fig = plot_gauss_fit(poseVec, dose, fit, show=False)

    return parameters, fig, max(fit)


def plot_gauss_fit(positionVec, dose, fit, show=False):
    fig, a = plt.subplots()
    a.plot(positionVec, dose, "o", label="data")
    a.plot(positionVec, fit, "-", label="fit")
    a.set_xlabel("Depth [mm]")
    a.set_ylabel("Dose")
    if show:
        plt.show()

    return fig


def create_position_vector(length, spacing, centered=True):
    # cretae position vector, with origin in the image plane's center
    width = length * spacing
    if centered:
        positionVec = np.arange(0, width, spacing) - width / 2 + spacing / 2
    else:
        positionVec = np.arange(0, width, spacing)

    return positionVec


def Gauss(x, A, x0, sigma):
    return A * np.exp(-((x - x0) ** 2) / (2 * sigma**2))


def gaussian_fit(positionVec, dose):
    # Fit data with Gaussian func
    mean = sum(positionVec * dose) / sum(dose)
    sigma = np.sqrt(sum(dose * (positionVec - mean) ** 2) / sum(dose))
    parameters, covariance = scipy.optimize.curve_fit(
        Gauss, positionVec, dose, p0=[max(dose), mean, sigma]
    )
    fit = Gauss(positionVec, parameters[0], parameters[1], parameters[2])

    return parameters, fit


def read_mhd(filename):
    img = itk.imread(str(filename))
    data = itk.GetArrayViewFromImage(img)
    spacing = img.GetSpacing()
    shape = data.shape
    return data, spacing, shape


def plot2D(twodarray, label, show=False):
    fig = plt.figure(figsize=(20, 20))
    ax = fig.add_subplot(111)
    ax.set_title(label)
    plt.imshow(twodarray)
    ax.set_aspect("equal")
    plt.colorbar(orientation="vertical")
    if show:
        plt.show()
    return fig


def create_2D_Edep_colorMap(filepath, show=False, axis="z"):
    img = itk.imread(str(filepath))
    data = itk.GetArrayViewFromImage(img)

    fig = plt.figure(figsize=(20, 20))
    ax = fig.add_subplot(111)
    ax.set_title("colorMap")
    if axis == "z":
        plt.imshow(data[0, :, :])
    elif axis == "x":
        plt.imshow(data[:, :, 0])
    else:
        plt.imshow(data[:, 0, :])
    ax.set_aspect("equal")
    plt.colorbar(orientation="vertical")
    if show:
        plt.show()

    return fig


def compareGaussParamFromFile(sigma, ref, rel_tol=0, abs_tol=0, verb=False):
    if rel_tol == 0 and abs_tol == 0:
        print("\033[91m Please provide non-zero tolerance\033[0m")

    with open(sigma, "r") as c1:
        lines1 = np.asarray(c1.readlines()[1:])

    with open(ref, "r") as c2:
        lines_ref = np.asarray(c2.readlines()[1:])

    is_ok = True

    for l, l_r in np.stack((lines1, lines_ref), axis=-1):
        sig_x = float(l.split(" ")[1])
        sig_y = float(l.split(" ")[2])
        plane = float(l.split(" ")[0])

        sig_x_r = float(l_r.split(" ")[1])
        sig_y_r = float(l_r.split(" ")[2])

        diff_x = abs(sig_x - sig_x_r)
        diff_y = abs(sig_y - sig_y_r)

        reldiff_x = (abs(sig_x - sig_x_r) / sig_x_r) * 100
        reldiff_y = (abs(sig_y - sig_y_r) / sig_y_r) * 100

        if verb:
            print(
                "Plane {0}: value x is {1}mm, value x ref is {2}mm ".format(
                    plane, round(sig_x, 2), round(sig_x_r, 2)
                )
            )
            print(
                "Plane {0}: value y is {1}mm, value y ref is {2}mm ".format(
                    plane, round(sig_y, 2), round(sig_y_r, 2)
                )
            )

        if diff_x > abs_tol and reldiff_x > rel_tol:
            print(
                "\033[91m Plane {0}:  rel difference along x is {1}%, threshold is {2}% \033[0m".format(
                    plane, round(reldiff_x, 2), round(rel_tol, 2)
                )
            )
            print(
                "\033[91m Plane {0}:  abs difference along x is {1}mm, threshold is {2}mm \033[0m".format(
                    plane, round(diff_x, 2), round(abs_tol, 2)
                )
            )
            is_ok = False
        else:
            print("Plane " + str(plane) + " along x is ok")

        if diff_y > abs_tol and reldiff_y > rel_tol:
            print(
                "\033[91m Plane {0}:  rel difference along y is {1}%, threshold is {2}% \033[0m".format(
                    plane, round(reldiff_y, 2), round(rel_tol, 2)
                )
            )
            print(
                "\033[91m Plane {0}:  abs difference along y is {1}mm, threshold is {2}mm \033[0m".format(
                    plane, round(diff_y, 2), round(abs_tol, 2)
                )
            )
            is_ok = False
        else:
            print("Plane " + str(plane) + " along y is ok")

    if is_ok:
        print("differences below threshold")
    else:
        print("\033[91m differences NOT OK \033[0m")

    return is_ok


def compareGaussParamArrays(paramTestV, paramRefV, rel_tol=0, abs_tol=0, verb=False):
    if rel_tol == 0 and abs_tol == 0:
        print("\033[91m Please provide non-zero tolerance\033[0m")

    is_ok = True

    for l in np.column_stack((paramTestV, paramRefV)):
        plane = l[0]
        pTest_x = l[1]
        pTest_y = l[2]
        pRef_x = l[4]
        pRef_y = l[5]

        diff_x = abs(pTest_x - pRef_x)
        diff_y = abs(pTest_y - pRef_y)

        reldiff_x = (abs(pTest_x - pRef_x) / pRef_x) * 100
        reldiff_y = (abs(pTest_y - pRef_y) / pRef_y) * 100

        if verb:
            print(
                "Plane {0}: value x is {1}mm, value x ref is {2}mm ".format(
                    plane, round(pTest_x, 2), round(pRef_x, 2)
                )
            )
            print(
                "Plane {0}: value y is {1}mm, value y ref is {2}mm ".format(
                    plane, round(pTest_y, 2), round(pRef_y, 2)
                )
            )

        if diff_x > abs_tol and reldiff_x > rel_tol:
            print(
                "\033[91m Plane {0}:  rel difference along x is {1}%, threshold is {2}% \033[0m".format(
                    plane, round(reldiff_x, 2), round(rel_tol, 2)
                )
            )
            print(
                "\033[91m Plane {0}:  abs difference along x is {1}mm, threshold is {2}mm \033[0m".format(
                    plane, round(diff_x, 2), round(abs_tol, 2)
                )
            )
            is_ok = False
        else:
            print("Plane " + str(plane) + " along x is ok")

        if diff_y > abs_tol and reldiff_y > rel_tol:
            print(
                "\033[91m Plane {0}:  rel difference along y is {1}%, threshold is {2}% \033[0m".format(
                    plane, round(reldiff_y, 2), round(rel_tol, 2)
                )
            )
            print(
                "\033[91m Plane {0}:  abs difference along y is {1}mm, threshold is {2}mm \033[0m".format(
                    plane, round(diff_y, 2), round(abs_tol, 2)
                )
            )
            is_ok = False
        else:
            print("Plane " + str(plane) + " along y is ok")

    if is_ok:
        print("differences below threshold")
    else:
        print("\033[91m differences NOT OK \033[0m")

    return is_ok


def test_weights(expected_ratio, mhd_1, mhd_2, thresh=0.1):
    img1 = itk.imread(str(mhd_1))
    img2 = itk.imread(str(mhd_2))
    data1 = itk.GetArrayViewFromImage(img1).ravel()
    data2 = itk.GetArrayViewFromImage(img2).ravel()

    sum1 = np.sum(data1)
    sum2 = np.sum(data2)
    ratio = sum2 / sum1

    print("\nSum energy dep for phantom 1: ", sum1)
    print("MSum energy dep for phantom 2: ", sum2)
    print("Ratio is: ", ratio)
    print("Expected ratio is: ", expected_ratio)

    is_ok = False
    if abs(ratio - expected_ratio) < thresh:
        is_ok = True
    else:
        print("\033[91m Ratio not as expected \033[0m")

    return is_ok


def test_tps_spot_size_positions(data, ref, spacing, thresh=0.1, abs_tol=0.3):
    if not np.array_equal(data.size, ref.size):
        print("Images do not have the same size")
        return False
    ok = True
    # beam along x
    size = data.shape
    # get gaussian fit of Edep only around the i-th spot
    param_y_out, _, _ = extract_gauss_param_1D(data, size[1], spacing[1], axis=0)
    param_y_ref, _, _ = extract_gauss_param_1D(ref, size[1], spacing[1], axis=0)

    param_z_out, _, _ = extract_gauss_param_1D(data, size[0], spacing[2], axis=1)
    param_z_ref, _, _ = extract_gauss_param_1D(ref, size[0], spacing[2], axis=1)

    # check positions
    print("Check position of the spot")
    print(f"   opengate: ({param_y_out[1]:.2f},{param_z_out[1]:.2f})")
    print(f"   gate:     ({param_y_ref[1]:.2f},{param_z_ref[1]:.2f})")

    diffmY = param_y_out[1] - param_y_ref[1]  # / param_y_ref[1]
    diffmZ = param_z_out[1] - param_z_ref[1]  # / param_z_ref[1]
    mean_diff = np.mean([diffmY, diffmZ])

    if (
        (abs(diffmY) > 2 * abs_tol)
        or (abs(diffmZ) > 2 * abs_tol)
        or (abs(mean_diff) > abs_tol)
    ):
        print(
            f"\033[91m Position error above threshold. DiffX={diffmY:.2f}, diffY={diffmZ:.2f}, threshold is 0.3mm \033[0m"
        )
        ok = False

    # check sizes
    print("Check size of the spot")
    print(f"   opengate: ({param_y_out[2]:.2f},{param_z_out[2]:.2f})")
    print(f"   gate:     ({param_y_ref[2]:.2f},{param_z_ref[2]:.2f})")

    diffsY = (param_y_out[2] - param_y_ref[2]) / param_y_ref[2]
    diffsZ = (param_z_out[2] - param_z_ref[2]) / param_z_ref[2]

    if (diffsY > thresh) or (diffsZ > thresh):
        print("\033[91m Size error above threshold \033[0m")
        ok = False

    return ok


def scale_dose(path, scaling, outpath):
    img_mhd_in = itk.imread(path)
    data = itk.GetArrayViewFromImage(img_mhd_in)
    dose = data * scaling
    spacing = img_mhd_in.GetSpacing()
    img = itk_image_view_from_array(dose)
    img.SetSpacing(spacing)
    itk.imwrite(img, outpath)
    return outpath


def check_dose_grid_geometry(dose_mhd_path, dose_actor):
    img = itk.imread(dose_mhd_path)
    data = itk.GetArrayViewFromImage(img)
    shape = data.shape
    spacing = img.GetSpacing()
    shape_ref = tuple(np.flip(dose_actor.size))
    spacing_ref = dose_actor.spacing

    ok = True
    if shape != shape_ref:
        print(f"{shape=} not the same as {shape_ref=}!")
        ok = False

    if spacing != spacing_ref:
        print(f"{spacing=} not the same as {spacing_ref=}!")
        ok = False

    return ok


def arangeDx(dx, xV, includeUB=False, lb=[], ub=[]):
    if not lb:
        lb = np.amin(xV)
    if not ub:
        ub = np.amax(xV)
    if includeUB:
        x_int = np.arange(lb, ub + dx / 10, dx)
    else:
        x_int = np.arange(lb, ub, dx)
    return x_int


def interpolate1Dprofile(xV, dV, dx=0.01, interpolMethod="cubic"):
    f = scipy.interpolate.interp1d(
        xV, dV, kind=interpolMethod, fill_value="extrapolate"
    )
    xVfine = arangeDx(dx, xV, includeUB=True, lb=np.amin(xV), ub=np.amax(xV))
    dVfine = f(xVfine)
    return xVfine, dVfine


def getRange(xV, dV, percentLevel=0.8):
    dx = 0.01
    xVfine, dVfine = interpolate1Dprofile(xV, dV, dx, "cubic")

    indMaxFine = np.argmax(dVfine)
    indR80 = np.argmax(
        np.logical_and(
            xVfine > xVfine[indMaxFine], dVfine <= percentLevel * dVfine[indMaxFine]
        )
    )
    r80 = xVfine[indR80]
    dAtR80 = dVfine[indR80]

    return (r80, dAtR80)


def get_range_from_image(volume, shape, spacing, axis="y"):
    x1, d1 = get_1D_profile(volume, shape, spacing, axis=axis)
    r, _ = getRange(x1, d1)

    return r


def compareRange(
    volume1,
    volume2,
    shape1,
    shape2,
    spacing1,
    spacing2,
    axis1="y",
    axis2="y",
    thresh=2.0,
):
    ok = True
    x1, d1 = get_1D_profile(volume1, shape1, spacing1, axis=axis1)
    x2, d2 = get_1D_profile(volume2, shape2, spacing2, axis=axis2)

    print("---RANGE80---")
    r1, _ = getRange(x1, d1)
    r2, _ = getRange(x2, d2)
    print(r1)
    print(r2)
    diff = abs(r2 - r1)

    if diff > thresh:
        print(f"\033[91mRange difference is {diff}mm, threshold is {thresh}mm \033[0m")
        ok = False

    return ok


def get_1D_profile(data, shape, spacing, axis="z"):
    if axis == "x":
        d1 = np.sum(np.sum(data, 1), 0)
        x1 = create_position_vector(shape[2], spacing[0], centered=False)

    if axis == "y":
        d1 = np.sum(np.sum(data, 2), 0)
        x1 = create_position_vector(shape[1], spacing[1], centered=False)

    if axis == "z":
        d1 = np.sum(np.sum(data, 2), 1)
        x1 = create_position_vector(shape[0], spacing[2], centered=False)

    return x1, d1


def compare_dose_at_points(
    pointsV,
    dose1,
    dose2,
    shape1,
    shape2,
    spacing1,
    spacing2,
    axis1="z",
    axis2="z",
    rel_tol=0.03,
):
    ok = True
    s1 = 0
    s2 = 0
    x1, doseV1 = get_1D_profile(dose1, shape1, spacing1, axis=axis1)
    x2, doseV2 = get_1D_profile(dose2, shape2, spacing2, axis=axis2)
    # plt.plot(x1, doseV1)
    # plt.plot(x2, doseV2)
    # plt.show()
    for p in pointsV:
        # get dose at the position p [mm]
        cp1 = min(x1, key=lambda x: abs(x - p))
        d1_p = doseV1[np.where(x1 == cp1)]

        cp2 = min(x2, key=lambda x: abs(x - p))
        d2_p = doseV2[np.where(x2 == cp2)]

        s1 += d1_p
        s2 += d2_p

    print(abs(s1 - s2) / s2)

    # print(f"Dose difference at {p} mm is {diff_pc}%")
    if abs(s1 - s2) / s2 > rel_tol:
        print(f"\033[91mDose difference above threshold \033[0m")
        ok = False
    return ok


def assert_img_sum(img1, img2, sum_tolerance=5):
    data1 = itk.GetArrayViewFromImage(img1).ravel()
    data2 = itk.GetArrayViewFromImage(img2).ravel()

    s1 = np.sum(data1)
    s2 = np.sum(data2)
    if s1 == 0 and s2 == 0:
        t = 0
    else:
        t = np.fabs((s1 - s2) / s1) * 100
    b = t < sum_tolerance
    print_test(b, f"Img sums {s1} vs {s2} : {t:.2f} %  (tol {sum_tolerance:.2f} %)")
    return b


def check_diff(value1, value2, tolerance, txt):
    diff = np.fabs(value1 - value2) / value1 * 100
    t = diff < tolerance
    s = f"{txt} {value1:.2f} vs {value2:.2f} -> {diff:.2f}% (tol={tolerance}%)"
    print_test(t, s)
    return t


def check_diff_abs(value1, value2, tolerance, txt):
    diff = np.fabs(value1 - value2)
    t = diff < tolerance
    s = f"{txt} {value1:.2f} vs {value2:.2f} -> {diff:.2f} (tol={tolerance})"
    print_test(t, s)
    return t


def root_compare_param_tree(filename, tree_name, keys):
    p = Box()
    p.root_file = filename
    p.tree_name = tree_name
    p.the_keys = keys
    p.scaling = [1.0] * len(keys)
    p.mins = [None] * len(keys)
    p.maxs = [None] * len(keys)
    return p


def root_compare_param(keys, fig):
    p = Box()
    p.tols = [1.0] * len(keys)
    p.fig = fig
    p.hits_tol = 6
    p.nb_bins = 300
    return p


def root_compare4(p1, p2, param):
    """
    Compare two root trees.

    p1 and p2 contain = the root filename, the tree name, a list of branch names
    (see root_compare_param_tree)
    Also, each branch can be scaled and clip to a min/max range.

    param contains: the tolerance values (for all branches), the fig name,
    the nb of bins of the histograms, the tolerance for the nb of hits
    (see root_compare_param)
    """

    # read reference tree
    hits1 = uproot.open(p1.root_file)[p1.tree_name]
    hits1_n = hits1.num_entries
    hits1 = hits1.arrays(library="numpy")

    # read tree
    hits2 = uproot.open(p2.root_file)[p2.tree_name]
    hits2_n = hits2.num_entries
    hits2 = hits2.arrays(library="numpy")

    print(f"Reference tree: {os.path.basename(p1.root_file)} n={hits1_n}")
    print(f"Current tree:   {os.path.basename(p2.root_file)} n={hits2_n}")
    diff = rel_diff(float(hits2_n), float(hits1_n))
    b = np.fabs(diff) < param.hits_tol
    is_ok = print_test(b, f"Difference: {hits1_n} {hits2_n} {diff:+.2f}%")
    print(f"Reference tree: {hits1.keys()}")
    print(f"Current tree:   {hits2.keys()}")

    # compare the given tree
    p1.tree = hits1
    p2.tree = hits2
    is_ok = compare_trees4(p1, p2, param) and is_ok

    # figure
    plt.suptitle(
        f"Values: ref {os.path.basename(p1.root_file)} {os.path.basename(p2.root_file)} "
        f"-> {hits1_n} vs {hits2_n}"
    )
    plt.savefig(param.fig)
    print(f"Figure in {param.fig}")

    return is_ok


def compare_trees4(p1, p2, param):
    nb_fig = 0
    ax = None
    if param.fig:
        nb_fig = len(p1.the_keys)
        nrow, ncol = phsp.fig_get_nb_row_col(nb_fig)
        f, ax = plt.subplots(nrow, ncol, figsize=(25, 10))
    is_ok = True
    n = 0
    print("Compare branches with Wasserstein distance")
    for i in range(len(p2.the_keys)):
        if param.fig:
            a = phsp.fig_get_sub_fig(ax, i)
            n += 1
        else:
            a = False
        b1 = p1.tree[p1.the_keys[i]] * p1.scaling[i]
        b2 = p2.tree[p2.the_keys[i]] * p2.scaling[i]
        if p1.mins[i] is not None:
            b1 = b1[b1 > p1.mins[i]]
        if p1.maxs[i] is not None:
            b1 = b1[b1 < p1.maxs[i]]
        if p2.mins[i] is not None:
            b2 = b2[b2 > p2.mins[i]]
        if p2.maxs[i] is not None:
            b2 = b2[b2 < p2.maxs[i]]
        is_ok = (
            compare_branches_values(
                b1, b2, p1.the_keys[i], p2.the_keys[i], param.tols[i], a, param.nb_bins
            )
            and is_ok
        )

    if param.fig:
        phsp.fig_rm_empty_plot(nb_fig, n, ax)
    return is_ok


def get_gpu_mode():
    """
    return "auto" except if the test runs with macos and github actions
    On macos and github actions, mps is detected but not usable and lead to errors. So choose "cpu" in such a case
    """
    if "GITHUB_WORKSPACE" in os.environ and sys.platform == "darwin":
        print("Detection of Github actions and MacOS -> Use CPU")
        return "cpu"
    return "auto"


def np_img_window_level(img, window_width, window_level):
    """
    Clip and rescale the grey level values of the image according to window width/level.
    Output image is within the range [0, 1]

    Parameters
    ----------
    img             an image as a numpy array
    window_width
    window_level

    Returns         the clipped and normalized image (range [0, 1])
    -------
    """
    # Apply window/level adjustment to the images
    window_min = window_level - window_width / 2
    window_max = window_level + window_width / 2
    clipped_image = np.clip(img, window_min, window_max)

    # Normalize the intensities to the range [0, 1]
    normalized_image = (clipped_image - window_min) / (window_max - window_min)

    return normalized_image


def np_img_crop(img, crop_center, crop_width):
    c = crop_center
    w = crop_width
    x1 = c[0] - w[0] // 2
    x2 = c[0] + w[0] // 2
    y1 = c[1] - w[1] // 2
    y2 = c[1] + w[1] // 2
    img = img[:, y1:y2, x1:x2]
    return img, (x1, x2, y1, y2)


def np_plot_slice(
    ax,
    img,
    num_slice,
    window_width,
    window_level,
    crop_center,
    crop_width,
    spacing=(1, 1),
):
    # crop and grey level
    img = np_img_window_level(img, window_width, window_level)
    img, crop_coord = np_img_crop(img, crop_center, crop_width)

    # slice
    slice = img[num_slice, :, :]
    im = ax.imshow(slice, cmap="gray")

    # prepare ticks
    nticks = 6
    x_step = int(np.around((crop_coord[1] - crop_coord[0]) / nticks))
    x_ticks = np.char.mod(
        "%.0f",
        np.around(
            np.arange(crop_coord[0], crop_coord[1], x_step) * spacing[0], decimals=1
        ),
    )
    y_step = int(np.around((crop_coord[3] - crop_coord[2]) / nticks))
    y_ticks = np.char.mod(
        "%.0f",
        np.around(
            np.arange(crop_coord[2], crop_coord[3], y_step) * spacing[1], decimals=1
        ),
    )

    # ticks
    ax.set_xticks(np.arange(0, crop_width[0], x_step), x_ticks)
    ax.set_yticks(np.arange(0, crop_width[1], y_step), y_ticks)
    ax.set_xlabel("X (mm)")
    ax.set_ylabel("Y (mm)")
    return im


def np_plot_slice_h_line(ax, hline, crop_center, crop_width):
    x = np.arange(0, crop_width[0])
    c = int(hline - (crop_center[1] - crop_width[1] / 2))
    y = [c] * len(x)
    ax.plot(x, y, color="r")


def np_plot_slice_v_line(ax, vline, crop_center, crop_width):
    x = np.arange(0, crop_width[1])
    c = int(vline - (crop_center[0] - crop_width[0] / 2))
    y = [c] * len(x)
    ax.plot(y, x, color="r")


def add_colorbar(imshow, window_level, window_width):
    cbar = plt.colorbar(
        imshow, orientation="vertical", format=StrMethodFormatter("{x:.1f}")
    )
    # window_min = window_level - window_width / 2
    window_max = window_level + window_width / 2
    # Number of ticks you want on the color bar
    num_ticks = 10
    tick_values = np.linspace(0, window_max, num_ticks)
    cbar.set_ticks(tick_values)


def np_plot_integrated_profile(
    ax, img, axis, num_slice, crop_center, crop_width, label, spacing
):
    img, crop_coord = np_img_crop(img, crop_center, crop_width)
    img = img[num_slice, :, :]
    profile = np.mean(img, axis=axis)
    values = np.arange(0, len(profile)) * spacing + crop_coord[axis * 2] * spacing
    ax.plot(values, profile, label=label)


def np_plot_profile_X(ax, img, hline, num_slice, crop_center, crop_width, label, width):
    c = int(hline - (crop_center[1] - crop_width[1] / 2))
    img, _ = np_img_crop(img, crop_center, crop_width)
    if width == 0:
        img = img[num_slice, c : c + 1, :]
    else:
        img = img[num_slice, c - width : c + width, :]
    y = np.mean(img, axis=0)
    x = np.arange(0, len(y))
    ax.plot(x, y, label=label)


def np_plot_profile_Y(ax, img, vline, num_slice, crop_center, crop_width, label, width):
    c = int(vline - (crop_center[0] - crop_width[0] / 2))
    img, _ = np_img_crop(img, crop_center, crop_width)
    if width == 0:
        img = img[num_slice, :, c : c + 1]
    else:
        img = img[num_slice, :, c - width : c + width]
    x = np.mean(img, axis=1)
    y = np.arange(0, len(x))
    ax.plot(y, x, label=label)


def np_get_circle_mean_value(img, center, radius):
    y, x = np.ogrid[: img.shape[0], : img.shape[1]]
    distance_squared = (x - center[0]) ** 2 + (y - center[1]) ** 2
    mask = distance_squared <= radius**2
    pixels_within_circle = img[mask]
    mean_value = np.mean(pixels_within_circle)
    return mean_value


def add_circle(ax, img, crop_center, crop_width, center, radius):
    _, crop = np_img_crop(img, crop_center, crop_width)
    circle = Circle(
        (center[0] - crop[0], center[1] - crop[2]),
        radius,
        linewidth=2,
        edgecolor="r",
        facecolor="none",
    )
    ax.add_patch(circle)


def add_border(ax, border_color, border_width):
    # Set the spines color and width
    for spine in ax.spines.values():
        spine.set_edgecolor(border_color)
        spine.set_linewidth(border_width)


def plot_compare_profile(ref_names, test_names, options):
    # options
    scaling = options.scaling
    n_slice = options.n_slice
    ww = options.window_width
    wl = options.window_level
    c = options.crop_center
    w = options.crop_width
    hline = options.hline
    vline = options.vline
    wi = options.width
    lab_ref = options.lab_ref
    lab_test = options.lab_test
    title = options.title

    # read as np array
    img_ref = []
    img_test = []
    for ref_name, test_name in zip(ref_names, test_names):
        iref = itk.imread(ref_name)
        spacing = (iref.GetSpacing()[1], iref.GetSpacing()[2])
        iref = itk.array_view_from_image(iref)
        itest = itk.imread(test_name)
        itest = itk.array_view_from_image(itest) * scaling
        img_ref.append(iref)
        img_test.append(itest)

    # plot
    n = len(img_ref)
    nrow = 2
    ncol = 2 * n
    _, ax = plt.subplots(nrow, ncol, figsize=(ncol * 6, 10))
    for i in range(n):
        np_plot_slice(ax[0][i * n], img_ref[i], n_slice, ww, wl, c, w, spacing)
        last = np_plot_slice(
            ax[0][i * n + 1], img_test[i], n_slice, ww, wl, c, w, spacing
        )
        np_plot_slice_h_line(ax[0][i * n], hline, c, w)
        np_plot_slice_h_line(ax[0][i * n + 1], hline, c, w)
        np_plot_slice_v_line(ax[0][i * n], vline, c, w)
        np_plot_slice_v_line(ax[0][i * n + 1], vline, c, w)

    # Add colorbar to the figure
    add_colorbar(last, wl, ww)

    # profiles
    lref = f"{lab_ref} (horizontal)"
    ltest = f"{lab_test} (horizontal)"
    for i in range(len(img_ref)):
        np_plot_profile_X(
            ax[1][i * n], img_ref[i], hline, n_slice, c, w, lref, width=wi
        )
        np_plot_profile_X(
            ax[1][i * n], img_test[i], hline, n_slice, c, w, ltest, width=wi
        )
        ax[1][i * n].legend()

    lref = f"{lab_ref} (vertical)"
    ltest = f"{lab_test} (vertical)"
    for i in range(len(img_ref)):
        np_plot_profile_Y(
            ax[1][i * n + 1], img_ref[i], vline, n_slice, c, w, lref, width=wi
        )
        np_plot_profile_Y(
            ax[1][i * n + 1], img_test[i], vline, n_slice, c, w, ltest, width=wi
        )
        ax[1][i * n + 1].legend()

    plt.suptitle(title, fontweight="bold", fontsize=12, color="red")
    # Adjust spacing between subplots if necessary
    plt.tight_layout()
    return plt<|MERGE_RESOLUTION|>--- conflicted
+++ resolved
@@ -14,12 +14,7 @@
 import gatetools.phsp as phsp
 from matplotlib.patches import Circle
 
-<<<<<<< HEAD
-from ..utility import g4_units, check_filename_type
-=======
-# from .helpers_log import colorlog
 from ..utility import g4_units, ensure_filename_is_str
->>>>>>> 498b3217
 from ..exception import fatal, color_error, color_ok
 from ..image import get_info_from_image, itk_image_view_from_array
 from ..userinfo import UserInfo
@@ -263,15 +258,9 @@
     sum_tolerance=5,
     scaleImageValuesFactor=None,
 ):
-<<<<<<< HEAD
-    # read image and info (size, spacing, etc.)
-    ref_filename1 = check_filename_type(ref_filename1)
-    filename2 = check_filename_type(filename2)
-=======
     # read image and info (size, spacing etc)
     ref_filename1 = ensure_filename_is_str(ref_filename1)
     filename2 = ensure_filename_is_str(filename2)
->>>>>>> 498b3217
     img1 = itk.imread(ref_filename1)
     img2 = itk.imread(filename2)
     info1 = get_info_from_image(img1)
