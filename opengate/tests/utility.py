--- conflicted
+++ resolved
@@ -54,17 +54,10 @@
     counts = output.merged_data
     with open(filepath, 'w') as f:
         f.write(f'''
-<<<<<<< HEAD
-# NumberOfRun    = {counts.run_count}
-# NumberOfEvents = {counts.event_count}
-# NumberOfTracks = {counts.track_count}
-# NumberOfSteps  = {counts.step_count}
-=======
 # NumberOfRun    = {counts.runs}
 # NumberOfEvents = {counts.events}
 # NumberOfTracks = {counts.tracks}
 # NumberOfSteps  = {counts.steps}
->>>>>>> 80279ec9
 # NumberOfGeometricalSteps  = 
 # NumberOfPhysicalSteps     = 
 # ElapsedTime           = {counts.duration}
