#!/usr/bin/env python3
# -*- coding: utf-8 -*-

import opengate as gate
from scipy.spatial.transform import Rotation
import pathlib

<<<<<<< HEAD
"""
current_path = pathlib.Path(__file__).parent.resolve()
data_path = current_path / ".." / "data"
ref_path = current_path / ".." / "data" / "gate" / "gate_test008_dose_actor" / "output"
output_path = current_path / ".." / "output"
"""
paths = gate.get_default_test_paths(__file__, "gate_test008_dose_actor")
output_path = paths.output
data_path = paths.data
ref_path = paths.gate_output


# create the simulation
sim = gate.Simulation()

# main options
ui = sim.user_info
ui.g4_verbose = False
ui.g4_verbose_level = 1
ui.visu = False
ui.random_seed = 12345678

#  change world size
m = gate.g4_units("m")
world = sim.world
world.size = [1 * m, 1 * m, 1 * m]

# add a simple fake volume to test hierarchy
# translation and rotation like in the Gate macro
fake = sim.add_volume("Box", "fake")
cm = gate.g4_units("cm")
fake.size = [40 * cm, 40 * cm, 40 * cm]
fake.translation = [1 * cm, 2 * cm, 3 * cm]
fake.rotation = Rotation.from_euler("x", 10, degrees=True).as_matrix()
fake.material = "G4_AIR"
fake.color = [1, 0, 1, 1]

# waterbox
waterbox = sim.add_volume("Box", "waterbox")
waterbox.mother = "fake"
waterbox.size = [10 * cm, 10 * cm, 10 * cm]
waterbox.translation = [-3 * cm, -2 * cm, -1 * cm]
waterbox.rotation = Rotation.from_euler("y", 20, degrees=True).as_matrix()
waterbox.material = "G4_WATER"
waterbox.color = [0, 0, 1, 1]

# physics
p = sim.get_physics_user_info()
p.physics_list_name = "QGSP_BERT_EMV"
p.enable_decay = False
p.apply_cuts = True  # default
um = gate.g4_units("um")
global_cut = 700 * um
sim.physics_manager.global_production_cuts.gamma = global_cut
sim.physics_manager.global_production_cuts.electron = global_cut
sim.physics_manager.global_production_cuts.positron = global_cut
sim.physics_manager.global_production_cuts.proton = global_cut

# default source for tests
source = sim.add_source("GenericSource", "mysource")
MeV = gate.g4_units("MeV")
Bq = gate.g4_units("Bq")
source.energy.mono = 150 * MeV
nm = gate.g4_units("nm")
source.particle = "proton"
source.position.type = "disc"
source.position.radius = 1 * nm
source.direction.type = "momentum"
source.direction.momentum = [0, 0, 1]
source.activity = 50000 * Bq

# add dose actor
dose = sim.add_actor("DoseActor", "dose")
dose.output = output_path / "test008.mhd"
dose.mother = "waterbox"
dose.size = [99, 99, 99]
mm = gate.g4_units("mm")
dose.spacing = [2 * mm, 2 * mm, 2 * mm]
dose.translation = [2 * mm, 3 * mm, -2 * mm]
dose.uncertainty = True
dose.hit_type = "random"

# add stat actor
s = sim.add_actor("SimulationStatisticsActor", "Stats")
s.track_types_flag = True

# start simulation
sim.run(start_new_process=True)

# print results at the end
stat = sim.output.get_actor("Stats")
print(stat)

dose = sim.output.get_actor("dose")
print(dose)

# tests
stats_ref = gate.read_stat_file(ref_path / "stat.txt")
is_ok = gate.assert_stats(stat, stats_ref, 0.11)

print("\nDifference for EDEP")
is_ok = (
    gate.assert_images(
        ref_path / "output-Edep.mhd",
        output_path / dose.user_info.output,
        stat,
        tolerance=13,
        ignore_value=0,
        sum_tolerance=1,
    )
    and is_ok
)

print("\nDifference for uncertainty")
is_ok = (
    gate.assert_images(
        ref_path / "output-Edep-Uncertainty.mhd",
        output_path / dose.user_info.output_uncertainty,
        stat,
        tolerance=30,
        ignore_value=1,
        sum_tolerance=1,
=======
if __name__ == "__main__":
    current_path = pathlib.Path(__file__).parent.resolve()
    data_path = current_path / ".." / "data"
    ref_path = (
        current_path / ".." / "data" / "gate" / "gate_test008_dose_actor" / "output"
    )
    output_path = current_path / ".." / "output"

    # create the simulation
    sim = gate.Simulation()

    # main options
    ui = sim.user_info
    ui.g4_verbose = False
    ui.g4_verbose_level = 1
    ui.visu = False
    ui.random_seed = 12345678

    #  change world size
    m = gate.g4_units("m")
    world = sim.world
    world.size = [1 * m, 1 * m, 1 * m]

    # add a simple fake volume to test hierarchy
    # translation and rotation like in the Gate macro
    fake = sim.add_volume("Box", "fake")
    cm = gate.g4_units("cm")
    fake.size = [40 * cm, 40 * cm, 40 * cm]
    fake.translation = [1 * cm, 2 * cm, 3 * cm]
    fake.rotation = Rotation.from_euler("x", 10, degrees=True).as_matrix()
    fake.material = "G4_AIR"
    fake.color = [1, 0, 1, 1]

    # waterbox
    waterbox = sim.add_volume("Box", "waterbox")
    waterbox.mother = "fake"
    waterbox.size = [10 * cm, 10 * cm, 10 * cm]
    waterbox.translation = [-3 * cm, -2 * cm, -1 * cm]
    waterbox.rotation = Rotation.from_euler("y", 20, degrees=True).as_matrix()
    waterbox.material = "G4_WATER"
    waterbox.color = [0, 0, 1, 1]

    # physics
    sim.physics_manager.physics_list_name = "QGSP_BERT_EMV"
    sim.physics_manager.enable_decay = False
    sim.physics_manager.apply_cuts = True  # default
    um = gate.g4_units("um")
    global_cut = 700 * um
    sim.physics_manager.global_production_cuts.gamma = global_cut
    sim.physics_manager.global_production_cuts.electron = global_cut
    sim.physics_manager.global_production_cuts.positron = global_cut
    sim.physics_manager.global_production_cuts.proton = global_cut

    # default source for tests
    source = sim.add_source("GenericSource", "mysource")
    MeV = gate.g4_units("MeV")
    Bq = gate.g4_units("Bq")
    source.energy.mono = 150 * MeV
    nm = gate.g4_units("nm")
    source.particle = "proton"
    source.position.type = "disc"
    source.position.radius = 1 * nm
    source.direction.type = "momentum"
    source.direction.momentum = [0, 0, 1]
    source.activity = 50000 * Bq

    # add dose actor
    dose = sim.add_actor("DoseActor", "dose")
    dose.output = output_path / "test008-edep.mhd"
    dose.mother = "waterbox"
    dose.size = [99, 99, 99]
    mm = gate.g4_units("mm")
    dose.spacing = [2 * mm, 2 * mm, 2 * mm]
    dose.translation = [2 * mm, 3 * mm, -2 * mm]
    dose.uncertainty = True
    dose.hit_type = "random"

    # add stat actor
    s = sim.add_actor("SimulationStatisticsActor", "Stats")
    s.track_types_flag = True

    # start simulation
    sim.run(start_new_process=True)

    # print results at the end
    stat = sim.output.get_actor("Stats")
    print(stat)

    dose = sim.output.get_actor("dose")
    print(dose)

    # tests
    stats_ref = gate.read_stat_file(ref_path / "stat.txt")
    is_ok = gate.assert_stats(stat, stats_ref, 0.11)

    print("\nDifference for EDEP")
    is_ok = (
        gate.assert_images(
            ref_path / "output-Edep.mhd",
            output_path / "test008-edep.mhd",
            stat,
            tolerance=13,
            ignore_value=0,
            sum_tolerance=1,
        )
        and is_ok
>>>>>>> 6c3d3cbe
    )

    print("\nDifference for uncertainty")
    is_ok = (
        gate.assert_images(
            ref_path / "output-Edep-Uncertainty.mhd",
            output_path / "test008-edep_uncertainty.mhd",
            stat,
            tolerance=30,
            ignore_value=1,
            sum_tolerance=1,
        )
        and is_ok
    )

    gate.test_ok(is_ok)<|MERGE_RESOLUTION|>--- conflicted
+++ resolved
@@ -5,137 +5,11 @@
 from scipy.spatial.transform import Rotation
 import pathlib
 
-<<<<<<< HEAD
-"""
-current_path = pathlib.Path(__file__).parent.resolve()
-data_path = current_path / ".." / "data"
-ref_path = current_path / ".." / "data" / "gate" / "gate_test008_dose_actor" / "output"
-output_path = current_path / ".." / "output"
-"""
-paths = gate.get_default_test_paths(__file__, "gate_test008_dose_actor")
-output_path = paths.output
-data_path = paths.data
-ref_path = paths.gate_output
-
-
-# create the simulation
-sim = gate.Simulation()
-
-# main options
-ui = sim.user_info
-ui.g4_verbose = False
-ui.g4_verbose_level = 1
-ui.visu = False
-ui.random_seed = 12345678
-
-#  change world size
-m = gate.g4_units("m")
-world = sim.world
-world.size = [1 * m, 1 * m, 1 * m]
-
-# add a simple fake volume to test hierarchy
-# translation and rotation like in the Gate macro
-fake = sim.add_volume("Box", "fake")
-cm = gate.g4_units("cm")
-fake.size = [40 * cm, 40 * cm, 40 * cm]
-fake.translation = [1 * cm, 2 * cm, 3 * cm]
-fake.rotation = Rotation.from_euler("x", 10, degrees=True).as_matrix()
-fake.material = "G4_AIR"
-fake.color = [1, 0, 1, 1]
-
-# waterbox
-waterbox = sim.add_volume("Box", "waterbox")
-waterbox.mother = "fake"
-waterbox.size = [10 * cm, 10 * cm, 10 * cm]
-waterbox.translation = [-3 * cm, -2 * cm, -1 * cm]
-waterbox.rotation = Rotation.from_euler("y", 20, degrees=True).as_matrix()
-waterbox.material = "G4_WATER"
-waterbox.color = [0, 0, 1, 1]
-
-# physics
-p = sim.get_physics_user_info()
-p.physics_list_name = "QGSP_BERT_EMV"
-p.enable_decay = False
-p.apply_cuts = True  # default
-um = gate.g4_units("um")
-global_cut = 700 * um
-sim.physics_manager.global_production_cuts.gamma = global_cut
-sim.physics_manager.global_production_cuts.electron = global_cut
-sim.physics_manager.global_production_cuts.positron = global_cut
-sim.physics_manager.global_production_cuts.proton = global_cut
-
-# default source for tests
-source = sim.add_source("GenericSource", "mysource")
-MeV = gate.g4_units("MeV")
-Bq = gate.g4_units("Bq")
-source.energy.mono = 150 * MeV
-nm = gate.g4_units("nm")
-source.particle = "proton"
-source.position.type = "disc"
-source.position.radius = 1 * nm
-source.direction.type = "momentum"
-source.direction.momentum = [0, 0, 1]
-source.activity = 50000 * Bq
-
-# add dose actor
-dose = sim.add_actor("DoseActor", "dose")
-dose.output = output_path / "test008.mhd"
-dose.mother = "waterbox"
-dose.size = [99, 99, 99]
-mm = gate.g4_units("mm")
-dose.spacing = [2 * mm, 2 * mm, 2 * mm]
-dose.translation = [2 * mm, 3 * mm, -2 * mm]
-dose.uncertainty = True
-dose.hit_type = "random"
-
-# add stat actor
-s = sim.add_actor("SimulationStatisticsActor", "Stats")
-s.track_types_flag = True
-
-# start simulation
-sim.run(start_new_process=True)
-
-# print results at the end
-stat = sim.output.get_actor("Stats")
-print(stat)
-
-dose = sim.output.get_actor("dose")
-print(dose)
-
-# tests
-stats_ref = gate.read_stat_file(ref_path / "stat.txt")
-is_ok = gate.assert_stats(stat, stats_ref, 0.11)
-
-print("\nDifference for EDEP")
-is_ok = (
-    gate.assert_images(
-        ref_path / "output-Edep.mhd",
-        output_path / dose.user_info.output,
-        stat,
-        tolerance=13,
-        ignore_value=0,
-        sum_tolerance=1,
-    )
-    and is_ok
-)
-
-print("\nDifference for uncertainty")
-is_ok = (
-    gate.assert_images(
-        ref_path / "output-Edep-Uncertainty.mhd",
-        output_path / dose.user_info.output_uncertainty,
-        stat,
-        tolerance=30,
-        ignore_value=1,
-        sum_tolerance=1,
-=======
 if __name__ == "__main__":
-    current_path = pathlib.Path(__file__).parent.resolve()
-    data_path = current_path / ".." / "data"
-    ref_path = (
-        current_path / ".." / "data" / "gate" / "gate_test008_dose_actor" / "output"
-    )
-    output_path = current_path / ".." / "output"
+    paths = gate.get_default_test_paths(__file__, "gate_test008_dose_actor")
+    output_path = paths.output
+    data_path = paths.data
+    ref_path = paths.gate_output
 
     # create the simulation
     sim = gate.Simulation()
@@ -197,7 +71,7 @@
 
     # add dose actor
     dose = sim.add_actor("DoseActor", "dose")
-    dose.output = output_path / "test008-edep.mhd"
+    dose.output = output_path / "test008.mhd"
     dose.mother = "waterbox"
     dose.size = [99, 99, 99]
     mm = gate.g4_units("mm")
@@ -228,21 +102,20 @@
     is_ok = (
         gate.assert_images(
             ref_path / "output-Edep.mhd",
-            output_path / "test008-edep.mhd",
+            output_path / dose.user_info.output,
             stat,
             tolerance=13,
             ignore_value=0,
             sum_tolerance=1,
         )
         and is_ok
->>>>>>> 6c3d3cbe
     )
 
     print("\nDifference for uncertainty")
     is_ok = (
         gate.assert_images(
             ref_path / "output-Edep-Uncertainty.mhd",
-            output_path / "test008-edep_uncertainty.mhd",
+            output_path / dose.user_info.output_uncertainty,
             stat,
             tolerance=30,
             ignore_value=1,
