--- conflicted
+++ resolved
@@ -26,11 +26,8 @@
     sim.visu_type = "vrml"
     sim.number_of_threads = 1
     sim.random_seed = 123456789
-<<<<<<< HEAD
     sim.output_dir = paths.output
-=======
     sim.progress_bar = True
->>>>>>> af79ee62
     activity_bq = 1e6
 
     # visu
