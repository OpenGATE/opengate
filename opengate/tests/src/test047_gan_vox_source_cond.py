--- conflicted
+++ resolved
@@ -22,118 +22,6 @@
     ui.g4_verbose_level = 1
     ui.visu = False
     ui.number_of_threads = 1
-<<<<<<< HEAD
-    activity_bq = 100
-
-# add a material database
-sim.add_material_database(paths.data / "GateMaterials.db")
-
-# units
-m = gate.g4_units("m")
-cm = gate.g4_units("cm")
-mm = gate.g4_units("mm")
-keV = gate.g4_units("keV")
-MeV = gate.g4_units("MeV")
-Bq = gate.g4_units("Bq")
-gcm3 = gate.g4_units("g/cm3")
-
-#  change world size
-world = sim.world
-world.size = [2 * m, 2 * m, 2 * m]
-
-# add a fake object to test position & rotation
-fake = sim.add_volume("Box", "fake")
-fake.size = [1 * m, 1 * m, 1 * m]
-fake.translation = [5 * cm, 10 * cm, 0 * cm]
-r = Rotation.from_euler("y", 33, degrees=True)
-fake.rotation = r.as_matrix()
-fake.material = "G4_AIR"
-fake.color = [0, 0, 1, 1]  # blue
-
-# add an image
-f = paths.data / "ct_4mm.mhd"
-if ui.visu:
-    f = paths.data / "ct_40mm.mhd"
-
-ct = sim.add_volume("Image", "ct")
-ct.image = f
-ct.mother = "fake"
-ct.material = "G4_AIR"
-tol = 0.1 * gcm3
-ct.voxel_materials, materials = gate.HounsfieldUnit_to_material(
-    tol,
-    paths.data / "Schneider2000MaterialsTable.txt",
-    paths.data / "Schneider2000DensitiesTable.txt",
-)
-ct.dump_label_image = paths.output / "ct_4mm_labels.mhd"
-
-# condGAN source with voxelized condition
-source = sim.add_source("GANSource", "source")
-source.mother = "ct"
-source.cond_image = paths.data / "source_three_areas_crop_3.5mm.mhd"
-source.position.translation = gate.get_translation_between_images_center(
-    str(ct.image), str(source.cond_image)
-)
-source.particle = "alpha"
-source.activity = activity_bq * Bq / ui.number_of_threads
-source.compute_directions = True
-source.pth_filename = paths.data / "train_gaga_v001_GP_0GP_10_60000.pth"
-source.position_keys = ["PrePosition_X", "PrePosition_Y", "PrePosition_Z"]
-# source.backward_distance = 20 * cm
-# source.backward_force = True
-source.cond_debug = True
-source.direction_keys = ["PreDirection_X", "PreDirection_Y", "PreDirection_Z"]
-source.energy.mono = 1 * MeV
-source.energy_key = None
-source.weight_key = None
-source.time_key = None
-source.relative_timing = True
-source.batch_size = 1e5
-source.verbose_generator = True
-
-# cuts (not need precision here)
-c = sim.global_production_cuts.all = 100 * mm
-
-# add dose actor
-dose = sim.add_actor("DoseActor", "dose")
-dose.output = paths.output / "test047.mhd"
-dose.mother = "ct"
-dose.size = [70, 70, 240]
-dose.spacing = [3.5 * mm, 3.5 * mm, 3.5 * mm]
-dose.img_coord_system = True
-dose.hit_type = "random"
-
-# add stat actor
-stats = sim.add_actor("SimulationStatisticsActor", "Stats")
-stats.track_types_flag = True
-
-# start simulation
-# output = sim.start(True)
-# FIXME
-sim.run()
-
-# ---------------------------------------------------------------
-# print results at the end
-print()
-gate.warning("Tests stats file")
-stat = sim.output.get_actor("Stats")
-print(stat)
-ref_stat_file = paths.output_ref / "t047_stats.txt"
-# stat.write(ref_stat_file) # (for reference)
-stats_ref = gate.read_stat_file(ref_stat_file)
-is_ok = gate.assert_stats(stat, stats_ref, 0.005)
-
-print()
-gate.warning("Compare image to analog")
-is_ok = (
-    gate.assert_images(
-        paths.output_ref / "test047-edep.mhd",
-        sim.output.get_actor("dose").user_info.output,
-        stat,
-        tolerance=19,
-        ignore_value=0,
-        axis="x",
-=======
     ui.random_seed = 123456789
     activity_bq = 1e6
 
@@ -214,7 +102,7 @@
 
     # add dose actor
     dose = sim.add_actor("DoseActor", "dose")
-    dose.output = paths.output / "test047-edep.mhd"
+    dose.output = paths.output / "test047.mhd"
     dose.mother = "ct"
     dose.size = [70, 70, 240]
     dose.spacing = [3.5 * mm, 3.5 * mm, 3.5 * mm]
@@ -241,19 +129,19 @@
     stats_ref = gate.read_stat_file(ref_stat_file)
     is_ok = gate.assert_stats(stat, stats_ref, 0.005)
 
+    dose = sim.output.get_actor("dose")
     print()
     gate.warning("Compare image to analog")
     is_ok = (
         gate.assert_images(
             paths.output_ref / "test047-edep.mhd",
-            dose.output,
+            paths.output / dose.user_info.output,
             stat,
             tolerance=19,
             ignore_value=0,
             axis="x",
         )
         and is_ok
->>>>>>> 6c3d3cbe
     )
 
     print("Test with vv: ")
