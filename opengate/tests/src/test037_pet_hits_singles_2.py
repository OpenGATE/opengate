--- conflicted
+++ resolved
@@ -61,11 +61,7 @@
 # p = paths.gate / "output_test1"
 p = paths.gate / "output"
 stats_ref = gate.read_stat_file(p / f"stats{v}.txt")
-<<<<<<< HEAD
-is_ok = gate.assert_stats(stats, stats_ref, 0.026)
-=======
 is_ok = gate.assert_stats(stats, stats_ref, 0.03)
->>>>>>> 535b1417
 
 # check root hits
 hc = output.get_actor("Hits").user_info
