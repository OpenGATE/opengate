#!/usr/bin/env python3
# -*- coding: utf-8 -*-

import opengate as gate
import itk
from scipy.spatial.transform import Rotation
import gatetools as gt
import numpy as np

<<<<<<< HEAD
paths = gate.get_default_test_paths(__file__, "")

# create the simulation
sim = gate.Simulation()

# main options
ui = sim.user_info
ui.g4_verbose = False
ui.visu = False
ui.number_of_threads = 1
ui.random_seed = 123456
print(ui)

# add a material database
sim.add_material_database(paths.data / "GateMaterials.db")

# units
m = gate.g4_units("m")
mm = gate.g4_units("mm")
cm = gate.g4_units("cm")
keV = gate.g4_units("keV")
MeV = gate.g4_units("MeV")
Bq = gate.g4_units("Bq")
kBq = 1000 * Bq

#  change world size
world = sim.world
world.size = [1.5 * m, 1 * m, 1 * m]

# fake box #1
fake = sim.add_volume("Box", "fake")
fake.size = [66 * cm, 66 * cm, 66 * cm]
fake.translation = [25 * cm, 5 * cm, 3 * cm]
r = Rotation.from_euler("z", 5, degrees=True)
r = r * Rotation.from_euler("y", -15, degrees=True)
fake.rotation = r.as_matrix()

# ---------------------------------------------------
# CT image #1
ct = sim.add_volume("Image", "ct")
ct.image = str(paths.data / "empty_anisotrop.mhd")
ct.mother = fake.name
ct.voxel_materials = [[0, 10000000, "G4_WATER"]]  # only water
ct.translation = [-3 * cm, 5 * cm, -2 * cm]
r = Rotation.from_euler("x", 45, degrees=True)
ct.rotation = r.as_matrix()

ct_info = gate.read_image_info(ct.image)
print(f"CT image origin and size: ", ct_info.origin, ct_info.size, ct_info.spacing)

# source from image for CT #1
source = sim.add_source("VoxelsSource", "vox_source")
source.mother = ct.name
source.particle = "alpha"
source.activity = 20000 * Bq / ui.number_of_threads
source.image = str(paths.data / "five_pixels_anisotrop.mhd")
source.direction.type = "iso"
source.position.translation = gate.get_translation_between_images_center(
    ct.image, source.image
)
print(f"Source wrt CT translation", source.position.translation)
source.energy.mono = 1 * MeV
src_info = gate.read_image_info(source.image)
print(
    f"Source image origin and size: ", src_info.origin, src_info.size, src_info.spacing
)

# add dose actor
dose = sim.add_actor("DoseActor", "dose")
dose.output = str(paths.output / "test021_2.mhd")
dose.mother = ct.name
img_info = gate.read_image_info(ct.image)

"""
# test same size/spacing than source : OK
dose.size = src_info.size
dose.spacing = src_info.spacing
"""

"""
# test same different spacing : OK
dose.size = src_info.size * 2
dose.spacing = src_info.spacing / 1.5
"""

# test random size/spacing
dose.size = [25, 18, 30]
dose.spacing = [8.0, 5.0, 10.0]

print(f"dose image:", dose.size)
print(f"dose image:", dose.spacing)
dose.img_coord_system = True

# cuts
p = sim.get_physics_user_info()
p.physics_list_name = "QGSP_BERT_EMZ"
p.enable_decay = False
sim.set_cut("world", "all", 1 * mm)

# add stat actor
stats = sim.add_actor("SimulationStatisticsActor", "Stats")
stats.track_types_flag = True

# verbose
sim.apply_g4_command("/tracking/verbose 0")

# start simulation
sim.run()

# print results at the end
stat = sim.output.get_actor("Stats")
# stat.write(paths.output_ref / "stat021_ref_2.txt")

# test pixels in dose #1
final_dose = itk.imread(dose.output)
s = itk.array_view_from_image(final_dose).sum()

# loo for all source pixels (should be five)
src = itk.imread(source.image)
p = []
arr = itk.array_view_from_image(src)
for [i, j, k], flow in np.ndenumerate(src):
    if arr[i, j, k] > 0:
        p.append([k, j, i])
# convert into dose coord system
p_mm = [src.TransformIndexToPhysicalPoint(index) for index in p]
p_d = [final_dose.TransformPhysicalPointToIndex(p) for p in p_mm]
# get the values
v = [final_dose.GetPixel(index) for index in p_d]
print(v)

is_ok = True
tol = 208
for vv, pp in zip(v, p):
    b = vv > tol
    gate.print_test(b, f"Compare value at {pp} : {vv:.2f} > {tol}] ?  {b}")
    is_ok = is_ok and b

stats_ref = gate.read_stat_file(paths.output_ref / "stat021_ref_2.txt")
stats_ref.counts.run_count = ui.number_of_threads
is_ok = gate.assert_stats(stat, stats_ref, 0.1) and is_ok

is_ok = (
    gate.assert_images(
        paths.output_ref / "test021-edep_2.mhd",
        dose.output,
        stat,
        tolerance=11,
        ignore_value=0,
        axis="y",
=======
if __name__ == "__main__":
    paths = gate.get_default_test_paths(__file__, "")

    # create the simulation
    sim = gate.Simulation()

    # main options
    ui = sim.user_info
    ui.g4_verbose = False
    ui.visu = False
    ui.number_of_threads = 1
    ui.random_seed = 123456
    print(ui)

    # add a material database
    sim.add_material_database(paths.data / "GateMaterials.db")

    # units
    m = gate.g4_units("m")
    mm = gate.g4_units("mm")
    cm = gate.g4_units("cm")
    keV = gate.g4_units("keV")
    MeV = gate.g4_units("MeV")
    Bq = gate.g4_units("Bq")
    kBq = 1000 * Bq

    #  change world size
    world = sim.world
    world.size = [1.5 * m, 1 * m, 1 * m]

    # fake box #1
    fake = sim.add_volume("Box", "fake")
    fake.size = [66 * cm, 66 * cm, 66 * cm]
    fake.translation = [25 * cm, 5 * cm, 3 * cm]
    r = Rotation.from_euler("z", 5, degrees=True)
    r = r * Rotation.from_euler("y", -15, degrees=True)
    fake.rotation = r.as_matrix()

    # ---------------------------------------------------
    # CT image #1
    ct = sim.add_volume("Image", "ct")
    ct.image = str(paths.data / "empty_anisotrop.mhd")
    ct.mother = fake.name
    ct.voxel_materials = [[0, 10000000, "G4_WATER"]]  # only water
    ct.translation = [-3 * cm, 5 * cm, -2 * cm]
    r = Rotation.from_euler("x", 45, degrees=True)
    ct.rotation = r.as_matrix()

    ct_info = gate.read_image_info(ct.image)
    print(f"CT image origin and size: ", ct_info.origin, ct_info.size, ct_info.spacing)

    # source from image for CT #1
    source = sim.add_source("VoxelsSource", "vox_source")
    source.mother = ct.name
    source.particle = "alpha"
    source.activity = 20000 * Bq / ui.number_of_threads
    source.image = str(paths.data / "five_pixels_anisotrop.mhd")
    source.direction.type = "iso"
    source.position.translation = gate.get_translation_between_images_center(
        ct.image, source.image
    )
    print(f"Source wrt CT translation", source.position.translation)
    source.energy.mono = 1 * MeV
    src_info = gate.read_image_info(source.image)
    print(
        f"Source image origin and size: ",
        src_info.origin,
        src_info.size,
        src_info.spacing,
    )

    # add dose actor
    dose = sim.add_actor("DoseActor", "dose")
    dose.output = str(paths.output / "test021-edep_2.mhd")
    dose.mother = ct.name
    img_info = gate.read_image_info(ct.image)

    """
    # test same size/spacing than source : OK
    dose.size = src_info.size
    dose.spacing = src_info.spacing
    """

    """
    # test same different spacing : OK
    dose.size = src_info.size * 2
    dose.spacing = src_info.spacing / 1.5
    """

    # test random size/spacing
    dose.size = [25, 18, 30]
    dose.spacing = [8.0, 5.0, 10.0]

    print(f"dose image:", dose.size)
    print(f"dose image:", dose.spacing)
    dose.img_coord_system = True

    # cuts
    sim.physics_manager.physics_list_name = "QGSP_BERT_EMZ"
    sim.physics_manager.enable_decay = False
    sim.physics_manager.set_production_cut("world", "all", 1 * mm)

    # add stat actor
    stats = sim.add_actor("SimulationStatisticsActor", "Stats")
    stats.track_types_flag = True

    # verbose
    sim.apply_g4_command("/tracking/verbose 0")

    # start simulation
    sim.run()

    # print results at the end
    stat = sim.output.get_actor("Stats")
    # stat.write(paths.output_ref / "stat021_ref_2.txt")

    # test pixels in dose #1
    final_dose = itk.imread(dose.output)
    s = itk.array_view_from_image(final_dose).sum()

    # loo for all source pixels (should be five)
    src = itk.imread(source.image)
    p = []
    arr = itk.array_view_from_image(src)
    for [i, j, k], flow in np.ndenumerate(src):
        if arr[i, j, k] > 0:
            p.append([k, j, i])
    # convert into dose coord system
    p_mm = [src.TransformIndexToPhysicalPoint(index) for index in p]
    p_d = [final_dose.TransformPhysicalPointToIndex(p) for p in p_mm]
    # get the values
    v = [final_dose.GetPixel(index) for index in p_d]
    print(v)

    is_ok = True
    tol = 208
    for vv, pp in zip(v, p):
        b = vv > tol
        gate.print_test(b, f"Compare value at {pp} : {vv:.2f} > {tol}] ?  {b}")
        is_ok = is_ok and b

    stats_ref = gate.read_stat_file(paths.output_ref / "stat021_ref_2.txt")
    stats_ref.counts.run_count = ui.number_of_threads
    is_ok = gate.assert_stats(stat, stats_ref, 0.1) and is_ok

    is_ok = (
        gate.assert_images(
            paths.output_ref / "test021-edep_2.mhd",
            dose.output,
            stat,
            tolerance=11,
            ignore_value=0,
            axis="y",
        )
        and is_ok
>>>>>>> 6c3d3cbe
    )

    gate.test_ok(is_ok)<|MERGE_RESOLUTION|>--- conflicted
+++ resolved
@@ -7,158 +7,6 @@
 import gatetools as gt
 import numpy as np
 
-<<<<<<< HEAD
-paths = gate.get_default_test_paths(__file__, "")
-
-# create the simulation
-sim = gate.Simulation()
-
-# main options
-ui = sim.user_info
-ui.g4_verbose = False
-ui.visu = False
-ui.number_of_threads = 1
-ui.random_seed = 123456
-print(ui)
-
-# add a material database
-sim.add_material_database(paths.data / "GateMaterials.db")
-
-# units
-m = gate.g4_units("m")
-mm = gate.g4_units("mm")
-cm = gate.g4_units("cm")
-keV = gate.g4_units("keV")
-MeV = gate.g4_units("MeV")
-Bq = gate.g4_units("Bq")
-kBq = 1000 * Bq
-
-#  change world size
-world = sim.world
-world.size = [1.5 * m, 1 * m, 1 * m]
-
-# fake box #1
-fake = sim.add_volume("Box", "fake")
-fake.size = [66 * cm, 66 * cm, 66 * cm]
-fake.translation = [25 * cm, 5 * cm, 3 * cm]
-r = Rotation.from_euler("z", 5, degrees=True)
-r = r * Rotation.from_euler("y", -15, degrees=True)
-fake.rotation = r.as_matrix()
-
-# ---------------------------------------------------
-# CT image #1
-ct = sim.add_volume("Image", "ct")
-ct.image = str(paths.data / "empty_anisotrop.mhd")
-ct.mother = fake.name
-ct.voxel_materials = [[0, 10000000, "G4_WATER"]]  # only water
-ct.translation = [-3 * cm, 5 * cm, -2 * cm]
-r = Rotation.from_euler("x", 45, degrees=True)
-ct.rotation = r.as_matrix()
-
-ct_info = gate.read_image_info(ct.image)
-print(f"CT image origin and size: ", ct_info.origin, ct_info.size, ct_info.spacing)
-
-# source from image for CT #1
-source = sim.add_source("VoxelsSource", "vox_source")
-source.mother = ct.name
-source.particle = "alpha"
-source.activity = 20000 * Bq / ui.number_of_threads
-source.image = str(paths.data / "five_pixels_anisotrop.mhd")
-source.direction.type = "iso"
-source.position.translation = gate.get_translation_between_images_center(
-    ct.image, source.image
-)
-print(f"Source wrt CT translation", source.position.translation)
-source.energy.mono = 1 * MeV
-src_info = gate.read_image_info(source.image)
-print(
-    f"Source image origin and size: ", src_info.origin, src_info.size, src_info.spacing
-)
-
-# add dose actor
-dose = sim.add_actor("DoseActor", "dose")
-dose.output = str(paths.output / "test021_2.mhd")
-dose.mother = ct.name
-img_info = gate.read_image_info(ct.image)
-
-"""
-# test same size/spacing than source : OK
-dose.size = src_info.size
-dose.spacing = src_info.spacing
-"""
-
-"""
-# test same different spacing : OK
-dose.size = src_info.size * 2
-dose.spacing = src_info.spacing / 1.5
-"""
-
-# test random size/spacing
-dose.size = [25, 18, 30]
-dose.spacing = [8.0, 5.0, 10.0]
-
-print(f"dose image:", dose.size)
-print(f"dose image:", dose.spacing)
-dose.img_coord_system = True
-
-# cuts
-p = sim.get_physics_user_info()
-p.physics_list_name = "QGSP_BERT_EMZ"
-p.enable_decay = False
-sim.set_cut("world", "all", 1 * mm)
-
-# add stat actor
-stats = sim.add_actor("SimulationStatisticsActor", "Stats")
-stats.track_types_flag = True
-
-# verbose
-sim.apply_g4_command("/tracking/verbose 0")
-
-# start simulation
-sim.run()
-
-# print results at the end
-stat = sim.output.get_actor("Stats")
-# stat.write(paths.output_ref / "stat021_ref_2.txt")
-
-# test pixels in dose #1
-final_dose = itk.imread(dose.output)
-s = itk.array_view_from_image(final_dose).sum()
-
-# loo for all source pixels (should be five)
-src = itk.imread(source.image)
-p = []
-arr = itk.array_view_from_image(src)
-for [i, j, k], flow in np.ndenumerate(src):
-    if arr[i, j, k] > 0:
-        p.append([k, j, i])
-# convert into dose coord system
-p_mm = [src.TransformIndexToPhysicalPoint(index) for index in p]
-p_d = [final_dose.TransformPhysicalPointToIndex(p) for p in p_mm]
-# get the values
-v = [final_dose.GetPixel(index) for index in p_d]
-print(v)
-
-is_ok = True
-tol = 208
-for vv, pp in zip(v, p):
-    b = vv > tol
-    gate.print_test(b, f"Compare value at {pp} : {vv:.2f} > {tol}] ?  {b}")
-    is_ok = is_ok and b
-
-stats_ref = gate.read_stat_file(paths.output_ref / "stat021_ref_2.txt")
-stats_ref.counts.run_count = ui.number_of_threads
-is_ok = gate.assert_stats(stat, stats_ref, 0.1) and is_ok
-
-is_ok = (
-    gate.assert_images(
-        paths.output_ref / "test021-edep_2.mhd",
-        dose.output,
-        stat,
-        tolerance=11,
-        ignore_value=0,
-        axis="y",
-=======
 if __name__ == "__main__":
     paths = gate.get_default_test_paths(__file__, "")
 
@@ -232,7 +80,7 @@
 
     # add dose actor
     dose = sim.add_actor("DoseActor", "dose")
-    dose.output = str(paths.output / "test021-edep_2.mhd")
+    dose.output = str(paths.output / "test021-2.mhd")
     dose.mother = ct.name
     img_info = gate.read_image_info(ct.image)
 
@@ -276,7 +124,8 @@
     # stat.write(paths.output_ref / "stat021_ref_2.txt")
 
     # test pixels in dose #1
-    final_dose = itk.imread(dose.output)
+    dose = sim.output.get_actor("dose")
+    final_dose = itk.imread(paths.output / dose.user_info.output)
     s = itk.array_view_from_image(final_dose).sum()
 
     # loo for all source pixels (should be five)
@@ -307,14 +156,13 @@
     is_ok = (
         gate.assert_images(
             paths.output_ref / "test021-edep_2.mhd",
-            dose.output,
+            paths.output / dose.user_info.output,
             stat,
             tolerance=11,
             ignore_value=0,
             axis="y",
         )
         and is_ok
->>>>>>> 6c3d3cbe
     )
 
     gate.test_ok(is_ok)