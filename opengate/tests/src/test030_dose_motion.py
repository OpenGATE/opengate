#!/usr/bin/env python3
# -*- coding: utf-8 -*-

import opengate as gate
from scipy.spatial.transform import Rotation

<<<<<<< HEAD
paths = gate.get_default_test_paths(
    __file__, "gate_test029_volume_time_rotation", "test030"
)

# create the simulation
sim = gate.Simulation()

# main options
ui = sim.user_info
ui.g4_verbose = False
ui.visu = False
ui.random_seed = 983456

# units
m = gate.g4_units("m")
mm = gate.g4_units("mm")
cm = gate.g4_units("cm")
um = gate.g4_units("um")
nm = gate.g4_units("nm")
MeV = gate.g4_units("MeV")
Bq = gate.g4_units("Bq")
sec = gate.g4_units("second")

#  change world size
world = sim.world
world.size = [1 * m, 1 * m, 1 * m]

# add a simple fake volume to test hierarchy
# translation and rotation like in the Gate macro
fake = sim.add_volume("Box", "fake")
fake.size = [40 * cm, 40 * cm, 40 * cm]
fake.translation = [1 * cm, 2 * cm, 3 * cm]
fake.material = "G4_AIR"
fake.color = [1, 0, 1, 1]

# waterbox
waterbox = sim.add_volume("Box", "waterbox")
waterbox.mother = "fake"
waterbox.size = [20 * cm, 20 * cm, 20 * cm]
waterbox.translation = [-3 * cm, -2 * cm, -1 * cm]
waterbox.rotation = Rotation.from_euler("y", -20, degrees=True).as_matrix()
waterbox.material = "G4_WATER"
waterbox.color = [0, 0, 1, 1]

# physics
sim.set_production_cut("world", "all", 700 * um)

# default source for tests
# the source is fixed at the center, only the volume will move
source = sim.add_source("GenericSource", "mysource")
source.energy.mono = 150 * MeV
source.particle = "proton"
source.position.type = "disc"
source.position.radius = 5 * mm
source.direction.type = "momentum"
source.direction.momentum = [0, 0, 1]
source.activity = 30000 * Bq

# add dose actor
dose = sim.add_actor("DoseActor", "dose")
dose.output = paths.output / "test030-edep.mhd"
dose.mother = "waterbox"
dose.size = [99, 99, 99]
mm = gate.g4_units("mm")
dose.spacing = [2 * mm, 2 * mm, 2 * mm]
dose.translation = [2 * mm, 3 * mm, -2 * mm]
dose.uncertainty = True

# add stat actor
s = sim.add_actor("SimulationStatisticsActor", "Stats")
s.track_types_flag = True
s.output = paths.output / "stats030.txt"

# motion
motion = sim.add_actor("MotionVolumeActor", "Orbiting")
motion.mother = fake.name
motion.translations = []
motion.rotations = []
sim.run_timing_intervals = []
n = 3
start = 0
gantry_rotation = start
end = 1 * sec / n
for r in range(n):
    t, rot = gate.get_transform_orbiting(fake.translation, "Y", gantry_rotation)
    rot = gate.rot_np_as_g4(rot)
    motion.translations.append(t)
    motion.rotations.append(rot)
    sim.run_timing_intervals.append([start, end])
    gantry_rotation += 20
    start = end
    end += 1 * sec / n

# start simulation
output = sim.run()

# print results at the end
stat = sim.output.get_actor("Stats")
print(stat)

dose = sim.output.get_actor("dose")
print(dose)

# tests
stats_ref = gate.read_stat_file(paths.output_ref / "stats030.txt")
is_ok = gate.assert_stats(stat, stats_ref, 0.11)

print()
gate.warning("Difference for EDEP")
is_ok = (
    gate.assert_images(
        paths.output_ref / "test030-edep.mhd",
        paths.output / "test030-edep.mhd",
        stat,
        tolerance=30,
        ignore_value=0,
    )
    and is_ok
)

print("\nDifference for uncertainty")
is_ok = (
    gate.assert_images(
        paths.output_ref / "test030-edep_uncertainty.mhd",
        paths.output / "test030-edep_uncertainty.mhd",
        stat,
        tolerance=15,
        ignore_value=1,
=======
if __name__ == "__main__":
    paths = gate.get_default_test_paths(__file__, "gate_test029_volume_time_rotation")

    # create the simulation
    sim = gate.Simulation()

    # main options
    ui = sim.user_info
    ui.g4_verbose = False
    ui.visu = False
    ui.random_seed = 123456

    # units
    m = gate.g4_units("m")
    mm = gate.g4_units("mm")
    cm = gate.g4_units("cm")
    um = gate.g4_units("um")
    nm = gate.g4_units("nm")
    MeV = gate.g4_units("MeV")
    Bq = gate.g4_units("Bq")
    sec = gate.g4_units("second")

    #  change world size
    world = sim.world
    world.size = [1 * m, 1 * m, 1 * m]

    # add a simple fake volume to test hierarchy
    # translation and rotation like in the Gate macro
    fake = sim.add_volume("Box", "fake")
    fake.size = [40 * cm, 40 * cm, 40 * cm]
    fake.translation = [1 * cm, 2 * cm, 3 * cm]
    fake.material = "G4_AIR"
    fake.color = [1, 0, 1, 1]

    # waterbox
    waterbox = sim.add_volume("Box", "waterbox")
    waterbox.mother = "fake"
    waterbox.size = [20 * cm, 20 * cm, 20 * cm]
    waterbox.translation = [-3 * cm, -2 * cm, -1 * cm]
    waterbox.rotation = Rotation.from_euler("y", -20, degrees=True).as_matrix()
    waterbox.material = "G4_WATER"
    waterbox.color = [0, 0, 1, 1]

    # physics
    sim.set_production_cut("world", "all", 700 * um)

    # default source for tests
    # the source is fixed at the center, only the volume will move
    source = sim.add_source("GenericSource", "mysource")
    source.energy.mono = 150 * MeV
    source.particle = "proton"
    source.position.type = "disc"
    source.position.radius = 5 * mm
    source.direction.type = "momentum"
    source.direction.momentum = [0, 0, 1]
    source.activity = 20000 * Bq

    # add dose actor
    dose = sim.add_actor("DoseActor", "dose")
    dose.output = paths.output / "test030-edep.mhd"
    dose.mother = "waterbox"
    dose.size = [99, 99, 99]
    mm = gate.g4_units("mm")
    dose.spacing = [2 * mm, 2 * mm, 2 * mm]
    dose.translation = [2 * mm, 3 * mm, -2 * mm]
    dose.uncertainty = True

    # add stat actor
    s = sim.add_actor("SimulationStatisticsActor", "Stats")
    s.track_types_flag = True
    s.output = paths.output / "stats030.txt"

    # motion
    motion = sim.add_actor("MotionVolumeActor", "Orbiting")
    motion.mother = fake.name
    motion.translations = []
    motion.rotations = []
    sim.run_timing_intervals = []
    n = 3
    start = 0
    gantry_rotation = start
    end = 1 * sec / n
    for r in range(n):
        t, rot = gate.get_transform_orbiting(fake.translation, "Y", gantry_rotation)
        motion.translations.append(t)
        motion.rotations.append(rot)
        sim.run_timing_intervals.append([start, end])
        gantry_rotation += 20
        start = end
        end += 1 * sec / n

    # start simulation
    output = sim.run()

    # print results at the end
    stat = sim.output.get_actor("Stats")
    print(stat)

    dose = sim.output.get_actor("dose")
    print(dose)

    # tests
    stats_ref = gate.read_stat_file(paths.output_ref / "stats030.txt")
    is_ok = gate.assert_stats(stat, stats_ref, 0.11)

    print()
    gate.warning("Difference for EDEP")
    is_ok = (
        gate.assert_images(
            paths.output_ref / "test030-edep.mhd",
            paths.output / "test030-edep.mhd",
            stat,
            tolerance=30,
            ignore_value=0,
        )
        and is_ok
    )

    print("\nDifference for uncertainty")
    is_ok = (
        gate.assert_images(
            paths.output_ref / "test030-edep_uncertainty.mhd",
            paths.output / "test030-edep_uncertainty.mhd",
            stat,
            tolerance=10,
            ignore_value=1,
        )
        and is_ok
>>>>>>> 68ba51df
    )

    gate.test_ok(is_ok)<|MERGE_RESOLUTION|>--- conflicted
+++ resolved
@@ -4,138 +4,10 @@
 import opengate as gate
 from scipy.spatial.transform import Rotation
 
-<<<<<<< HEAD
-paths = gate.get_default_test_paths(
-    __file__, "gate_test029_volume_time_rotation", "test030"
-)
-
-# create the simulation
-sim = gate.Simulation()
-
-# main options
-ui = sim.user_info
-ui.g4_verbose = False
-ui.visu = False
-ui.random_seed = 983456
-
-# units
-m = gate.g4_units("m")
-mm = gate.g4_units("mm")
-cm = gate.g4_units("cm")
-um = gate.g4_units("um")
-nm = gate.g4_units("nm")
-MeV = gate.g4_units("MeV")
-Bq = gate.g4_units("Bq")
-sec = gate.g4_units("second")
-
-#  change world size
-world = sim.world
-world.size = [1 * m, 1 * m, 1 * m]
-
-# add a simple fake volume to test hierarchy
-# translation and rotation like in the Gate macro
-fake = sim.add_volume("Box", "fake")
-fake.size = [40 * cm, 40 * cm, 40 * cm]
-fake.translation = [1 * cm, 2 * cm, 3 * cm]
-fake.material = "G4_AIR"
-fake.color = [1, 0, 1, 1]
-
-# waterbox
-waterbox = sim.add_volume("Box", "waterbox")
-waterbox.mother = "fake"
-waterbox.size = [20 * cm, 20 * cm, 20 * cm]
-waterbox.translation = [-3 * cm, -2 * cm, -1 * cm]
-waterbox.rotation = Rotation.from_euler("y", -20, degrees=True).as_matrix()
-waterbox.material = "G4_WATER"
-waterbox.color = [0, 0, 1, 1]
-
-# physics
-sim.set_production_cut("world", "all", 700 * um)
-
-# default source for tests
-# the source is fixed at the center, only the volume will move
-source = sim.add_source("GenericSource", "mysource")
-source.energy.mono = 150 * MeV
-source.particle = "proton"
-source.position.type = "disc"
-source.position.radius = 5 * mm
-source.direction.type = "momentum"
-source.direction.momentum = [0, 0, 1]
-source.activity = 30000 * Bq
-
-# add dose actor
-dose = sim.add_actor("DoseActor", "dose")
-dose.output = paths.output / "test030-edep.mhd"
-dose.mother = "waterbox"
-dose.size = [99, 99, 99]
-mm = gate.g4_units("mm")
-dose.spacing = [2 * mm, 2 * mm, 2 * mm]
-dose.translation = [2 * mm, 3 * mm, -2 * mm]
-dose.uncertainty = True
-
-# add stat actor
-s = sim.add_actor("SimulationStatisticsActor", "Stats")
-s.track_types_flag = True
-s.output = paths.output / "stats030.txt"
-
-# motion
-motion = sim.add_actor("MotionVolumeActor", "Orbiting")
-motion.mother = fake.name
-motion.translations = []
-motion.rotations = []
-sim.run_timing_intervals = []
-n = 3
-start = 0
-gantry_rotation = start
-end = 1 * sec / n
-for r in range(n):
-    t, rot = gate.get_transform_orbiting(fake.translation, "Y", gantry_rotation)
-    rot = gate.rot_np_as_g4(rot)
-    motion.translations.append(t)
-    motion.rotations.append(rot)
-    sim.run_timing_intervals.append([start, end])
-    gantry_rotation += 20
-    start = end
-    end += 1 * sec / n
-
-# start simulation
-output = sim.run()
-
-# print results at the end
-stat = sim.output.get_actor("Stats")
-print(stat)
-
-dose = sim.output.get_actor("dose")
-print(dose)
-
-# tests
-stats_ref = gate.read_stat_file(paths.output_ref / "stats030.txt")
-is_ok = gate.assert_stats(stat, stats_ref, 0.11)
-
-print()
-gate.warning("Difference for EDEP")
-is_ok = (
-    gate.assert_images(
-        paths.output_ref / "test030-edep.mhd",
-        paths.output / "test030-edep.mhd",
-        stat,
-        tolerance=30,
-        ignore_value=0,
+if __name__ == "__main__":
+    paths = gate.get_default_test_paths(
+        __file__, "gate_test029_volume_time_rotation", "test030"
     )
-    and is_ok
-)
-
-print("\nDifference for uncertainty")
-is_ok = (
-    gate.assert_images(
-        paths.output_ref / "test030-edep_uncertainty.mhd",
-        paths.output / "test030-edep_uncertainty.mhd",
-        stat,
-        tolerance=15,
-        ignore_value=1,
-=======
-if __name__ == "__main__":
-    paths = gate.get_default_test_paths(__file__, "gate_test029_volume_time_rotation")
 
     # create the simulation
     sim = gate.Simulation()
@@ -144,7 +16,7 @@
     ui = sim.user_info
     ui.g4_verbose = False
     ui.visu = False
-    ui.random_seed = 123456
+    ui.random_seed = 983456
 
     # units
     m = gate.g4_units("m")
@@ -189,7 +61,7 @@
     source.position.radius = 5 * mm
     source.direction.type = "momentum"
     source.direction.momentum = [0, 0, 1]
-    source.activity = 20000 * Bq
+    source.activity = 30000 * Bq
 
     # add dose actor
     dose = sim.add_actor("DoseActor", "dose")
@@ -258,11 +130,10 @@
             paths.output_ref / "test030-edep_uncertainty.mhd",
             paths.output / "test030-edep_uncertainty.mhd",
             stat,
-            tolerance=10,
+            tolerance=15,
             ignore_value=1,
         )
         and is_ok
->>>>>>> 68ba51df
     )
 
     gate.test_ok(is_ok)