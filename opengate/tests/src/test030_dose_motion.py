--- conflicted
+++ resolved
@@ -129,10 +129,8 @@
     is_ok = utility.assert_stats(stat, stats_ref, 0.11)
 
     print()
-<<<<<<< HEAD
-    gate.exception.warning("Difference for EDEP")
-=======
-    gate.warning("Difference for EDEP: thread local data for each worker")
+
+    gate.exception.warning("Difference for EDEP: thread local data for each worker")
     is_ok = (
         gate.assert_images(
             paths.output_ref / "test030-edep.mhd",
@@ -143,8 +141,8 @@
         )
         and is_ok
     )
-    gate.warning("Difference for EDEP: shared ITK image")
->>>>>>> 544ce137
+    gate.exception.warning("Difference for EDEP: shared ITK image")
+
     is_ok = (
         utility.assert_images(
             paths.output_ref / "test030-edep.mhd",
