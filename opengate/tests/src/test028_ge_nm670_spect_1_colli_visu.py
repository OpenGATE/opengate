--- conflicted
+++ resolved
@@ -12,21 +12,12 @@
     sim = gate.Simulation()
 
     # main options
-<<<<<<< HEAD
-    ui = sim.user_info
-    ui.g4_verbose = False
-    ui.visu = True
-    ui.visu_type = "qt"
-    ui.number_of_threads = 1
-    ui.check_volumes_overlap = False
-=======
     sim.g4_verbose = False
     sim.visu = True
     sim.visu_type = "vrml"
     sim.visu_filename = "geant4VisuFile.wrl"
     sim.number_of_threads = 1
     sim.check_volumes_overlap = False
->>>>>>> 498b3217
 
     # units
     m = gate.g4_units.m
