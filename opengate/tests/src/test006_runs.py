--- conflicted
+++ resolved
@@ -3,105 +3,10 @@
 
 import opengate as gate
 
-<<<<<<< HEAD
-# create the simulation
-sim = gate.Simulation()
-
-# main options
-ui = sim.user_info
-ui.verbose_level = gate.DEBUG
-ui.running_verbose_level = 0 
-ui.g4_verbose = False
-ui.visu = False
-ui.number_of_threads = 1
-gate.log.debug(ui)
-
-cm = gate.g4_units("cm")
-
-# add a simple volume
-waterbox = sim.add_volume("Box", "Waterbox")
-waterbox.size = [20 * cm, 20 * cm, 20 * cm]
-waterbox.translation = [0 * cm, 0 * cm, 15 * cm]
-waterbox.material = "G4_WATER"
-
-# default source for tests
-MeV = gate.g4_units("MeV")
-mm = gate.g4_units("mm")
-Bq = gate.g4_units("Bq")
-sec = gate.g4_units("second")
-source1 = sim.add_source("GenericSource", "source1")
-source1.particle = "proton"
-source1.energy.mono = 150 * MeV
-source1.position.radius = 10 * mm
-source1.direction.type = "momentum"
-source1.direction.momentum = [0, 0, 1]
-source1.n = 2000
-
-source2 = sim.add_source("GenericSource", "source2")
-source2.particle = "proton"
-source2.energy.mono = 120 * MeV
-source2.position.radius = 5 * mm
-source2.activity = 2000 * Bq  # 25 + 50 + 100
-source2.direction.type = "momentum"
-source2.direction.momentum = [0, 0, 1]
-source2.start_time = 0.25 * sec
-
-source3 = sim.add_source("GenericSource", "source3")
-source3.particle = "proton"
-source3.energy.mono = 150 * MeV
-source3.position.radius = 10 * mm
-source3.n = 2400
-source3.start_time = 0.50 * sec
-source3.direction.type = "momentum"
-source3.direction.momentum = [0, 0, 1]
-source3.toto = 120  # raise a warning
-
-# Expected total of events
-# 100 + 175 + 120 = 395
-
-# debug: uncomment to remove one source
-# sim.source_manager.sources.pop('source1')
-# sim.source_manager.sources.pop('source2')
-# sim.source_manager.sources.pop('source3')
-
-# add stat actor
-s = sim.add_actor("SimulationStatisticsActor", "Stats")
-s.track_types_flag = True
-
-# run timing test #1
-sec = gate.g4_units("second")
-sim.run_timing_intervals = [
-    [0, 0.5 * sec],
-    [0.5 * sec, 1.0 * sec],
-    # Watch out : there is (on purpose) a 'hole' in the timeline
-    [1.5 * sec, 2.5 * sec],
-]
-
-# print sources
-print(sim.dump_sources())
-
-# start simulation
-sim.run()
-
-stats = sim.output.get_actor("Stats")
-print(stats)
-
-stats_ref = gate.SimulationStatisticsActor()
-c = stats_ref.counts
-c.run_count = 3
-c.event_count = 7800
-c.track_count = 37584  # 56394
-c.step_count = 266582  # 217234
-# stats_ref.pps = 4059.6 3 3112.2
-c.duration = 1 / 4059.6 * 7800 * sec
-print("-" * 80)
-is_ok = gate.assert_stats(stats, stats_ref, 0.185)
-
-gate.test_ok(is_ok)
-=======
 if __name__ == "__main__":
     # create the simulation
     sim = gate.Simulation()
+
 
     # main options
     ui = sim.user_info
@@ -112,6 +17,7 @@
     ui.number_of_threads = 1
     ui.random_seed = 13241234
     gate.log.debug(ui)
+
 
     cm = gate.g4_units("cm")
 
@@ -194,5 +100,4 @@
     print("-" * 80)
     is_ok = gate.assert_stats(stats, stats_ref, 0.185)
 
-    gate.test_ok(is_ok)
->>>>>>> 71f813ec
+    gate.test_ok(is_ok)