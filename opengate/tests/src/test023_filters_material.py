#!/usr/bin/env python3
# -*- coding: utf-8 -*-

import opengate as gate
<<<<<<< HEAD
import pathlib

pathFile = pathlib.Path(__file__).parent.resolve()

# create the simulation
sim = gate.Simulation()
sim.add_material_database(pathFile / ".." / "data" / "GateMaterials.db")

# main options
ui = sim.user_info
ui.g4_verbose = False
ui.g4_verbose_level = 1
ui.visu = False
ui.random_seed = 1234567

# units
m = gate.g4_units("m")
cm = gate.g4_units("cm")
MeV = gate.g4_units("MeV")
Bq = gate.g4_units("Bq")
nm = gate.g4_units("nm")
mm = gate.g4_units("mm")

#  change world size
world = sim.world
world.size = [1 * m, 1 * m, 1 * m]

# waterbox
waterbox = sim.add_volume("Box", "waterbox")
waterbox.size = [10 * cm, 10 * cm, 10 * cm]
waterbox.material = "Water"
waterbox.color = [0, 0, 1, 1]

# default source for tests
source = sim.add_source("GenericSource", "mysource")
source.energy.mono = 50 * MeV
source.particle = "proton"
source.position.type = "sphere"
source.position.radius = 1 * cm
source.direction.type = "iso"
source.activity = 10000 * Bq

# filter : keep gamma
f = sim.add_filter("ParticleFilter", "f")
f.particle = "gamma"
fp = sim.add_filter("ParticleFilter", "fp")
fp.particle = "e-"

# add dose actor
dose = sim.add_actor("DoseActor", "dose")
dose.output = pathFile / ".." / "output" / "test023.mhd"
# dose.output = 'output_ref/test023-edep.mhd'
dose.mother = "waterbox"
dose.size = [100, 100, 100]
dose.spacing = [2 * mm, 2 * mm, 2 * mm]
dose.filters.append(fp)

# add stat actor
s = sim.add_actor("SimulationStatisticsActor", "Stats")
s.track_types_flag = True
s.filters.append(f)

print(s)
print(dose)
print("Filters: ", sim.filter_manager)
print(sim.filter_manager.dump())

# change physics
p = sim.get_physics_user_info()
p.physics_list_name = "QGSP_BERT_EMZ"
sim.physics_manager.global_production_cuts.all = 0.1 * mm

# start simulation
sim.run(start_new_process=True)

# print results at the end
stat = sim.output.get_actor("Stats")
d = sim.output.get_actor("dose")
print(stat)
# stat.write('output_ref/test023_stats.txt')

# tests
stats_ref = gate.read_stat_file(
    pathFile / ".." / "data" / "output_ref" / "test023_stats.txt"
)
is_ok = gate.assert_stats(stat, stats_ref, 0.8)
is_ok = is_ok and gate.assert_images(
    pathFile / ".." / "data" / "output_ref" / "test023-edep.mhd",
    pathFile / ".." / "output" / d.user_info.output,
    stat,
    sum_tolerance=6,
    tolerance=50,
)

gate.test_ok(is_ok)
=======

if __name__ == "__main__":
    paths = gate.get_default_test_paths(__file__, "", "test023")

    # create the simulation
    sim = gate.Simulation()
    sim.add_material_database(paths.data / "GateMaterials.db")

    # main options
    ui = sim.user_info
    ui.g4_verbose = False
    ui.g4_verbose_level = 1
    ui.visu = False
    ui.random_seed = 121645

    # units
    m = gate.g4_units("m")
    cm = gate.g4_units("cm")
    MeV = gate.g4_units("MeV")
    Bq = gate.g4_units("Bq")
    nm = gate.g4_units("nm")
    mm = gate.g4_units("mm")

    #  change world size
    world = sim.world
    world.size = [1 * m, 1 * m, 1 * m]

    # waterbox
    waterbox = sim.add_volume("Box", "waterbox")
    waterbox.size = [10 * cm, 10 * cm, 10 * cm]
    waterbox.material = "Water"
    waterbox.color = [0, 0, 1, 1]

    # default source for tests
    source = sim.add_source("GenericSource", "mysource")
    source.energy.mono = 50 * MeV
    source.particle = "proton"
    source.position.type = "sphere"
    source.position.radius = 1 * cm
    source.direction.type = "iso"
    source.activity = 30000 * Bq

    # filter : keep gamma
    f = sim.add_filter("ParticleFilter", "f")
    f.particle = "gamma"
    fp = sim.add_filter("ParticleFilter", "fp")
    fp.particle = "e-"

    # add dose actor
    dose = sim.add_actor("DoseActor", "dose")
    dose.output = paths.output / "test023-edep.mhd"
    # dose.output = paths.output_ref / "test023-edep.mhd"
    dose.mother = "waterbox"
    dose.size = [100, 100, 100]
    dose.spacing = [2 * mm, 2 * mm, 2 * mm]
    dose.filters.append(fp)

    # add stat actor
    s = sim.add_actor("SimulationStatisticsActor", "Stats")
    s.track_types_flag = True
    s.filters.append(f)
    print(s)

    # add stat actor
    s = sim.add_actor("SimulationStatisticsActor", "Stats2")
    s.track_types_flag = True
    s.filters.append(fp)
    print(s)

    print(dose)
    print("Filters: ", sim.filter_manager)
    print(sim.filter_manager.dump())

    # change physics
    sim.physics_manager.physics_list_name = "QGSP_BERT_EMZ"
    sim.physics_manager.global_production_cuts.all = 0.1 * mm

    # start simulation
    sim.run(start_new_process=True)

    # print results at the end
    stat = sim.output.get_actor("Stats")
    # print(stat)
    f = paths.output_ref / "test023_stats_iec_mat.txt"
    # stat.write(f)

    stat2 = sim.output.get_actor("Stats2")
    # print(stat2)
    f2 = paths.output_ref / "test023_stats_iec_mat_e.txt"
    # stat2.write(f2)

    # tests
    gate.warning(f"Stats filter 1")
    stats_ref = gate.read_stat_file(f)
    is_ok = gate.assert_stats(stat, stats_ref, 0.07)

    print()
    gate.warning(f"Stats filter 2")
    stats_ref = gate.read_stat_file(f2)
    is_ok = gate.assert_stats(stat2, stats_ref, 0.07) and is_ok

    is_ok = is_ok and gate.assert_images(
        paths.output_ref / "test023-edep.mhd",
        paths.output / "test023-edep.mhd",
        stat,
        sum_tolerance=3,
        tolerance=50,
    )

    gate.test_ok(is_ok)
>>>>>>> 6c3d3cbe
<|MERGE_RESOLUTION|>--- conflicted
+++ resolved
@@ -2,103 +2,6 @@
 # -*- coding: utf-8 -*-
 
 import opengate as gate
-<<<<<<< HEAD
-import pathlib
-
-pathFile = pathlib.Path(__file__).parent.resolve()
-
-# create the simulation
-sim = gate.Simulation()
-sim.add_material_database(pathFile / ".." / "data" / "GateMaterials.db")
-
-# main options
-ui = sim.user_info
-ui.g4_verbose = False
-ui.g4_verbose_level = 1
-ui.visu = False
-ui.random_seed = 1234567
-
-# units
-m = gate.g4_units("m")
-cm = gate.g4_units("cm")
-MeV = gate.g4_units("MeV")
-Bq = gate.g4_units("Bq")
-nm = gate.g4_units("nm")
-mm = gate.g4_units("mm")
-
-#  change world size
-world = sim.world
-world.size = [1 * m, 1 * m, 1 * m]
-
-# waterbox
-waterbox = sim.add_volume("Box", "waterbox")
-waterbox.size = [10 * cm, 10 * cm, 10 * cm]
-waterbox.material = "Water"
-waterbox.color = [0, 0, 1, 1]
-
-# default source for tests
-source = sim.add_source("GenericSource", "mysource")
-source.energy.mono = 50 * MeV
-source.particle = "proton"
-source.position.type = "sphere"
-source.position.radius = 1 * cm
-source.direction.type = "iso"
-source.activity = 10000 * Bq
-
-# filter : keep gamma
-f = sim.add_filter("ParticleFilter", "f")
-f.particle = "gamma"
-fp = sim.add_filter("ParticleFilter", "fp")
-fp.particle = "e-"
-
-# add dose actor
-dose = sim.add_actor("DoseActor", "dose")
-dose.output = pathFile / ".." / "output" / "test023.mhd"
-# dose.output = 'output_ref/test023-edep.mhd'
-dose.mother = "waterbox"
-dose.size = [100, 100, 100]
-dose.spacing = [2 * mm, 2 * mm, 2 * mm]
-dose.filters.append(fp)
-
-# add stat actor
-s = sim.add_actor("SimulationStatisticsActor", "Stats")
-s.track_types_flag = True
-s.filters.append(f)
-
-print(s)
-print(dose)
-print("Filters: ", sim.filter_manager)
-print(sim.filter_manager.dump())
-
-# change physics
-p = sim.get_physics_user_info()
-p.physics_list_name = "QGSP_BERT_EMZ"
-sim.physics_manager.global_production_cuts.all = 0.1 * mm
-
-# start simulation
-sim.run(start_new_process=True)
-
-# print results at the end
-stat = sim.output.get_actor("Stats")
-d = sim.output.get_actor("dose")
-print(stat)
-# stat.write('output_ref/test023_stats.txt')
-
-# tests
-stats_ref = gate.read_stat_file(
-    pathFile / ".." / "data" / "output_ref" / "test023_stats.txt"
-)
-is_ok = gate.assert_stats(stat, stats_ref, 0.8)
-is_ok = is_ok and gate.assert_images(
-    pathFile / ".." / "data" / "output_ref" / "test023-edep.mhd",
-    pathFile / ".." / "output" / d.user_info.output,
-    stat,
-    sum_tolerance=6,
-    tolerance=50,
-)
-
-gate.test_ok(is_ok)
-=======
 
 if __name__ == "__main__":
     paths = gate.get_default_test_paths(__file__, "", "test023")
@@ -149,7 +52,7 @@
 
     # add dose actor
     dose = sim.add_actor("DoseActor", "dose")
-    dose.output = paths.output / "test023-edep.mhd"
+    dose.output = paths.output / "test023.mhd"
     # dose.output = paths.output_ref / "test023-edep.mhd"
     dose.mother = "waterbox"
     dose.size = [100, 100, 100]
@@ -182,6 +85,8 @@
     # print results at the end
     stat = sim.output.get_actor("Stats")
     # print(stat)
+
+    dose = sim.output.get_actor("dose")
     f = paths.output_ref / "test023_stats_iec_mat.txt"
     # stat.write(f)
 
@@ -202,11 +107,10 @@
 
     is_ok = is_ok and gate.assert_images(
         paths.output_ref / "test023-edep.mhd",
-        paths.output / "test023-edep.mhd",
+        paths.output / dose.user_info.output,
         stat,
         sum_tolerance=3,
         tolerance=50,
     )
 
-    gate.test_ok(is_ok)
->>>>>>> 6c3d3cbe
+    gate.test_ok(is_ok)