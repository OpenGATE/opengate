#!/usr/bin/env python3
# -*- coding: utf-8 -*-

import opengate as gate
import opengate_core as g4
from scipy.spatial.transform import Rotation
<<<<<<< HEAD
import pathlib

current_path = pathlib.Path(__file__).parent.resolve()
ref_path = current_path / ".." / "data" / "output_ref"
output_path = current_path / ".." / "output"

# create the simulation
sim = gate.Simulation()

# main options
ui = sim.user_info
ui.g4_verbose = False
ui.visu = False
ui.check_volumes_overlap = True

#  change world size
m = gate.g4_units("m")
mm = gate.g4_units("mm")
world = sim.world
world.size = [1.5 * m, 1.5 * m, 1.5 * m]

# add a simple volume
airBox = sim.add_volume("Box", "AirBox")
cm = gate.g4_units("cm")
airBox.size = [30 * cm, 30 * cm, 30 * cm]
airBox.translation = [0 * cm, 0 * cm, 0 * cm]
airBox.material = "G4_AIR"
airBox.color = [0, 0, 1, 1]  # blue

# lyso material
n = g4.G4NistManager.Instance()
print(n)
elems = ["Lu"]  # , 'Yttrium', 'Silicon', 'Oxygen']
nbAtoms = [18]  # , 2, 10, 50]
gcm3 = gate.g4_units("g/cm3")
n.ConstructNewMaterialNbAtoms("LYSO", elems, nbAtoms, 7.1 * gcm3)

# repeat a box
crystal = sim.add_volume("Box", "crystal")
crystal.mother = "AirBox"
crystal.size = [1 * cm, 1 * cm, 1 * cm]
crystal.translation = None
crystal.rotation = None
crystal.material = "LYSO"
m = Rotation.identity().as_matrix()
le = [
    {"name": "crystal1", "translation": [1 * cm, 0 * cm, 0], "rotation": m},
    {"name": "crystal2", "translation": [0.2 * cm, 2 * cm, 0], "rotation": m},
    {"name": "crystal3", "translation": [-0.2 * cm, 4 * cm, 0], "rotation": m},
    {"name": "crystal4", "translation": [0, 6 * cm, 0], "rotation": m},
]
print(crystal)
print(le)
crystal.repeat = le

# WARNING:
# For large number of repetition, look test028 with RepeatParameterised volume
# (it is more efficient)

# default source for tests
source = sim.add_source("GenericSource", "Default")
MeV = gate.g4_units("MeV")
Bq = gate.g4_units("Bq")
source.particle = "gamma"
source.energy.mono = 0.511 * MeV
source.position.type = "sphere"
source.position.radius = 1 * cm
source.position.translation = [0, 0, 0]
source.direction.type = "momentum"
source.direction.momentum = [0, 1, 0]
source.activity = 10000 * Bq

# add stat actor
s = sim.add_actor("SimulationStatisticsActor", "Stats")
s.track_types_flag = True

# dose actor
d = sim.add_actor("DoseActor", "dose")
d.output = output_path / "test017.mhd"
# d.output = ref_path / 'test017-edep-ref.mhd'
d.mother = "crystal"
d.size = [150, 150, 150]
d.spacing = [1 * mm, 1 * mm, 1 * mm]
d.translation = [5 * mm, 0 * mm, 0 * mm]
d.physical_volume_index = 0
print(
    "The Dose actor is triggered every time a hit occurs in the (logical volume) "
    '"crystal" (and any of its associated repeated physical volumes).'
)
print(
    "The Dose actor is attached to the first (repeated) crystal, it moves with its coord system."
)

# start simulation
sim.run()

# print results
stats = sim.output.get_actor("Stats")
# stats.write(ref_path / 'test017-stats-ref.txt')

# tests
stats_ref = gate.read_stat_file(ref_path / "test017-stats-ref.txt")
is_ok = gate.assert_stats(stats, stats_ref, 0.04)
dose = sim.output.get_actor("dose")
is_ok = (
    gate.assert_images(
        ref_path / "test017-edep-ref.mhd",
        output_path / dose.user_info.output,
        stats,
        tolerance=70,
=======

if __name__ == "__main__":
    paths = gate.get_default_test_paths(__file__, "", "test017")

    # create the simulation
    sim = gate.Simulation()

    # main options
    ui = sim.user_info
    ui.g4_verbose = False
    ui.visu = False
    ui.check_volumes_overlap = True
    ui.random_seed = 254123

    #  change world size
    m = gate.g4_units("m")
    mm = gate.g4_units("mm")
    world = sim.world
    world.size = [1.5 * m, 1.5 * m, 1.5 * m]

    # add a simple volume
    airBox = sim.add_volume("Box", "AirBox")
    cm = gate.g4_units("cm")
    airBox.size = [30 * cm, 30 * cm, 30 * cm]
    airBox.translation = [0 * cm, 0 * cm, 0 * cm]
    airBox.material = "G4_AIR"
    airBox.color = [0, 0, 1, 1]  # blue

    # lyso material
    n = g4.G4NistManager.Instance()
    print(n)
    elems = ["Lu"]  # , 'Yttrium', 'Silicon', 'Oxygen']
    nbAtoms = [18]  # , 2, 10, 50]
    gcm3 = gate.g4_units("g/cm3")
    n.ConstructNewMaterialNbAtoms("LYSO", elems, nbAtoms, 7.1 * gcm3)

    # repeat a box
    crystal = sim.add_volume("Box", "crystal")
    crystal.mother = "AirBox"
    crystal.size = [1 * cm, 1 * cm, 1 * cm]
    crystal.translation = None
    crystal.rotation = None
    crystal.material = "LYSO"
    m = Rotation.identity().as_matrix()
    le = [
        {"name": "crystal1", "translation": [1 * cm, 0 * cm, 0], "rotation": m},
        {"name": "crystal2", "translation": [0.2 * cm, 2 * cm, 0], "rotation": m},
        {"name": "crystal3", "translation": [-0.2 * cm, 4 * cm, 0], "rotation": m},
        {"name": "crystal4", "translation": [0, 6 * cm, 0], "rotation": m},
    ]
    print(crystal)
    print(le)
    crystal.repeat = le

    # WARNING:
    # For large number of repetition, look test028 with RepeatParameterised volume
    # (it is more efficient)

    # default source for tests
    source = sim.add_source("GenericSource", "Default")
    MeV = gate.g4_units("MeV")
    Bq = gate.g4_units("Bq")
    source.particle = "gamma"
    source.energy.mono = 0.511 * MeV
    source.position.type = "sphere"
    source.position.radius = 1 * cm
    source.position.translation = [0, 0, 0]
    source.direction.type = "momentum"
    source.direction.momentum = [0, 1, 0]
    source.activity = 10000 * Bq

    # add stat actor
    s = sim.add_actor("SimulationStatisticsActor", "Stats")
    s.track_types_flag = True

    # dose actor
    d = sim.add_actor("DoseActor", "dose")
    d.output = paths.output / "test017-edep.mhd"
    # d.output = ref_path / 'test017-edep-ref.mhd'
    d.mother = "crystal"
    d.size = [150, 150, 150]
    d.spacing = [1 * mm, 1 * mm, 1 * mm]
    d.translation = [5 * mm, 0 * mm, 0 * mm]
    d.physical_volume_index = 0
    print(
        "The Dose actor is triggered every time a hit occurs in the (logical volume) "
        '"crystal" (and any of its associated repeated physical volumes).'
    )
    print(
        "The Dose actor is attached to the first (repeated) crystal, it moves with its coord system."
    )

    # start simulation
    sim.run()

    # print results
    stats = sim.output.get_actor("Stats")
    # stats.write(ref_path / 'test017-stats-ref.txt')

    # tests
    stats_ref = gate.read_stat_file(paths.output_ref / "test017-stats-ref.txt")
    is_ok = gate.assert_stats(stats, stats_ref, 0.04)
    is_ok = (
        gate.assert_images(
            paths.output_ref / "test017-edep-ref.mhd",
            paths.output / "test017-edep.mhd",
            stats,
            sum_tolerance=6,
            tolerance=70,
        )
        and is_ok
>>>>>>> 6c3d3cbe
    )

    gate.test_ok(is_ok)<|MERGE_RESOLUTION|>--- conflicted
+++ resolved
@@ -4,121 +4,9 @@
 import opengate as gate
 import opengate_core as g4
 from scipy.spatial.transform import Rotation
-<<<<<<< HEAD
-import pathlib
-
-current_path = pathlib.Path(__file__).parent.resolve()
-ref_path = current_path / ".." / "data" / "output_ref"
-output_path = current_path / ".." / "output"
-
-# create the simulation
-sim = gate.Simulation()
-
-# main options
-ui = sim.user_info
-ui.g4_verbose = False
-ui.visu = False
-ui.check_volumes_overlap = True
-
-#  change world size
-m = gate.g4_units("m")
-mm = gate.g4_units("mm")
-world = sim.world
-world.size = [1.5 * m, 1.5 * m, 1.5 * m]
-
-# add a simple volume
-airBox = sim.add_volume("Box", "AirBox")
-cm = gate.g4_units("cm")
-airBox.size = [30 * cm, 30 * cm, 30 * cm]
-airBox.translation = [0 * cm, 0 * cm, 0 * cm]
-airBox.material = "G4_AIR"
-airBox.color = [0, 0, 1, 1]  # blue
-
-# lyso material
-n = g4.G4NistManager.Instance()
-print(n)
-elems = ["Lu"]  # , 'Yttrium', 'Silicon', 'Oxygen']
-nbAtoms = [18]  # , 2, 10, 50]
-gcm3 = gate.g4_units("g/cm3")
-n.ConstructNewMaterialNbAtoms("LYSO", elems, nbAtoms, 7.1 * gcm3)
-
-# repeat a box
-crystal = sim.add_volume("Box", "crystal")
-crystal.mother = "AirBox"
-crystal.size = [1 * cm, 1 * cm, 1 * cm]
-crystal.translation = None
-crystal.rotation = None
-crystal.material = "LYSO"
-m = Rotation.identity().as_matrix()
-le = [
-    {"name": "crystal1", "translation": [1 * cm, 0 * cm, 0], "rotation": m},
-    {"name": "crystal2", "translation": [0.2 * cm, 2 * cm, 0], "rotation": m},
-    {"name": "crystal3", "translation": [-0.2 * cm, 4 * cm, 0], "rotation": m},
-    {"name": "crystal4", "translation": [0, 6 * cm, 0], "rotation": m},
-]
-print(crystal)
-print(le)
-crystal.repeat = le
-
-# WARNING:
-# For large number of repetition, look test028 with RepeatParameterised volume
-# (it is more efficient)
-
-# default source for tests
-source = sim.add_source("GenericSource", "Default")
-MeV = gate.g4_units("MeV")
-Bq = gate.g4_units("Bq")
-source.particle = "gamma"
-source.energy.mono = 0.511 * MeV
-source.position.type = "sphere"
-source.position.radius = 1 * cm
-source.position.translation = [0, 0, 0]
-source.direction.type = "momentum"
-source.direction.momentum = [0, 1, 0]
-source.activity = 10000 * Bq
-
-# add stat actor
-s = sim.add_actor("SimulationStatisticsActor", "Stats")
-s.track_types_flag = True
-
-# dose actor
-d = sim.add_actor("DoseActor", "dose")
-d.output = output_path / "test017.mhd"
-# d.output = ref_path / 'test017-edep-ref.mhd'
-d.mother = "crystal"
-d.size = [150, 150, 150]
-d.spacing = [1 * mm, 1 * mm, 1 * mm]
-d.translation = [5 * mm, 0 * mm, 0 * mm]
-d.physical_volume_index = 0
-print(
-    "The Dose actor is triggered every time a hit occurs in the (logical volume) "
-    '"crystal" (and any of its associated repeated physical volumes).'
-)
-print(
-    "The Dose actor is attached to the first (repeated) crystal, it moves with its coord system."
-)
-
-# start simulation
-sim.run()
-
-# print results
-stats = sim.output.get_actor("Stats")
-# stats.write(ref_path / 'test017-stats-ref.txt')
-
-# tests
-stats_ref = gate.read_stat_file(ref_path / "test017-stats-ref.txt")
-is_ok = gate.assert_stats(stats, stats_ref, 0.04)
-dose = sim.output.get_actor("dose")
-is_ok = (
-    gate.assert_images(
-        ref_path / "test017-edep-ref.mhd",
-        output_path / dose.user_info.output,
-        stats,
-        tolerance=70,
-=======
 
 if __name__ == "__main__":
-    paths = gate.get_default_test_paths(__file__, "", "test017")
+    paths = gate.get_default_test_paths(__file__, "test017")
 
     # create the simulation
     sim = gate.Simulation()
@@ -193,7 +81,7 @@
 
     # dose actor
     d = sim.add_actor("DoseActor", "dose")
-    d.output = paths.output / "test017-edep.mhd"
+    d.output = paths.output / "test017.mhd"
     # d.output = ref_path / 'test017-edep-ref.mhd'
     d.mother = "crystal"
     d.size = [150, 150, 150]
@@ -214,20 +102,19 @@
     # print results
     stats = sim.output.get_actor("Stats")
     # stats.write(ref_path / 'test017-stats-ref.txt')
-
+    dose = sim.output.get_actor("dose")
     # tests
     stats_ref = gate.read_stat_file(paths.output_ref / "test017-stats-ref.txt")
     is_ok = gate.assert_stats(stats, stats_ref, 0.04)
     is_ok = (
         gate.assert_images(
             paths.output_ref / "test017-edep-ref.mhd",
-            paths.output / "test017-edep.mhd",
+            paths.output / dose.user_info.output,
             stats,
             sum_tolerance=6,
             tolerance=70,
         )
         and is_ok
->>>>>>> 6c3d3cbe
     )
 
     gate.test_ok(is_ok)