#!/usr/bin/env python3
# -*- coding: utf-8 -*-

import opengate as gate
import opengate.tests.utility as utility
from opengate.utility import g4_units

if __name__ == "__main__":
    paths = utility.get_default_test_paths(
        __file__, "gate_test004_simulation_stats_actor"
    )

    # create the simulation
    sim = gate.Simulation()

    # main options
    sim.g4_verbose = False
    sim.g4_verbose_level = 1
    sim.visu = True
    sim.visu_type = "qt"
    sim.visu_verbose = False
    sim.number_of_threads = 1
    sim.random_engine = "MersenneTwister"
    sim.random_seed = "auto"

    # set the world size like in the Gate macro
    m = g4_units.m
    world = sim.world
    world.size = [3 * m, 3 * m, 3 * m]

    # add a simple waterbox volume
    waterbox = sim.add_volume("Box", "Waterbox")
    cm = g4_units.cm
    waterbox.size = [40 * cm, 40 * cm, 40 * cm]
    waterbox.translation = [0 * cm, 0 * cm, 25 * cm]
    waterbox.material = "G4_WATER"

    # default source for tests
    keV = g4_units.keV
    mm = g4_units.mm
    Bq = g4_units.Bq
    source = sim.add_source("GenericSource", "Default")
    source.particle = "gamma"
    source.energy.mono = 80 * keV
    source.direction.type = "momentum"
    source.direction.momentum = [0, 0, 1]
    source.activity = 200 * Bq

    # runs
    sec = g4_units.second
    sim.run_timing_intervals = [[0, 0.5 * sec], [0.5 * sec, 1.0 * sec]]

    # add stat actor
    sim.add_actor("SimulationStatisticsActor", "Stats")

    # start simulation
<<<<<<< HEAD
    # sim.g4_commands_after_init.append("/run/verbose 1")
    sim.run()

    stats = sim.get_actor("Stats")
    stats.counts.run_count = 1

    # gate_test4_simulation_stats_actor
    # Gate mac/main.mac
    stats_ref = utility.read_stat_file(paths.gate_output / "stat.txt")
    is_ok = utility.assert_stats(stats, stats_ref, tolerance=0.03)

    utility.test_ok(is_ok)
=======
    # sim.add_g4_command_after_init("/run/verbose 1")
    sim.run()
>>>>>>> fa33156d
<|MERGE_RESOLUTION|>--- conflicted
+++ resolved
@@ -54,7 +54,6 @@
     sim.add_actor("SimulationStatisticsActor", "Stats")
 
     # start simulation
-<<<<<<< HEAD
     # sim.g4_commands_after_init.append("/run/verbose 1")
     sim.run()
 
@@ -66,8 +65,4 @@
     stats_ref = utility.read_stat_file(paths.gate_output / "stat.txt")
     is_ok = utility.assert_stats(stats, stats_ref, tolerance=0.03)
 
-    utility.test_ok(is_ok)
-=======
-    # sim.add_g4_command_after_init("/run/verbose 1")
-    sim.run()
->>>>>>> fa33156d
+    utility.test_ok(is_ok)