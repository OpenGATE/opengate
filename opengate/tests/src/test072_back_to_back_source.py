--- conflicted
+++ resolved
@@ -144,12 +144,8 @@
         "PostPosition",
         "PreDirection",
     ]
-<<<<<<< HEAD
+    phsp_actor.steps_to_store = "first"
     phsp_actor.output_filename = paths.output / "b2b.root"
-=======
-    phsp_actor.steps_to_store = "first"
-    phsp_actor.output = paths.output / "b2b.root"
->>>>>>> 6824377b
 
     # verbose
     # sim.g4_verbose = True
