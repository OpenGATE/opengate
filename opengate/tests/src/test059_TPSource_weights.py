#!/usr/bin/env python3
# -*- coding: utf-8 -*-

import opengate as gate
from scipy.spatial.transform import Rotation
import os

<<<<<<< HEAD
paths = gate.get_default_test_paths(__file__, "gate_test044_pbs")
output_path = paths.output / "output_test059_rtp"
ref_path = paths.output_ref / "test059_ref"

# create the simulation
sim = gate.Simulation()

# main options
ui = sim.user_info
ui.g4_verbose = False
ui.g4_verbose_level = 1
ui.visu = False
ui.random_seed = 123654789
ui.random_engine = "MersenneTwister"

# units
km = gate.g4_units("km")
cm = gate.g4_units("cm")
mm = gate.g4_units("mm")
um = gate.g4_units("um")
MeV = gate.g4_units("MeV")
Bq = gate.g4_units("Bq")
nm = gate.g4_units("nm")
deg = gate.g4_units("deg")
mrad = gate.g4_units("mrad")

# add a material database
sim.add_material_database(paths.gate_data / "HFMaterials2014.db")

#  change world size
world = sim.world
world.size = [600 * cm, 500 * cm, 500 * cm]

## FIRST DETECTOR ##
# box
# translation and rotation like in the Gate macro
box1 = sim.add_volume("Box", "box1")
box1.size = [10 * cm, 10 * cm, 105 * cm]
box1.translation = [0 * cm, 0 * cm, 52.5 * cm]
box1.material = "Vacuum"
box1.color = [0, 0, 1, 1]

# phantoms
m = Rotation.identity().as_matrix()

phantom = sim.add_volume("Box", "phantom_a_1")
phantom.mother = "box1"
phantom.size = [100 * mm, 100 * mm, 50 * mm]
phantom.translation = [0 * mm, 0 * mm, -500 * mm]
phantom.rotation = m
phantom.material = "G4_AIR"
phantom.color = [1, 0, 1, 1]


# add dose actor
dose = sim.add_actor("DoseActor", "doseInYZ_1")
filename = "phantom_a_1.mhd"
dose.output = output_path / filename
dose.mother = "phantom_a_1"
dose.size = [250, 250, 1]
dose.spacing = [0.4, 0.4, 2]
dose.hit_type = "random"


## SECOND DETECTOR ##
# box
# translation and rotation like in the Gate macro
box2 = sim.add_volume("Box", "box2")
box2.size = [10 * cm, 10 * cm, 105 * cm]
box2.translation = [30 * cm, 0 * cm, 52.5 * cm]
box2.material = "Vacuum"
box2.color = [0, 0, 1, 1]

# phantoms
m = Rotation.identity().as_matrix()

phantom2 = sim.add_volume("Box", "phantom_a_2")
phantom2.mother = "box2"
phantom2.size = [100 * mm, 100 * mm, 50 * mm]
phantom2.translation = [0 * mm, 0 * mm, -500 * mm]
phantom2.rotation = m
phantom2.material = "G4_AIR"
phantom2.color = [1, 0, 1, 1]


# add dose actor
dose2 = sim.add_actor("DoseActor", "doseInYZ_2")
filename = "phantom_a_2.mhd"
dose2.output = output_path / filename
dose2.mother = "phantom_a_2"
dose2.size = [250, 250, 1]
dose2.spacing = [0.4, 0.4, 2]
dose2.hit_type = "random"

## TPS SOURCE ##
# beamline model
beamline = gate.BeamlineModel()
beamline.name = None
beamline.radiation_types = "proton"

# polinomial coefficients
beamline.energy_mean_coeffs = [1, 0]
beamline.energy_spread_coeffs = [0.4417036946562556]
beamline.sigma_x_coeffs = [2.3335754]
beamline.theta_x_coeffs = [2.3335754e-3]
beamline.epsilon_x_coeffs = [0.00078728e-3]
beamline.sigma_y_coeffs = [1.96433431]
beamline.theta_y_coeffs = [0.00079118e-3]
beamline.epsilon_y_coeffs = [0.00249161e-3]

# tps
nSim = 60000  # particles to simulate per beam
spots, ntot, energies, G = gate.spots_info_from_txt(
    ref_path / "TreatmentPlan2Spots.txt", "proton"
)
tps = gate.TreatmentPlanSource("test", sim)
tps.set_beamline_model(beamline)
tps.set_particles_to_simulate(nSim)
tps.set_spots(spots)
tps.rotation = Rotation.from_euler("x", 90, degrees=True)
tps.initialize_tpsource()

# add stat actor
s = sim.add_actor("SimulationStatisticsActor", "Stats")
s.track_types_flag = True

# physics
p = sim.get_physics_user_info()
p.physics_list_name = "FTFP_INCLXX_EMZ"
sim.set_cut("world", "all", 1000 * km)
# sim.set_user_limits("phantom_a_2","max_step_size",1,['proton'])

# create output dir, if it doesn't exist
if not os.path.isdir(output_path):
    os.mkdir(output_path)

# start simulation
sim.run()
output = sim.output

# print results at the end
stat = output.get_actor("Stats")
print(stat)


# ----------------------------------------------------------------------------------------------------------------
# tests

# energy deposition: we expect the edep from source two
# to be double the one of source one

print("Compare tps Edep to single pb sources")
print(" --------------------------------------- ")
mhd_1 = output.get_actor("doseInYZ_1").user_info.output
mhd_2 = output.get_actor("doseInYZ_2").user_info.output
test = True

# check first spot
test = (
    gate.assert_images(
        output_path / mhd_1,
        ref_path / mhd_1,
        stat,
        tolerance=70,
        ignore_value=0,
=======
if __name__ == "__main__":
    paths = gate.get_default_test_paths(__file__, "gate_test044_pbs")
    output_path = paths.output / "output_test059_rtp"
    ref_path = paths.output_ref / "test059_ref"

    # create the simulation
    sim = gate.Simulation()

    # main options
    ui = sim.user_info
    ui.g4_verbose = False
    ui.g4_verbose_level = 1
    ui.visu = False
    ui.random_seed = 123654789
    ui.random_engine = "MersenneTwister"

    # units
    km = gate.g4_units("km")
    cm = gate.g4_units("cm")
    mm = gate.g4_units("mm")
    um = gate.g4_units("um")
    MeV = gate.g4_units("MeV")
    Bq = gate.g4_units("Bq")
    nm = gate.g4_units("nm")
    deg = gate.g4_units("deg")
    mrad = gate.g4_units("mrad")

    # add a material database
    sim.add_material_database(paths.gate_data / "HFMaterials2014.db")

    #  change world size
    world = sim.world
    world.size = [600 * cm, 500 * cm, 500 * cm]

    ## FIRST DETECTOR ##
    # box
    # translation and rotation like in the Gate macro
    box1 = sim.add_volume("Box", "box1")
    box1.size = [10 * cm, 10 * cm, 105 * cm]
    box1.translation = [0 * cm, 0 * cm, 52.5 * cm]
    box1.material = "Vacuum"
    box1.color = [0, 0, 1, 1]

    # phantoms
    m = Rotation.identity().as_matrix()

    phantom = sim.add_volume("Box", "phantom_a_1")
    phantom.mother = "box1"
    phantom.size = [100 * mm, 100 * mm, 50 * mm]
    phantom.translation = [0 * mm, 0 * mm, -500 * mm]
    phantom.rotation = m
    phantom.material = "G4_AIR"
    phantom.color = [1, 0, 1, 1]

    # add dose actor
    dose = sim.add_actor("DoseActor", "doseInYZ_1")
    filename = "phantom_a_1.mhd"
    dose.output = output_path / filename
    dose.mother = "phantom_a_1"
    dose.size = [250, 250, 1]
    dose.spacing = [0.4, 0.4, 2]
    dose.hit_type = "random"

    ## SECOND DETECTOR ##
    # box
    # translation and rotation like in the Gate macro
    box2 = sim.add_volume("Box", "box2")
    box2.size = [10 * cm, 10 * cm, 105 * cm]
    box2.translation = [30 * cm, 0 * cm, 52.5 * cm]
    box2.material = "Vacuum"
    box2.color = [0, 0, 1, 1]

    # phantoms
    m = Rotation.identity().as_matrix()

    phantom2 = sim.add_volume("Box", "phantom_a_2")
    phantom2.mother = "box2"
    phantom2.size = [100 * mm, 100 * mm, 50 * mm]
    phantom2.translation = [0 * mm, 0 * mm, -500 * mm]
    phantom2.rotation = m
    phantom2.material = "G4_AIR"
    phantom2.color = [1, 0, 1, 1]

    # add dose actor
    dose2 = sim.add_actor("DoseActor", "doseInYZ_2")
    filename = "phantom_a_2.mhd"
    dose2.output = output_path / filename
    dose2.mother = "phantom_a_2"
    dose2.size = [250, 250, 1]
    dose2.spacing = [0.4, 0.4, 2]
    dose2.hit_type = "random"

    ## TPS SOURCE ##
    # beamline model
    beamline = gate.BeamlineModel()
    beamline.name = None
    beamline.radiation_types = "proton"

    # polinomial coefficients
    beamline.energy_mean_coeffs = [1, 0]
    beamline.energy_spread_coeffs = [0.4417036946562556]
    beamline.sigma_x_coeffs = [2.3335754]
    beamline.theta_x_coeffs = [2.3335754e-3]
    beamline.epsilon_x_coeffs = [0.00078728e-3]
    beamline.sigma_y_coeffs = [1.96433431]
    beamline.theta_y_coeffs = [0.00079118e-3]
    beamline.epsilon_y_coeffs = [0.00249161e-3]

    # tps
    nSim = 60000  # particles to simulate per beam
    spots, ntot, energies, G = gate.spots_info_from_txt(
        ref_path / "TreatmentPlan2Spots.txt", "proton"
>>>>>>> 6c3d3cbe
    )
    tps = gate.TreatmentPlanSource("test", sim)
    tps.set_beamline_model(beamline)
    tps.set_particles_to_simulate(nSim)
    tps.set_spots(spots)
    tps.rotation = Rotation.from_euler("x", 90, degrees=True)
    tps.initialize_tpsource()

    # add stat actor
    s = sim.add_actor("SimulationStatisticsActor", "Stats")
    s.track_types_flag = True

    # physics
    sim.physics_manager.physics_list_name = "FTFP_INCLXX_EMZ"
    sim.physics_manager.set_production_cut("world", "all", 1000 * km)
    # sim.set_user_limits("phantom_a_2","max_step_size",1,['proton'])

    # create output dir, if it doesn't exist
    if not os.path.isdir(output_path):
        os.mkdir(output_path)

    # start simulation
    sim.run()
    output = sim.output

    # print results at the end
    stat = output.get_actor("Stats")
    print(stat)

    # ----------------------------------------------------------------------------------------------------------------
    # tests

    # energy deposition: we expect the edep from source two
    # to be double the one of source one

    print("Compare tps Edep to single pb sources")
    print(" --------------------------------------- ")
    mhd_1 = "phantom_a_1.mhd"
    mhd_2 = "phantom_a_2.mhd"
    test = True

    # check first spot
    test = (
        gate.assert_images(
            ref_path / mhd_1,
            output_path / mhd_1,
            stat,
            tolerance=70,
            ignore_value=0,
        )
        and test
    )

    # check second spot
    test = (
        gate.assert_images(
            ref_path / mhd_1,
            output_path / mhd_1,
            stat,
            tolerance=70,
            ignore_value=0,
        )
        and test
    )
    print(" --------------------------------------- ")
    # fig1 = gate.create_2D_Edep_colorMap(output_path / mhd_1, show=True)
    # fig2 = gate.create_2D_Edep_colorMap(output_path / mhd_2, show=True)

    print("Compare ratio of the two spots with expected ratio")

    # Total Edep
    is_ok = (
        gate.test_weights(
            2,
            output_path / mhd_1,
            output_path / mhd_2,
            thresh=0.2,
        )
        and test
    )

    gate.test_ok(is_ok)<|MERGE_RESOLUTION|>--- conflicted
+++ resolved
@@ -5,173 +5,6 @@
 from scipy.spatial.transform import Rotation
 import os
 
-<<<<<<< HEAD
-paths = gate.get_default_test_paths(__file__, "gate_test044_pbs")
-output_path = paths.output / "output_test059_rtp"
-ref_path = paths.output_ref / "test059_ref"
-
-# create the simulation
-sim = gate.Simulation()
-
-# main options
-ui = sim.user_info
-ui.g4_verbose = False
-ui.g4_verbose_level = 1
-ui.visu = False
-ui.random_seed = 123654789
-ui.random_engine = "MersenneTwister"
-
-# units
-km = gate.g4_units("km")
-cm = gate.g4_units("cm")
-mm = gate.g4_units("mm")
-um = gate.g4_units("um")
-MeV = gate.g4_units("MeV")
-Bq = gate.g4_units("Bq")
-nm = gate.g4_units("nm")
-deg = gate.g4_units("deg")
-mrad = gate.g4_units("mrad")
-
-# add a material database
-sim.add_material_database(paths.gate_data / "HFMaterials2014.db")
-
-#  change world size
-world = sim.world
-world.size = [600 * cm, 500 * cm, 500 * cm]
-
-## FIRST DETECTOR ##
-# box
-# translation and rotation like in the Gate macro
-box1 = sim.add_volume("Box", "box1")
-box1.size = [10 * cm, 10 * cm, 105 * cm]
-box1.translation = [0 * cm, 0 * cm, 52.5 * cm]
-box1.material = "Vacuum"
-box1.color = [0, 0, 1, 1]
-
-# phantoms
-m = Rotation.identity().as_matrix()
-
-phantom = sim.add_volume("Box", "phantom_a_1")
-phantom.mother = "box1"
-phantom.size = [100 * mm, 100 * mm, 50 * mm]
-phantom.translation = [0 * mm, 0 * mm, -500 * mm]
-phantom.rotation = m
-phantom.material = "G4_AIR"
-phantom.color = [1, 0, 1, 1]
-
-
-# add dose actor
-dose = sim.add_actor("DoseActor", "doseInYZ_1")
-filename = "phantom_a_1.mhd"
-dose.output = output_path / filename
-dose.mother = "phantom_a_1"
-dose.size = [250, 250, 1]
-dose.spacing = [0.4, 0.4, 2]
-dose.hit_type = "random"
-
-
-## SECOND DETECTOR ##
-# box
-# translation and rotation like in the Gate macro
-box2 = sim.add_volume("Box", "box2")
-box2.size = [10 * cm, 10 * cm, 105 * cm]
-box2.translation = [30 * cm, 0 * cm, 52.5 * cm]
-box2.material = "Vacuum"
-box2.color = [0, 0, 1, 1]
-
-# phantoms
-m = Rotation.identity().as_matrix()
-
-phantom2 = sim.add_volume("Box", "phantom_a_2")
-phantom2.mother = "box2"
-phantom2.size = [100 * mm, 100 * mm, 50 * mm]
-phantom2.translation = [0 * mm, 0 * mm, -500 * mm]
-phantom2.rotation = m
-phantom2.material = "G4_AIR"
-phantom2.color = [1, 0, 1, 1]
-
-
-# add dose actor
-dose2 = sim.add_actor("DoseActor", "doseInYZ_2")
-filename = "phantom_a_2.mhd"
-dose2.output = output_path / filename
-dose2.mother = "phantom_a_2"
-dose2.size = [250, 250, 1]
-dose2.spacing = [0.4, 0.4, 2]
-dose2.hit_type = "random"
-
-## TPS SOURCE ##
-# beamline model
-beamline = gate.BeamlineModel()
-beamline.name = None
-beamline.radiation_types = "proton"
-
-# polinomial coefficients
-beamline.energy_mean_coeffs = [1, 0]
-beamline.energy_spread_coeffs = [0.4417036946562556]
-beamline.sigma_x_coeffs = [2.3335754]
-beamline.theta_x_coeffs = [2.3335754e-3]
-beamline.epsilon_x_coeffs = [0.00078728e-3]
-beamline.sigma_y_coeffs = [1.96433431]
-beamline.theta_y_coeffs = [0.00079118e-3]
-beamline.epsilon_y_coeffs = [0.00249161e-3]
-
-# tps
-nSim = 60000  # particles to simulate per beam
-spots, ntot, energies, G = gate.spots_info_from_txt(
-    ref_path / "TreatmentPlan2Spots.txt", "proton"
-)
-tps = gate.TreatmentPlanSource("test", sim)
-tps.set_beamline_model(beamline)
-tps.set_particles_to_simulate(nSim)
-tps.set_spots(spots)
-tps.rotation = Rotation.from_euler("x", 90, degrees=True)
-tps.initialize_tpsource()
-
-# add stat actor
-s = sim.add_actor("SimulationStatisticsActor", "Stats")
-s.track_types_flag = True
-
-# physics
-p = sim.get_physics_user_info()
-p.physics_list_name = "FTFP_INCLXX_EMZ"
-sim.set_cut("world", "all", 1000 * km)
-# sim.set_user_limits("phantom_a_2","max_step_size",1,['proton'])
-
-# create output dir, if it doesn't exist
-if not os.path.isdir(output_path):
-    os.mkdir(output_path)
-
-# start simulation
-sim.run()
-output = sim.output
-
-# print results at the end
-stat = output.get_actor("Stats")
-print(stat)
-
-
-# ----------------------------------------------------------------------------------------------------------------
-# tests
-
-# energy deposition: we expect the edep from source two
-# to be double the one of source one
-
-print("Compare tps Edep to single pb sources")
-print(" --------------------------------------- ")
-mhd_1 = output.get_actor("doseInYZ_1").user_info.output
-mhd_2 = output.get_actor("doseInYZ_2").user_info.output
-test = True
-
-# check first spot
-test = (
-    gate.assert_images(
-        output_path / mhd_1,
-        ref_path / mhd_1,
-        stat,
-        tolerance=70,
-        ignore_value=0,
-=======
 if __name__ == "__main__":
     paths = gate.get_default_test_paths(__file__, "gate_test044_pbs")
     output_path = paths.output / "output_test059_rtp"
@@ -284,7 +117,6 @@
     nSim = 60000  # particles to simulate per beam
     spots, ntot, energies, G = gate.spots_info_from_txt(
         ref_path / "TreatmentPlan2Spots.txt", "proton"
->>>>>>> 6c3d3cbe
     )
     tps = gate.TreatmentPlanSource("test", sim)
     tps.set_beamline_model(beamline)
@@ -298,7 +130,8 @@
     s.track_types_flag = True
 
     # physics
-    sim.physics_manager.physics_list_name = "FTFP_INCLXX_EMZ"
+    p = sim.get_physics_user_info()
+    p.physics_list_name = "FTFP_INCLXX_EMZ"
     sim.physics_manager.set_production_cut("world", "all", 1000 * km)
     # sim.set_user_limits("phantom_a_2","max_step_size",1,['proton'])
 
@@ -322,21 +155,9 @@
 
     print("Compare tps Edep to single pb sources")
     print(" --------------------------------------- ")
-    mhd_1 = "phantom_a_1.mhd"
-    mhd_2 = "phantom_a_2.mhd"
+    mhd_1 = output.get_actor("doseInYZ_1").user_info.output
+    mhd_2 = output.get_actor("doseInYZ_2").user_info.output
     test = True
-
-    # check first spot
-    test = (
-        gate.assert_images(
-            ref_path / mhd_1,
-            output_path / mhd_1,
-            stat,
-            tolerance=70,
-            ignore_value=0,
-        )
-        and test
-    )
 
     # check second spot
     test = (
