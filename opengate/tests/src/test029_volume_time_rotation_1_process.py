--- conflicted
+++ resolved
@@ -17,11 +17,7 @@
     test029.create_simulation(sim, False)
 
     # initialize & start
-<<<<<<< HEAD
-    output = sim.run(start_new_process=True)
-=======
     sim.run(start_new_process=True)
->>>>>>> 99babdf1
 
     # -------------------------
     gate.exception.warning("Compare stats")
