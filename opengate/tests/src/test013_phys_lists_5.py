#!/usr/bin/env python3
# -*- coding: utf-8 -*-

import opengate as gate
from test013_phys_lists_helpers import (
    create_pl_sim,
    phys_em_parameters,
    check_production_cuts,
)

<<<<<<< HEAD
paths = gate.get_default_test_paths(__file__, "gate_test013_phys_lists")

# create simulation
sim = create_pl_sim()

# keep only ion sources
sim.source_manager.user_info_sources.pop("gamma")

# change physics
p = sim.get_physics_user_info()
p.physics_list_name = "QGSP_BERT_EMZ"
p.enable_decay = True
mm = gate.g4_units("mm")

sim.physics_manager.global_production_cuts.gamma = 5 * mm
sim.physics_manager.global_production_cuts.electron = "default"
sim.physics_manager.global_production_cuts.positron = 3 * mm
sim.physics_manager.global_production_cuts.proton = 1 * mm

sim.physics_manager.set_production_cut(
    volume_name="waterbox",
    particle_name="gamma",
    value=2 * mm,
)
sim.physics_manager.set_production_cut(
    volume_name="b2",
    particle_name="electron",
    value=5 * mm,
)

# em parameters
phys_em_parameters(p)

print("Phys list cuts:")
print(sim.physics_manager.dump_production_cuts())

# start simulation
# sim.apply_g4_command("/tracking/verbose 1")
sim.user_info.g4_verbose = False
sim.user_fct_after_init = check_production_cuts
sim.run()

stats = sim.output.get_actor("Stats")

# gate_test4_simulation_stats_actor
# Gate mac/main_4.mac
f = paths.gate_output / "stat_5.txt"
print("Reference file", f)
stats_ref = gate.read_stat_file(f)
is_ok = gate.assert_stats(stats, stats_ref, tolerance=0.16)

gate.test_ok(is_ok)
=======
if __name__ == "__main__":
    paths = gate.get_default_test_paths(__file__, "gate_test013_phys_lists")

    # create simulation
    sim = create_pl_sim()

    # keep only ion sources
    sim.source_manager.user_info_sources.pop("gamma")

    # change physics
    p = sim.get_physics_user_info()
    p.physics_list_name = "QGSP_BERT_EMZ"
    p.enable_decay = True
    mm = gate.g4_units("mm")

    sim.physics_manager.global_production_cuts.gamma = 5 * mm
    sim.physics_manager.global_production_cuts.electron = "default"
    sim.physics_manager.global_production_cuts.positron = 3 * mm
    sim.physics_manager.global_production_cuts.proton = 1 * mm

    sim.physics_manager.set_production_cut(
        volume_name="waterbox",
        particle_name="gamma",
        value=2 * mm,
    )
    sim.physics_manager.set_production_cut(
        volume_name="b2",
        particle_name="electron",
        value=5 * mm,
    )

    # em parameters
    phys_em_parameters(p)

    print("Phys list cuts:")
    print(sim.physics_manager.dump_production_cuts())

    # start simulation
    # sim.apply_g4_command("/tracking/verbose 1")
    sim.user_info.g4_verbose = False
    sim.user_fct_after_init = check_production_cuts
    sim.run()

    stats = sim.output.get_actor("Stats")

    # gate_test4_simulation_stats_actor
    # Gate mac/main_4.mac
    f = paths.gate_output / "stat_5.txt"
    print("Reference file", f)
    stats_ref = gate.read_stat_file(f)
    is_ok = gate.assert_stats(stats, stats_ref, tolerance=0.13)

    gate.test_ok(is_ok)
>>>>>>> 1dcc99d7
<|MERGE_RESOLUTION|>--- conflicted
+++ resolved
@@ -8,60 +8,6 @@
     check_production_cuts,
 )
 
-<<<<<<< HEAD
-paths = gate.get_default_test_paths(__file__, "gate_test013_phys_lists")
-
-# create simulation
-sim = create_pl_sim()
-
-# keep only ion sources
-sim.source_manager.user_info_sources.pop("gamma")
-
-# change physics
-p = sim.get_physics_user_info()
-p.physics_list_name = "QGSP_BERT_EMZ"
-p.enable_decay = True
-mm = gate.g4_units("mm")
-
-sim.physics_manager.global_production_cuts.gamma = 5 * mm
-sim.physics_manager.global_production_cuts.electron = "default"
-sim.physics_manager.global_production_cuts.positron = 3 * mm
-sim.physics_manager.global_production_cuts.proton = 1 * mm
-
-sim.physics_manager.set_production_cut(
-    volume_name="waterbox",
-    particle_name="gamma",
-    value=2 * mm,
-)
-sim.physics_manager.set_production_cut(
-    volume_name="b2",
-    particle_name="electron",
-    value=5 * mm,
-)
-
-# em parameters
-phys_em_parameters(p)
-
-print("Phys list cuts:")
-print(sim.physics_manager.dump_production_cuts())
-
-# start simulation
-# sim.apply_g4_command("/tracking/verbose 1")
-sim.user_info.g4_verbose = False
-sim.user_fct_after_init = check_production_cuts
-sim.run()
-
-stats = sim.output.get_actor("Stats")
-
-# gate_test4_simulation_stats_actor
-# Gate mac/main_4.mac
-f = paths.gate_output / "stat_5.txt"
-print("Reference file", f)
-stats_ref = gate.read_stat_file(f)
-is_ok = gate.assert_stats(stats, stats_ref, tolerance=0.16)
-
-gate.test_ok(is_ok)
-=======
 if __name__ == "__main__":
     paths = gate.get_default_test_paths(__file__, "gate_test013_phys_lists")
 
@@ -114,5 +60,4 @@
     stats_ref = gate.read_stat_file(f)
     is_ok = gate.assert_stats(stats, stats_ref, tolerance=0.13)
 
-    gate.test_ok(is_ok)
->>>>>>> 1dcc99d7
+    gate.test_ok(is_ok)