--- conflicted
+++ resolved
@@ -11,17 +11,6 @@
     m = gate.g4_units.m
     keV = gate.g4_units.keV
 
-<<<<<<< HEAD
-    ui = sim.user_info
-    ui.running_verbose_level = gate.logger.LOG_RUN
-    ui.g4_verbose = False
-    ui.g4_verbose_level = 1
-    ui.visu = False
-    ui.random_engine = "MersenneTwister"
-    ui.random_seed = 123654789
-    ui.number_of_threads = threads
-    print(ui)
-=======
     sim.running_verbose_level = gate.logger.RUN
     sim.g4_verbose = False
     sim.g4_verbose_level = 1
@@ -30,7 +19,6 @@
     sim.random_seed = 123654789
     sim.number_of_threads = threads
     print(sim)
->>>>>>> 99babdf1
 
     world = sim.world
     world.size = [3 * m, 3 * m, 3 * m]
