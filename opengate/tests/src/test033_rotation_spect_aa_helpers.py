--- conflicted
+++ resolved
@@ -11,15 +11,6 @@
 
 def create_test(sim, nb_thread=1):
     # main options
-<<<<<<< HEAD
-    ui = sim.user_info
-    ui.g4_verbose = False
-    ui.running_verbose_level = gate.logger.LOG_RUN
-    ui.check_volumes_overlap = False
-    ui.visu = False
-    ui.visu_type = "qt"
-    ui.random_seed = 123456
-=======
     sim.g4_verbose = False
     sim.running_verbose_level = gate.logger.RUN
     sim.number_of_threads = nb_thread
@@ -28,7 +19,6 @@
     sim.visu_verbose = False
     sim.check_volumes_overlap = False
     sim.random_seed = 123456
->>>>>>> 99babdf1
 
     # units
     m = gate.g4_units.m
