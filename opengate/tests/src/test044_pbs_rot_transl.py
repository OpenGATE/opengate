#!/usr/bin/env python3
# -*- coding: utf-8 -*-

import opengate as gate
from scipy.spatial.transform import Rotation
import os

<<<<<<< HEAD
paths = gate.get_default_test_paths(__file__, "gate_test044_pbs_rot_transl")

particle = "Carbon_"
energy = "1440MeV_"
beam_shape = "sourceShapePBS"
folder = particle + energy + beam_shape

output_path = paths.output / "output_test044_rot_transl"
ref_path = paths.gate_output

# for for loop
start = -500
spacing = 100
end = -start + spacing
planePositionsV = range(start, end, spacing)

# create the simulation
sim = gate.Simulation()

# main options
ui = sim.user_info
ui.g4_verbose = False
ui.g4_verbose_level = 1
ui.visu = False
ui.random_seed = 123654789
ui.random_engine = "MersenneTwister"

# units
km = gate.g4_units("km")
cm = gate.g4_units("cm")
mm = gate.g4_units("mm")
um = gate.g4_units("um")
MeV = gate.g4_units("MeV")
Bq = gate.g4_units("Bq")
nm = gate.g4_units("nm")
deg = gate.g4_units("deg")
mrad = gate.g4_units("mrad")

# add a material database
sim.add_material_database(paths.gate_data / "HFMaterials2014.db")

#  change world size
world = sim.world
world.size = [600 * cm, 500 * cm, 500 * cm]

# waterbox
# translation and rotation like in the Gate macro
waterbox = sim.add_volume("Box", "waterbox")
waterbox.size = [10 * cm, 10 * cm, 100.2 * cm]
waterbox.rotation = Rotation.from_euler("y", 90, degrees=True).as_matrix()
waterbox.translation = [-50.1 * cm, 0 * cm, 0 * cm]
waterbox.material = "Vacuum"
waterbox.color = [0, 0, 1, 1]

# Planes
m = Rotation.identity().as_matrix()

for i in planePositionsV:
    plane = sim.add_volume("Box", "planeNr" + str(i) + "a")
    plane.mother = "waterbox"
    plane.size = [100 * mm, 100 * mm, 2 * mm]
    plane.translation = [0 * mm, 0 * mm, i * mm]
    plane.rotation = m
    plane.material = "G4_AIR"
    plane.color = [1, 0, 1, 1]

# physics
p = sim.get_physics_user_info()
p.physics_list_name = "FTFP_INCLXX_EMZ"
sim.global_production_cuts.all = 1000 * km

# default source for tests (from test42)
source = sim.add_source("PencilBeamSource", "mysource")
source.energy.mono = 1440 * MeV
# source.energy.type = 'gauss'
source.particle = "ion 6 12"  # carbon
source.position.type = "disc"  # pos = Beam, shape = circle + sigma
# rotate the disc, equiv to : rot1 0 1 0 and rot2 0 0 1
source.position.rotation = Rotation.from_euler("y", -90, degrees=True).as_matrix()
source.position.translation = [-100 * mm, 20 * mm, 30 * mm]
source.direction.type = "momentum"
source.direction.momentum = [-1, 0, 0]
source.n = 20000
source.direction.partPhSp_x = [
    2.3335754 * mm,
    2.3335754 * mrad,
    0.00078728 * mm * mrad,
    0,
]
source.direction.partPhSp_y = [
    1.96433431 * mm,
    0.00079118 * mrad,
    0.00249161 * mm * mrad,
    0,
]

count = 0
# add dose actors
for i in planePositionsV:
    dose = sim.add_actor("DoseActor", "doseInYZ" + str(i))
    filename = "plane" + str(i) + "a.mhd"
    dose.output = output_path / filename
    dose.mother = "planeNr" + str(i) + "a"
    dose.size = [250, 250, 1]
    dose.spacing = [0.4, 0.4, 2]
    dose.hit_type = "random"
    count += 1

# add stat actor
s = sim.add_actor("SimulationStatisticsActor", "Stats")
s.track_types_flag = True

print(sim.dump_sources())

# create output dir, if it doesn't exist
if not os.path.isdir(output_path):
    os.mkdir(output_path)

# start simulation
sim.run()

# print results at the end
stat = sim.output.get_actor("Stats")
print(stat)

print("Start to analyze data")
override = True
if (not os.path.exists(ref_path / "sigma_values.txt")) or override:
    sigmasRef, musRef = gate.write_gauss_param_to_file(
        ref_path,
        planePositionsV,
        saveFig=False,
        fNamePrefix="plane",
        fNameSuffix="a_Carbon_1440MeV_sourceShapePBS-Edep.mhd",
    )
# override = False
if (not os.path.exists(output_path / "sigma_values.txt")) or override:
    sigmasGam, musGam = gate.write_gauss_param_to_file(
        output_path,
        planePositionsV,
        saveFig=False,
        fNamePrefix="plane",
        fNameSuffix="a-Edep.mhd",
    )
else:
    print("Some data are already available for analysis")

# ----------------------------------------------------------------------------------------------------------------
# tests

# statistics
stat_file = "SimulationStatistic_" + folder + ".txt"
stats_ref = gate.read_stat_file(ref_path / stat_file)
is_ok = gate.assert_stats(stat, stats_ref, 0.15)

# energy deposition
for i in planePositionsV:
    print("\nDifference for EDEP plane " + str(i))
    mhd_gate = "plane" + str(i) + "a.mhd"
    mhd_ref = "plane" + str(i) + "a_" + folder + "-Edep.mhd"
=======
if __name__ == "__main__":
    paths = gate.get_default_test_paths(__file__, "gate_test044_pbs_rot_transl")

    particle = "Carbon_"
    energy = "1440MeV_"
    beam_shape = "sourceShapePBS"
    folder = particle + energy + beam_shape

    output_path = paths.output / "output_test044_rot_transl"
    ref_path = paths.gate_output

    # for for loop
    start = -500
    spacing = 100
    end = -start + spacing
    planePositionsV = range(start, end, spacing)

    # create the simulation
    sim = gate.Simulation()

    # main options
    ui = sim.user_info
    ui.g4_verbose = False
    ui.g4_verbose_level = 1
    ui.visu = False
    ui.random_seed = 123654789
    ui.random_engine = "MersenneTwister"

    # units
    km = gate.g4_units("km")
    cm = gate.g4_units("cm")
    mm = gate.g4_units("mm")
    um = gate.g4_units("um")
    MeV = gate.g4_units("MeV")
    Bq = gate.g4_units("Bq")
    nm = gate.g4_units("nm")
    deg = gate.g4_units("deg")
    mrad = gate.g4_units("mrad")

    # add a material database
    sim.add_material_database(paths.gate_data / "HFMaterials2014.db")

    #  change world size
    world = sim.world
    world.size = [600 * cm, 500 * cm, 500 * cm]

    # waterbox
    # translation and rotation like in the Gate macro
    waterbox = sim.add_volume("Box", "waterbox")
    waterbox.size = [10 * cm, 10 * cm, 100.2 * cm]
    waterbox.rotation = Rotation.from_euler("y", 90, degrees=True).as_matrix()
    waterbox.translation = [-50.1 * cm, 0 * cm, 0 * cm]
    waterbox.material = "Vacuum"
    waterbox.color = [0, 0, 1, 1]

    # Planes
    m = Rotation.identity().as_matrix()

    for i in planePositionsV:
        plane = sim.add_volume("Box", "planeNr" + str(i) + "a")
        plane.mother = "waterbox"
        plane.size = [100 * mm, 100 * mm, 2 * mm]
        plane.translation = [0 * mm, 0 * mm, i * mm]
        plane.rotation = m
        plane.material = "G4_AIR"
        plane.color = [1, 0, 1, 1]

    # physics
    sim.physics_manager.physics_list_name = "FTFP_INCLXX_EMZ"
    sim.physics_manager.global_production_cuts.all = 1000 * km

    # default source for tests (from test42)
    source = sim.add_source("PencilBeamSource", "mysource")
    source.energy.mono = 1440 * MeV
    # source.energy.type = 'gauss'
    source.particle = "ion 6 12"  # carbon
    source.position.type = "disc"  # pos = Beam, shape = circle + sigma
    # rotate the disc, equiv to : rot1 0 1 0 and rot2 0 0 1
    source.position.rotation = Rotation.from_euler("y", -90, degrees=True).as_matrix()
    source.position.translation = [-100 * mm, 20 * mm, 30 * mm]
    source.direction.type = "momentum"
    source.direction.momentum = [-1, 0, 0]
    source.n = 20000
    source.direction.partPhSp_x = [
        2.3335754 * mm,
        2.3335754 * mrad,
        0.00078728 * mm * mrad,
        0,
    ]
    source.direction.partPhSp_y = [
        1.96433431 * mm,
        0.00079118 * mrad,
        0.00249161 * mm * mrad,
        0,
    ]

    count = 0
    # add dose actors
    for i in planePositionsV:
        dose = sim.add_actor("DoseActor", "doseInYZ" + str(i))
        filename = "plane" + str(i) + "a.mhd"
        dose.output = output_path / filename
        dose.mother = "planeNr" + str(i) + "a"
        dose.size = [250, 250, 1]
        dose.spacing = [0.4, 0.4, 2]
        dose.hit_type = "random"
        count += 1

    # add stat actor
    s = sim.add_actor("SimulationStatisticsActor", "Stats")
    s.track_types_flag = True

    print(sim.dump_sources())

    # create output dir, if it doesn't exist
    if not os.path.isdir(output_path):
        os.mkdir(output_path)

    # start simulation
    sim.run()

    # print results at the end
    stat = sim.output.get_actor("Stats")
    print(stat)

    print("Start to analyze data")
    override = False
    if (not os.path.exists(ref_path / "sigma_values.txt")) or override:
        sigmasRef, musRef = gate.write_gauss_param_to_file(
            ref_path,
            planePositionsV,
            saveFig=False,
            fNamePrefix="plane",
            fNameSuffix="a_Carbon_1440MeV_sourceShapePBS-Edep.mhd",
        )
    override = False
    if (not os.path.exists(output_path / "sigma_values.txt")) or override:
        sigmasGam, musGam = gate.write_gauss_param_to_file(
            output_path,
            planePositionsV,
            saveFig=False,
            fNamePrefix="plane",
            fNameSuffix="a.mhd",
        )
    else:
        print("Some data are already available for analysis")

    # ----------------------------------------------------------------------------------------------------------------
    # tests

    # statistics
    stat_file = "SimulationStatistic_" + folder + ".txt"
    stats_ref = gate.read_stat_file(ref_path / stat_file)
    is_ok = gate.assert_stats(stat, stats_ref, 0.15)

    # energy deposition
    for i in planePositionsV:
        print("\nDifference for EDEP plane " + str(i))
        mhd_gate = "plane" + str(i) + "a.mhd"
        mhd_ref = "plane" + str(i) + "a_" + folder + "-Edep.mhd"
        is_ok = (
            gate.assert_images(
                ref_path / mhd_ref,
                output_path / mhd_gate,
                stat,
                axis="x",
                tolerance=50,
                ignore_value=0,
            )
            and is_ok
        )
        """
        EdepColorMap = gate.create_2D_Edep_colorMap(output_path / mhd_gate)
        img_name = 'Plane_'+str(i)+'ColorMap.png'
        EdepColorMap.savefig(output_path / img_name)
        plt.close(EdepColorMap)
        """

    # beam shape
    print("Comparing sigma values")
    sigma_file = "sigma_values.txt"
>>>>>>> 6c3d3cbe
    is_ok = (
        gate.compareGaussParamFromFile(
            output_path / sigma_file,
            ref_path / sigma_file,
            rel_tol=2,
            abs_tol=0.5,
            verb=True,
        )
        and is_ok
    )

    print("Comparing mu values")
    sigma_file = "mu_values.txt"
    is_ok = (
        gate.compareGaussParamFromFile(
            output_path / sigma_file,
            ref_path / sigma_file,
            rel_tol=2,
            abs_tol=0.5,
            verb=True,
        )
        and is_ok
    )

    gate.test_ok(is_ok)<|MERGE_RESOLUTION|>--- conflicted
+++ resolved
@@ -5,168 +5,6 @@
 from scipy.spatial.transform import Rotation
 import os
 
-<<<<<<< HEAD
-paths = gate.get_default_test_paths(__file__, "gate_test044_pbs_rot_transl")
-
-particle = "Carbon_"
-energy = "1440MeV_"
-beam_shape = "sourceShapePBS"
-folder = particle + energy + beam_shape
-
-output_path = paths.output / "output_test044_rot_transl"
-ref_path = paths.gate_output
-
-# for for loop
-start = -500
-spacing = 100
-end = -start + spacing
-planePositionsV = range(start, end, spacing)
-
-# create the simulation
-sim = gate.Simulation()
-
-# main options
-ui = sim.user_info
-ui.g4_verbose = False
-ui.g4_verbose_level = 1
-ui.visu = False
-ui.random_seed = 123654789
-ui.random_engine = "MersenneTwister"
-
-# units
-km = gate.g4_units("km")
-cm = gate.g4_units("cm")
-mm = gate.g4_units("mm")
-um = gate.g4_units("um")
-MeV = gate.g4_units("MeV")
-Bq = gate.g4_units("Bq")
-nm = gate.g4_units("nm")
-deg = gate.g4_units("deg")
-mrad = gate.g4_units("mrad")
-
-# add a material database
-sim.add_material_database(paths.gate_data / "HFMaterials2014.db")
-
-#  change world size
-world = sim.world
-world.size = [600 * cm, 500 * cm, 500 * cm]
-
-# waterbox
-# translation and rotation like in the Gate macro
-waterbox = sim.add_volume("Box", "waterbox")
-waterbox.size = [10 * cm, 10 * cm, 100.2 * cm]
-waterbox.rotation = Rotation.from_euler("y", 90, degrees=True).as_matrix()
-waterbox.translation = [-50.1 * cm, 0 * cm, 0 * cm]
-waterbox.material = "Vacuum"
-waterbox.color = [0, 0, 1, 1]
-
-# Planes
-m = Rotation.identity().as_matrix()
-
-for i in planePositionsV:
-    plane = sim.add_volume("Box", "planeNr" + str(i) + "a")
-    plane.mother = "waterbox"
-    plane.size = [100 * mm, 100 * mm, 2 * mm]
-    plane.translation = [0 * mm, 0 * mm, i * mm]
-    plane.rotation = m
-    plane.material = "G4_AIR"
-    plane.color = [1, 0, 1, 1]
-
-# physics
-p = sim.get_physics_user_info()
-p.physics_list_name = "FTFP_INCLXX_EMZ"
-sim.global_production_cuts.all = 1000 * km
-
-# default source for tests (from test42)
-source = sim.add_source("PencilBeamSource", "mysource")
-source.energy.mono = 1440 * MeV
-# source.energy.type = 'gauss'
-source.particle = "ion 6 12"  # carbon
-source.position.type = "disc"  # pos = Beam, shape = circle + sigma
-# rotate the disc, equiv to : rot1 0 1 0 and rot2 0 0 1
-source.position.rotation = Rotation.from_euler("y", -90, degrees=True).as_matrix()
-source.position.translation = [-100 * mm, 20 * mm, 30 * mm]
-source.direction.type = "momentum"
-source.direction.momentum = [-1, 0, 0]
-source.n = 20000
-source.direction.partPhSp_x = [
-    2.3335754 * mm,
-    2.3335754 * mrad,
-    0.00078728 * mm * mrad,
-    0,
-]
-source.direction.partPhSp_y = [
-    1.96433431 * mm,
-    0.00079118 * mrad,
-    0.00249161 * mm * mrad,
-    0,
-]
-
-count = 0
-# add dose actors
-for i in planePositionsV:
-    dose = sim.add_actor("DoseActor", "doseInYZ" + str(i))
-    filename = "plane" + str(i) + "a.mhd"
-    dose.output = output_path / filename
-    dose.mother = "planeNr" + str(i) + "a"
-    dose.size = [250, 250, 1]
-    dose.spacing = [0.4, 0.4, 2]
-    dose.hit_type = "random"
-    count += 1
-
-# add stat actor
-s = sim.add_actor("SimulationStatisticsActor", "Stats")
-s.track_types_flag = True
-
-print(sim.dump_sources())
-
-# create output dir, if it doesn't exist
-if not os.path.isdir(output_path):
-    os.mkdir(output_path)
-
-# start simulation
-sim.run()
-
-# print results at the end
-stat = sim.output.get_actor("Stats")
-print(stat)
-
-print("Start to analyze data")
-override = True
-if (not os.path.exists(ref_path / "sigma_values.txt")) or override:
-    sigmasRef, musRef = gate.write_gauss_param_to_file(
-        ref_path,
-        planePositionsV,
-        saveFig=False,
-        fNamePrefix="plane",
-        fNameSuffix="a_Carbon_1440MeV_sourceShapePBS-Edep.mhd",
-    )
-# override = False
-if (not os.path.exists(output_path / "sigma_values.txt")) or override:
-    sigmasGam, musGam = gate.write_gauss_param_to_file(
-        output_path,
-        planePositionsV,
-        saveFig=False,
-        fNamePrefix="plane",
-        fNameSuffix="a-Edep.mhd",
-    )
-else:
-    print("Some data are already available for analysis")
-
-# ----------------------------------------------------------------------------------------------------------------
-# tests
-
-# statistics
-stat_file = "SimulationStatistic_" + folder + ".txt"
-stats_ref = gate.read_stat_file(ref_path / stat_file)
-is_ok = gate.assert_stats(stat, stats_ref, 0.15)
-
-# energy deposition
-for i in planePositionsV:
-    print("\nDifference for EDEP plane " + str(i))
-    mhd_gate = "plane" + str(i) + "a.mhd"
-    mhd_ref = "plane" + str(i) + "a_" + folder + "-Edep.mhd"
-=======
 if __name__ == "__main__":
     paths = gate.get_default_test_paths(__file__, "gate_test044_pbs_rot_transl")
 
@@ -235,8 +73,9 @@
         plane.color = [1, 0, 1, 1]
 
     # physics
-    sim.physics_manager.physics_list_name = "FTFP_INCLXX_EMZ"
-    sim.physics_manager.global_production_cuts.all = 1000 * km
+    p = sim.get_physics_user_info()
+    p.physics_list_name = "FTFP_INCLXX_EMZ"
+    sim.global_production_cuts.all = 1000 * km
 
     # default source for tests (from test42)
     source = sim.add_source("PencilBeamSource", "mysource")
@@ -293,7 +132,7 @@
     print(stat)
 
     print("Start to analyze data")
-    override = False
+    override = True
     if (not os.path.exists(ref_path / "sigma_values.txt")) or override:
         sigmasRef, musRef = gate.write_gauss_param_to_file(
             ref_path,
@@ -302,14 +141,14 @@
             fNamePrefix="plane",
             fNameSuffix="a_Carbon_1440MeV_sourceShapePBS-Edep.mhd",
         )
-    override = False
+    # override = False
     if (not os.path.exists(output_path / "sigma_values.txt")) or override:
         sigmasGam, musGam = gate.write_gauss_param_to_file(
             output_path,
             planePositionsV,
             saveFig=False,
             fNamePrefix="plane",
-            fNameSuffix="a.mhd",
+            fNameSuffix="a-Edep.mhd",
         )
     else:
         print("Some data are already available for analysis")
@@ -338,27 +177,12 @@
             )
             and is_ok
         )
-        """
-        EdepColorMap = gate.create_2D_Edep_colorMap(output_path / mhd_gate)
-        img_name = 'Plane_'+str(i)+'ColorMap.png'
-        EdepColorMap.savefig(output_path / img_name)
-        plt.close(EdepColorMap)
-        """
-
-    # beam shape
-    print("Comparing sigma values")
-    sigma_file = "sigma_values.txt"
->>>>>>> 6c3d3cbe
-    is_ok = (
-        gate.compareGaussParamFromFile(
-            output_path / sigma_file,
-            ref_path / sigma_file,
-            rel_tol=2,
-            abs_tol=0.5,
-            verb=True,
-        )
-        and is_ok
-    )
+    """
+    EdepColorMap = gate.create_2D_Edep_colorMap(output_path / mhd_gate)
+	img_name = 'Plane_'+str(i)+'ColorMap.png'
+	EdepColorMap.savefig(output_path / img_name)
+	plt.close(EdepColorMap)
+	"""
 
     print("Comparing mu values")
     sigma_file = "mu_values.txt"
