import opengate as gate
import itk
import os
import numpy as np
import matplotlib.pyplot as plt
from scipy.spatial.transform import Rotation

<<<<<<< HEAD
## ------ INITIALIZE SIMULATION ENVIRONMENT ---------- ##
paths = gate.get_default_test_paths(__file__, "gate_test044_pbs")
output_path = paths.output / "output_test059_rtp"
ref_path = paths.output_ref / "test059_ref"


# create the simulation
sim = gate.Simulation()

# main options
ui = sim.user_info
ui.g4_verbose = False
ui.g4_verbose_level = 1
ui.visu = False
ui.random_seed = 12365478910
ui.random_engine = "MersenneTwister"

# units
km = gate.g4_units("km")
cm = gate.g4_units("cm")
mm = gate.g4_units("mm")
um = gate.g4_units("um")
MeV = gate.g4_units("MeV")
Bq = gate.g4_units("Bq")
nm = gate.g4_units("nm")
deg = gate.g4_units("deg")
rad = gate.g4_units("rad")

# add a material database
sim.add_material_database(paths.gate_data / "HFMaterials2014.db")

#  change world size
world = sim.world
world.size = [600 * cm, 500 * cm, 500 * cm]

# nozzle box
box = sim.add_volume("Box", "box")
box.size = [500 * mm, 500 * mm, 1000 * mm]
box.rotation = Rotation.from_euler("x", -90, degrees=True).as_matrix()
box.translation = [0.0, -1148 * mm, 0.0]
box.material = "Air"
box.color = [0, 0, 1, 1]

# nozzle WET
nozzle = sim.add_volume("Box", "nozzle")
nozzle.mother = box.name
nozzle.size = [500 * mm, 500 * mm, 2 * mm]
nozzle.material = "G4_WATER"

# target
phantom = sim.add_volume("Box", "phantom")
phantom.size = [300 * mm, 310 * mm, 310 * mm]
phantom.rotation = Rotation.from_euler("z", -90, degrees=True).as_matrix()
phantom.translation = [0.0, -150 * mm, 0.0]
phantom.material = "G4_AIR"
phantom.color = [0, 0, 1, 1]
sim.set_max_step_size(phantom.name, 0.8)


# physics
p = sim.get_physics_user_info()
p.physics_list_name = "FTFP_INCLXX_EMZ"
# p.physics_list_name = "QGSP_BIC_EMZ"
sim.set_cut("world", "all", 1000 * km)

# add dose actor
dose = sim.add_actor("DoseActor", "doseInXYZ")
dose.output = output_path / "TPS_optics_vbl.mhd"
dose.mother = phantom.name
dose.size = [30, 620, 620]
dose.spacing = [10.0, 0.5, 0.5]
dose.hit_type = "random"
dose.dose = True

## ---------- DEFINE BEAMLINE MODEL -------------##
IR2VBL = gate.BeamlineModel()
IR2VBL.name = None
IR2VBL.radiation_types = "ion 6 12"
# Nozzle entrance to Isocenter distance
IR2VBL.distance_nozzle_iso = 1300.00  # 1648 * mm#1300 * mm
# SMX to Isocenter distance
IR2VBL.distance_stearmag_to_isocenter_x = 6700.00
# SMY to Isocenter distance
IR2VBL.distance_stearmag_to_isocenter_y = 7420.00
# polinomial coefficients
IR2VBL.energy_mean_coeffs = [11.91893485094217, -9.539517997860457]
IR2VBL.energy_spread_coeffs = [0.0004790681841295621, 5.253257865904452]
IR2VBL.sigma_x_coeffs = [-0.00011142901344618727, 2.346946879501544]
IR2VBL.theta_x_coeffs = [-3.6368814874049214e-07, 0.0003381328996152591]
IR2VBL.epsilon_x_coeffs = [3.1292233857396716e-06, 0.0004117718840152502]
IR2VBL.sigma_y_coeffs = [-0.0004009682717802152, 2.0124504979960225]
IR2VBL.theta_y_coeffs = [-8.437400716390318e-07, 0.000892426821944524]
IR2VBL.epsilon_y_coeffs = [-8.757558864087579e-08, 0.00250212397239695]


## --------START PENCIL BEAM SCANNING---------- ##
# nSim = 328935  # particles to simulate per beam
nSim = 20000
spots, ntot, energies, G = gate.spots_info_from_txt(
    ref_path / "TreatmentPlan4Gate-gate_test59tps_v.txt", "ion 6 12"
)
tps = gate.TreatmentPlanSource("RT_plan", sim)
tps.set_beamline_model(IR2VBL)
tps.set_particles_to_simulate(nSim)
tps.set_spots(spots)
tps.rotation = Rotation.from_euler("z", G, degrees=True)
tps.initialize_tpsource()
actual_sim_particles = tps.actual_sim_particles

# add stat actor
s = sim.add_actor("SimulationStatisticsActor", "Stats")
s.track_types_flag = True

# create output dir, if it doesn't exist
if not os.path.isdir(output_path):
    os.mkdir(output_path)

# start simulation
sim.run()
output = sim.output

## -------------END SCANNING------------- ##
# print results at the end
stat = output.get_actor("Stats")
print(stat)

## ------ TESTS -------##
dose_path = gate.scale_dose(
    output.get_actor("doseInXYZ").user_info.output, ntot / actual_sim_particles
)

# SPOT POSITIONS COMPARISON
# read output and ref
img_mhd_out = itk.imread(dose_path)
img_mhd_ref = itk.imread(
    ref_path / "idc-PHANTOM-air_box_vbl-gate_test59tps_v-PLAN-Physical.mhd"
)
data = itk.GetArrayViewFromImage(img_mhd_out)
data_ref = itk.GetArrayViewFromImage(img_mhd_ref)
shape = data.shape
spacing = img_mhd_out.GetSpacing()


# spot comparison (N.B x and z are inverted in np array!)
# spots in the plan file
yz = [
    0,
    50,
    0,
    0,
    -62.507,
    -21.669,
    -61.951,
    -72.23,
    50,
    -50,
    50,
    0,
    50,
    50,
    -50,
    50,
]

yzM = np.array(yz).reshape(int(len(yz) / 2), 2)
# convert from mm (wrt image center) to voxel
spot_y = [int(y / dose.spacing[1]) + int(dose.size[1] / 2) for y in yzM[:, 0]]
spot_z = [int(z / dose.spacing[1]) + int(dose.size[1] / 2) for z in yzM[:, 1]]

thresh = 0.1

# 1D
fig, ax = plt.subplots(ncols=1, nrows=1, figsize=(25, 10))
gate.plot_img_axis(ax, img_mhd_out, "z profile", axis="z")
gate.plot_img_axis(ax, img_mhd_out, "x profile", axis="x")
gate.plot_img_axis(ax, img_mhd_out, "y profile", axis="y")

# fig, ax = plt.subplots(ncols=1, nrows=1, figsize=(25, 10))
gate.plot_img_axis(ax, img_mhd_ref, "z ref", axis="z")
gate.plot_img_axis(ax, img_mhd_ref, "x ref", axis="x")
gate.plot_img_axis(ax, img_mhd_ref, "y ref", axis="y")
fig.savefig(output_path / "dose_profiles_spots_vbl.png")

ok = True
for i in range(1, shape[2], shape[2] // 3):
    # check i-th slab
    print(f"Airslab nr. {i}")
    # gate.plot2D(data[:, :, i], "2D Edep opengate", show=True)
    # gate.plot2D(data_ref[:, :, i], "2D Edep gate", show=True)
    for y, z in zip(spot_y, spot_z):
        # i = 0
        print(f" ({y:.2f},{z:.2f})")
        # 'cut' the slab around the spot expected in y,z
        w = 30  # cut window's half size
        d_out = data[z - w : z + w, y - w : y + w, i : i + 1]
        d_ref = data_ref[z - w : z + w, y - w : y + w, i : i + 1]
        ok = (
            gate.test_tps_spot_size_positions(
                d_out, d_ref, spacing, thresh=thresh, abs_tol=0.3
=======
if __name__ == "__main__":
    # ------ INITIALIZE SIMULATION ENVIRONMENT ----------
    paths = gate.get_default_test_paths(__file__, "gate_test044_pbs")
    output_path = paths.output / "output_test059_rtp"
    ref_path = paths.output_ref / "test059_ref"

    # create the simulation
    sim = gate.Simulation()

    # main options
    ui = sim.user_info
    ui.g4_verbose = False
    ui.g4_verbose_level = 1
    ui.visu = False
    ui.random_seed = 12365478910
    ui.random_engine = "MersenneTwister"

    # units
    km = gate.g4_units("km")
    cm = gate.g4_units("cm")
    mm = gate.g4_units("mm")
    um = gate.g4_units("um")
    MeV = gate.g4_units("MeV")
    Bq = gate.g4_units("Bq")
    nm = gate.g4_units("nm")
    deg = gate.g4_units("deg")
    rad = gate.g4_units("rad")

    # add a material database
    sim.add_material_database(paths.gate_data / "HFMaterials2014.db")

    #  change world size
    world = sim.world
    world.size = [600 * cm, 500 * cm, 500 * cm]

    # nozzle box
    box = sim.add_volume("Box", "box")
    box.size = [500 * mm, 500 * mm, 1000 * mm]
    box.rotation = Rotation.from_euler("x", -90, degrees=True).as_matrix()
    box.translation = [0.0, -1148 * mm, 0.0]
    box.material = "Air"
    box.color = [0, 0, 1, 1]

    # nozzle WET
    nozzle = sim.add_volume("Box", "nozzle")
    nozzle.mother = box.name
    nozzle.size = [500 * mm, 500 * mm, 2 * mm]
    nozzle.material = "G4_WATER"

    # target
    phantom = sim.add_volume("Box", "phantom")
    phantom.size = [300 * mm, 310 * mm, 310 * mm]
    phantom.rotation = Rotation.from_euler("z", -90, degrees=True).as_matrix()
    phantom.translation = [0.0, -150 * mm, 0.0]
    phantom.material = "G4_AIR"
    phantom.color = [0, 0, 1, 1]
    sim.set_max_step_size(phantom.name, 0.8)

    # physics
    sim.physics_manager.physics_list_name = "FTFP_INCLXX_EMZ"
    sim.physics_manager.set_production_cut("world", "all", 1000 * km)

    # add dose actor
    dose = sim.add_actor("DoseActor", "doseInXYZ")
    dose.output = output_path / "TPS_optics_vbl.mhd"
    dose.mother = phantom.name
    dose.size = [30, 620, 620]
    dose.spacing = [10.0, 0.5, 0.5]
    dose.hit_type = "random"
    dose.gray = True

    ## ---------- DEFINE BEAMLINE MODEL -------------##
    IR2VBL = gate.BeamlineModel()
    IR2VBL.name = None
    IR2VBL.radiation_types = "ion 6 12"
    # Nozzle entrance to Isocenter distance
    IR2VBL.distance_nozzle_iso = 1300.00  # 1648 * mm#1300 * mm
    # SMX to Isocenter distance
    IR2VBL.distance_stearmag_to_isocenter_x = 6700.00
    # SMY to Isocenter distance
    IR2VBL.distance_stearmag_to_isocenter_y = 7420.00
    # polinomial coefficients
    IR2VBL.energy_mean_coeffs = [11.91893485094217, -9.539517997860457]
    IR2VBL.energy_spread_coeffs = [0.0004790681841295621, 5.253257865904452]
    IR2VBL.sigma_x_coeffs = [-0.00011142901344618727, 2.346946879501544]
    IR2VBL.theta_x_coeffs = [-3.6368814874049214e-07, 0.0003381328996152591]
    IR2VBL.epsilon_x_coeffs = [3.1292233857396716e-06, 0.0004117718840152502]
    IR2VBL.sigma_y_coeffs = [-0.0004009682717802152, 2.0124504979960225]
    IR2VBL.theta_y_coeffs = [-8.437400716390318e-07, 0.000892426821944524]
    IR2VBL.epsilon_y_coeffs = [-8.757558864087579e-08, 0.00250212397239695]

    ## --------START PENCIL BEAM SCANNING---------- ##
    # nSim = 328935  # particles to simulate per beam
    nSim = 20000
    spots, ntot, energies, G = gate.spots_info_from_txt(
        ref_path / "TreatmentPlan4Gate-gate_test59tps_v.txt", "ion 6 12"
    )
    tps = gate.TreatmentPlanSource("RT_plan", sim)
    tps.set_beamline_model(IR2VBL)
    tps.set_particles_to_simulate(nSim)
    tps.set_spots(spots)
    tps.rotation = Rotation.from_euler("z", G, degrees=True)
    tps.initialize_tpsource()
    actual_sim_particles = tps.actual_sim_particles

    # add stat actor
    s = sim.add_actor("SimulationStatisticsActor", "Stats")
    s.track_types_flag = True

    # create output dir, if it doesn't exist
    if not os.path.isdir(output_path):
        os.mkdir(output_path)

    # start simulation
    sim.run()
    output = sim.output

    ## -------------END SCANNING------------- ##
    # print results at the end
    stat = output.get_actor("Stats")
    print(stat)

    ## ------ TESTS -------##
    dose_path = gate.scale_dose(
        str(dose.output).replace(".mhd", "_dose.mhd"),
        ntot / actual_sim_particles,
        output_path / "threeDdoseAirSpots_vbl.mhd",
    )

    # SPOT POSITIONS COMPARISON
    # read output and ref
    img_mhd_out = itk.imread(dose_path)
    img_mhd_ref = itk.imread(
        ref_path / "idc-PHANTOM-air_box_vbl-gate_test59tps_v-PLAN-Physical.mhd"
    )
    data = itk.GetArrayViewFromImage(img_mhd_out)
    data_ref = itk.GetArrayViewFromImage(img_mhd_ref)
    shape = data.shape
    spacing = img_mhd_out.GetSpacing()

    # spot comparison (N.B x and z are inverted in np array!)
    # spots in the plan file
    yz = [
        0,
        50,
        0,
        0,
        -62.507,
        -21.669,
        -61.951,
        -72.23,
        50,
        -50,
        50,
        0,
        50,
        50,
        -50,
        50,
    ]

    yzM = np.array(yz).reshape(int(len(yz) / 2), 2)
    # convert from mm (wrt image center) to voxel
    spot_y = [int(y / dose.spacing[1]) + int(dose.size[1] / 2) for y in yzM[:, 0]]
    spot_z = [int(z / dose.spacing[1]) + int(dose.size[1] / 2) for z in yzM[:, 1]]

    thresh = 0.1

    # 1D
    fig, ax = plt.subplots(ncols=1, nrows=1, figsize=(25, 10))
    gate.plot_img_axis(ax, img_mhd_out, "z profile", axis="z")
    gate.plot_img_axis(ax, img_mhd_out, "x profile", axis="x")
    gate.plot_img_axis(ax, img_mhd_out, "y profile", axis="y")

    # fig, ax = plt.subplots(ncols=1, nrows=1, figsize=(25, 10))
    gate.plot_img_axis(ax, img_mhd_ref, "z ref", axis="z")
    gate.plot_img_axis(ax, img_mhd_ref, "x ref", axis="x")
    gate.plot_img_axis(ax, img_mhd_ref, "y ref", axis="y")
    fig.savefig(output_path / "dose_profiles_spots_vbl.png")

    ok = True
    for i in range(1, shape[2], shape[2] // 3):
        # check i-th slab
        print(f"Airslab nr. {i}")
        # gate.plot2D(data[:, :, i], "2D Edep opengate", show=True)
        # gate.plot2D(data_ref[:, :, i], "2D Edep gate", show=True)
        for y, z in zip(spot_y, spot_z):
            # i = 0
            print(f" ({y:.2f},{z:.2f})")
            # 'cut' the slab around the spot expected in y,z
            w = 30  # cut window's half size
            d_out = data[z - w : z + w, y - w : y + w, i : i + 1]
            d_ref = data_ref[z - w : z + w, y - w : y + w, i : i + 1]
            ok = (
                gate.test_tps_spot_size_positions(
                    d_out, d_ref, spacing, thresh=thresh, abs_tol=0.3
                )
                and ok
>>>>>>> 6c3d3cbe
            )

    gate.test_ok(ok)<|MERGE_RESOLUTION|>--- conflicted
+++ resolved
@@ -5,209 +5,8 @@
 import matplotlib.pyplot as plt
 from scipy.spatial.transform import Rotation
 
-<<<<<<< HEAD
-## ------ INITIALIZE SIMULATION ENVIRONMENT ---------- ##
-paths = gate.get_default_test_paths(__file__, "gate_test044_pbs")
-output_path = paths.output / "output_test059_rtp"
-ref_path = paths.output_ref / "test059_ref"
-
-
-# create the simulation
-sim = gate.Simulation()
-
-# main options
-ui = sim.user_info
-ui.g4_verbose = False
-ui.g4_verbose_level = 1
-ui.visu = False
-ui.random_seed = 12365478910
-ui.random_engine = "MersenneTwister"
-
-# units
-km = gate.g4_units("km")
-cm = gate.g4_units("cm")
-mm = gate.g4_units("mm")
-um = gate.g4_units("um")
-MeV = gate.g4_units("MeV")
-Bq = gate.g4_units("Bq")
-nm = gate.g4_units("nm")
-deg = gate.g4_units("deg")
-rad = gate.g4_units("rad")
-
-# add a material database
-sim.add_material_database(paths.gate_data / "HFMaterials2014.db")
-
-#  change world size
-world = sim.world
-world.size = [600 * cm, 500 * cm, 500 * cm]
-
-# nozzle box
-box = sim.add_volume("Box", "box")
-box.size = [500 * mm, 500 * mm, 1000 * mm]
-box.rotation = Rotation.from_euler("x", -90, degrees=True).as_matrix()
-box.translation = [0.0, -1148 * mm, 0.0]
-box.material = "Air"
-box.color = [0, 0, 1, 1]
-
-# nozzle WET
-nozzle = sim.add_volume("Box", "nozzle")
-nozzle.mother = box.name
-nozzle.size = [500 * mm, 500 * mm, 2 * mm]
-nozzle.material = "G4_WATER"
-
-# target
-phantom = sim.add_volume("Box", "phantom")
-phantom.size = [300 * mm, 310 * mm, 310 * mm]
-phantom.rotation = Rotation.from_euler("z", -90, degrees=True).as_matrix()
-phantom.translation = [0.0, -150 * mm, 0.0]
-phantom.material = "G4_AIR"
-phantom.color = [0, 0, 1, 1]
-sim.set_max_step_size(phantom.name, 0.8)
-
-
-# physics
-p = sim.get_physics_user_info()
-p.physics_list_name = "FTFP_INCLXX_EMZ"
-# p.physics_list_name = "QGSP_BIC_EMZ"
-sim.set_cut("world", "all", 1000 * km)
-
-# add dose actor
-dose = sim.add_actor("DoseActor", "doseInXYZ")
-dose.output = output_path / "TPS_optics_vbl.mhd"
-dose.mother = phantom.name
-dose.size = [30, 620, 620]
-dose.spacing = [10.0, 0.5, 0.5]
-dose.hit_type = "random"
-dose.dose = True
-
-## ---------- DEFINE BEAMLINE MODEL -------------##
-IR2VBL = gate.BeamlineModel()
-IR2VBL.name = None
-IR2VBL.radiation_types = "ion 6 12"
-# Nozzle entrance to Isocenter distance
-IR2VBL.distance_nozzle_iso = 1300.00  # 1648 * mm#1300 * mm
-# SMX to Isocenter distance
-IR2VBL.distance_stearmag_to_isocenter_x = 6700.00
-# SMY to Isocenter distance
-IR2VBL.distance_stearmag_to_isocenter_y = 7420.00
-# polinomial coefficients
-IR2VBL.energy_mean_coeffs = [11.91893485094217, -9.539517997860457]
-IR2VBL.energy_spread_coeffs = [0.0004790681841295621, 5.253257865904452]
-IR2VBL.sigma_x_coeffs = [-0.00011142901344618727, 2.346946879501544]
-IR2VBL.theta_x_coeffs = [-3.6368814874049214e-07, 0.0003381328996152591]
-IR2VBL.epsilon_x_coeffs = [3.1292233857396716e-06, 0.0004117718840152502]
-IR2VBL.sigma_y_coeffs = [-0.0004009682717802152, 2.0124504979960225]
-IR2VBL.theta_y_coeffs = [-8.437400716390318e-07, 0.000892426821944524]
-IR2VBL.epsilon_y_coeffs = [-8.757558864087579e-08, 0.00250212397239695]
-
-
-## --------START PENCIL BEAM SCANNING---------- ##
-# nSim = 328935  # particles to simulate per beam
-nSim = 20000
-spots, ntot, energies, G = gate.spots_info_from_txt(
-    ref_path / "TreatmentPlan4Gate-gate_test59tps_v.txt", "ion 6 12"
-)
-tps = gate.TreatmentPlanSource("RT_plan", sim)
-tps.set_beamline_model(IR2VBL)
-tps.set_particles_to_simulate(nSim)
-tps.set_spots(spots)
-tps.rotation = Rotation.from_euler("z", G, degrees=True)
-tps.initialize_tpsource()
-actual_sim_particles = tps.actual_sim_particles
-
-# add stat actor
-s = sim.add_actor("SimulationStatisticsActor", "Stats")
-s.track_types_flag = True
-
-# create output dir, if it doesn't exist
-if not os.path.isdir(output_path):
-    os.mkdir(output_path)
-
-# start simulation
-sim.run()
-output = sim.output
-
-## -------------END SCANNING------------- ##
-# print results at the end
-stat = output.get_actor("Stats")
-print(stat)
-
-## ------ TESTS -------##
-dose_path = gate.scale_dose(
-    output.get_actor("doseInXYZ").user_info.output, ntot / actual_sim_particles
-)
-
-# SPOT POSITIONS COMPARISON
-# read output and ref
-img_mhd_out = itk.imread(dose_path)
-img_mhd_ref = itk.imread(
-    ref_path / "idc-PHANTOM-air_box_vbl-gate_test59tps_v-PLAN-Physical.mhd"
-)
-data = itk.GetArrayViewFromImage(img_mhd_out)
-data_ref = itk.GetArrayViewFromImage(img_mhd_ref)
-shape = data.shape
-spacing = img_mhd_out.GetSpacing()
-
-
-# spot comparison (N.B x and z are inverted in np array!)
-# spots in the plan file
-yz = [
-    0,
-    50,
-    0,
-    0,
-    -62.507,
-    -21.669,
-    -61.951,
-    -72.23,
-    50,
-    -50,
-    50,
-    0,
-    50,
-    50,
-    -50,
-    50,
-]
-
-yzM = np.array(yz).reshape(int(len(yz) / 2), 2)
-# convert from mm (wrt image center) to voxel
-spot_y = [int(y / dose.spacing[1]) + int(dose.size[1] / 2) for y in yzM[:, 0]]
-spot_z = [int(z / dose.spacing[1]) + int(dose.size[1] / 2) for z in yzM[:, 1]]
-
-thresh = 0.1
-
-# 1D
-fig, ax = plt.subplots(ncols=1, nrows=1, figsize=(25, 10))
-gate.plot_img_axis(ax, img_mhd_out, "z profile", axis="z")
-gate.plot_img_axis(ax, img_mhd_out, "x profile", axis="x")
-gate.plot_img_axis(ax, img_mhd_out, "y profile", axis="y")
-
-# fig, ax = plt.subplots(ncols=1, nrows=1, figsize=(25, 10))
-gate.plot_img_axis(ax, img_mhd_ref, "z ref", axis="z")
-gate.plot_img_axis(ax, img_mhd_ref, "x ref", axis="x")
-gate.plot_img_axis(ax, img_mhd_ref, "y ref", axis="y")
-fig.savefig(output_path / "dose_profiles_spots_vbl.png")
-
-ok = True
-for i in range(1, shape[2], shape[2] // 3):
-    # check i-th slab
-    print(f"Airslab nr. {i}")
-    # gate.plot2D(data[:, :, i], "2D Edep opengate", show=True)
-    # gate.plot2D(data_ref[:, :, i], "2D Edep gate", show=True)
-    for y, z in zip(spot_y, spot_z):
-        # i = 0
-        print(f" ({y:.2f},{z:.2f})")
-        # 'cut' the slab around the spot expected in y,z
-        w = 30  # cut window's half size
-        d_out = data[z - w : z + w, y - w : y + w, i : i + 1]
-        d_ref = data_ref[z - w : z + w, y - w : y + w, i : i + 1]
-        ok = (
-            gate.test_tps_spot_size_positions(
-                d_out, d_ref, spacing, thresh=thresh, abs_tol=0.3
-=======
 if __name__ == "__main__":
-    # ------ INITIALIZE SIMULATION ENVIRONMENT ----------
+    ## ------ INITIALIZE SIMULATION ENVIRONMENT ---------- ##
     paths = gate.get_default_test_paths(__file__, "gate_test044_pbs")
     output_path = paths.output / "output_test059_rtp"
     ref_path = paths.output_ref / "test059_ref"
@@ -265,7 +64,9 @@
     sim.set_max_step_size(phantom.name, 0.8)
 
     # physics
-    sim.physics_manager.physics_list_name = "FTFP_INCLXX_EMZ"
+    p = sim.get_physics_user_info()
+    p.physics_list_name = "FTFP_INCLXX_EMZ"
+    # p.physics_list_name = "QGSP_BIC_EMZ"
     sim.physics_manager.set_production_cut("world", "all", 1000 * km)
 
     # add dose actor
@@ -275,7 +76,7 @@
     dose.size = [30, 620, 620]
     dose.spacing = [10.0, 0.5, 0.5]
     dose.hit_type = "random"
-    dose.gray = True
+    dose.dose = True
 
     ## ---------- DEFINE BEAMLINE MODEL -------------##
     IR2VBL = gate.BeamlineModel()
@@ -330,9 +131,7 @@
 
     ## ------ TESTS -------##
     dose_path = gate.scale_dose(
-        str(dose.output).replace(".mhd", "_dose.mhd"),
-        ntot / actual_sim_particles,
-        output_path / "threeDdoseAirSpots_vbl.mhd",
+        output.get_actor("doseInXYZ").user_info.output, ntot / actual_sim_particles
     )
 
     # SPOT POSITIONS COMPARISON
@@ -399,12 +198,8 @@
             w = 30  # cut window's half size
             d_out = data[z - w : z + w, y - w : y + w, i : i + 1]
             d_ref = data_ref[z - w : z + w, y - w : y + w, i : i + 1]
-            ok = (
-                gate.test_tps_spot_size_positions(
-                    d_out, d_ref, spacing, thresh=thresh, abs_tol=0.3
-                )
-                and ok
->>>>>>> 6c3d3cbe
+            ok = gate.test_tps_spot_size_positions(
+                d_out, d_ref, spacing, thresh=thresh, abs_tol=0.3
             )
 
     gate.test_ok(ok)