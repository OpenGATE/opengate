#!/usr/bin/env python3
# -*- coding: utf-8 -*-

import opengate as gate
import opengate.contrib.phantom_nema_iec_body as gate_iec
<<<<<<< HEAD
from scipy.spatial.transform import Rotation
import pathlib
import os

pathFile = pathlib.Path(__file__).parent.resolve()

# global log level
# create the simulation
sim = gate.Simulation()

# main options
ui = sim.user_info
ui.g4_verbose = False
ui.g4_verbose_level = 1
ui.visu = False
ui.random_seed = 123654987

# units
m = gate.g4_units("m")
cm = gate.g4_units("cm")
cm3 = gate.g4_units("cm3")
Bq = gate.g4_units("Bq")
BqmL = Bq / cm3
print("Unit Bq", Bq)
print("Unit mL (cm3)", cm3)
print("Unit BqmL", BqmL)

# change world size
world = sim.world
world.size = [1 * m, 1 * m, 1 * m]

# add a iec phantom
iec_phantom = gate_iec.add_phantom(sim)
iec_phantom.translation = [3 * cm, 1 * cm, 0 * cm]
iec_phantom.rotation = Rotation.from_euler("y", 33, degrees=True).as_matrix()

# simple source
# gate_iec.add_sources(sim, 'iec', 'all')
ac = 2000 * BqmL
gate_iec.add_spheres_sources(
    sim,
    "iec",
    "iec_source",
    [10, 13, 17, 22, 28, 37],
    # [ac, 0, 0, 0, 0, 0])
    [ac, ac, ac, ac, ac, ac],
    verbose=True,
)

# add stat actor
stats = sim.add_actor("SimulationStatisticsActor", "stats")
stats.track_types_flag = True

# add dose actor
dose = sim.add_actor("DoseActor", "dose")
dose.output = pathFile / ".." / "output" / "test015.mhd"
# dose.output = 'output_ref/test015_ref.mhd'
dose.mother = "iec"
dose.size = [100, 100, 100]
mm = gate.g4_units("mm")
dose.spacing = [2 * mm, 2 * mm, 2 * mm]
dose.translation = [0 * mm, 0 * mm, 0 * mm]

# run timing
sec = gate.g4_units("second")
sim.run_timing_intervals = [[0, 1 * sec]]

print(sim.dump_tree_of_volumes())
print(sim.source_manager.dump())

# initialize & start
sim.run()

# Only for reference stats:
stats = sim.output.get_actor("stats")
dose = sim.output.get_actor("dose")
# stats.write('output_ref/test015_stats.txt')

# check
stats_ref = gate.read_stat_file(
    pathFile / ".." / "data" / "output_ref" / "test015_stats.txt"
)
is_ok = gate.assert_stats(stats, stats_ref, 0.07)
is_ok = is_ok and gate.assert_images(
    pathFile / ".." / "data" / "output_ref" / "test015_ref.mhd",
    pathFile / ".." / "output" / dose.user_info.output,
    stats,
    tolerance=65,
)

gate.test_ok(is_ok)
=======

if __name__ == "__main__":
    paths = gate.get_default_test_paths(__file__, "", "test015")

    # create the simulation
    sim = gate.Simulation()

    # units
    MeV = gate.g4_units("MeV")
    m = gate.g4_units("m")
    mm = gate.g4_units("mm")
    cm = gate.g4_units("cm")
    cm3 = gate.g4_units("cm3")
    Bq = gate.g4_units("Bq")
    BqmL = Bq / cm3

    # main options
    ui = sim.user_info
    ui.check_volumes_overlap = True
    ui.random_seed = 123654987

    # physics
    p = sim.get_physics_user_info()
    p.physics_list_name = "G4EmStandardPhysics_option3"
    sim.set_production_cut("world", "all", 10 * mm)

    # world size
    world = sim.world
    world.size = [0.5 * m, 0.5 * m, 0.5 * m]

    # add an iec phantom
    iec_phantom = gate_iec.add_iec_phantom(sim)

    # add sources for all central cylinder
    a = 20 * BqmL
    bg1 = gate_iec.add_central_cylinder_source(
        sim, iec_phantom.name, "bg1", a * 5, verbose=True
    )
    bg1.particle = "alpha"
    bg1.energy.type = "mono"
    bg1.energy.mono = 100 * MeV

    # add background source
    bg2 = gate_iec.add_background_source(sim, iec_phantom.name, "bg2", a, verbose=True)
    bg2.particle = "alpha"
    bg2.energy.type = "mono"
    bg2.energy.mono = 100 * MeV

    # add stat actor
    stats = sim.add_actor("SimulationStatisticsActor", "stats")
    stats.track_types_flag = True
    stats.output = paths.output / "test015_iec_3_stats.txt"

    # add dose actor
    dose = sim.add_actor("DoseActor", "dose")
    dose.output = paths.output / "test015_iec_3.mhd"
    dose.mother = iec_phantom.name
    dose.size = [100, 100, 100]
    dose.spacing = [2 * mm, 2 * mm, 2 * mm]

    # start
    sim.run()

    # compare stats
    stats = sim.output.get_actor("stats")
    stats_ref = gate.read_stat_file(paths.output_ref / "test015_iec_3_stats.txt")
    is_ok = gate.assert_stats(stats, stats_ref, tolerance=0.02)

    # compare images
    f = paths.output / "test015_iec_3.mhd"
    im_ok = gate.assert_images(
        paths.output_ref / "test015_iec_3.mhd",
        dose.output,
        stats,
        axis="y",
        tolerance=86,
        ignore_value=0,
        sum_tolerance=2,
    )

    is_ok = is_ok and im_ok
    gate.test_ok(is_ok)
>>>>>>> 6c3d3cbe
<|MERGE_RESOLUTION|>--- conflicted
+++ resolved
@@ -3,99 +3,6 @@
 
 import opengate as gate
 import opengate.contrib.phantom_nema_iec_body as gate_iec
-<<<<<<< HEAD
-from scipy.spatial.transform import Rotation
-import pathlib
-import os
-
-pathFile = pathlib.Path(__file__).parent.resolve()
-
-# global log level
-# create the simulation
-sim = gate.Simulation()
-
-# main options
-ui = sim.user_info
-ui.g4_verbose = False
-ui.g4_verbose_level = 1
-ui.visu = False
-ui.random_seed = 123654987
-
-# units
-m = gate.g4_units("m")
-cm = gate.g4_units("cm")
-cm3 = gate.g4_units("cm3")
-Bq = gate.g4_units("Bq")
-BqmL = Bq / cm3
-print("Unit Bq", Bq)
-print("Unit mL (cm3)", cm3)
-print("Unit BqmL", BqmL)
-
-# change world size
-world = sim.world
-world.size = [1 * m, 1 * m, 1 * m]
-
-# add a iec phantom
-iec_phantom = gate_iec.add_phantom(sim)
-iec_phantom.translation = [3 * cm, 1 * cm, 0 * cm]
-iec_phantom.rotation = Rotation.from_euler("y", 33, degrees=True).as_matrix()
-
-# simple source
-# gate_iec.add_sources(sim, 'iec', 'all')
-ac = 2000 * BqmL
-gate_iec.add_spheres_sources(
-    sim,
-    "iec",
-    "iec_source",
-    [10, 13, 17, 22, 28, 37],
-    # [ac, 0, 0, 0, 0, 0])
-    [ac, ac, ac, ac, ac, ac],
-    verbose=True,
-)
-
-# add stat actor
-stats = sim.add_actor("SimulationStatisticsActor", "stats")
-stats.track_types_flag = True
-
-# add dose actor
-dose = sim.add_actor("DoseActor", "dose")
-dose.output = pathFile / ".." / "output" / "test015.mhd"
-# dose.output = 'output_ref/test015_ref.mhd'
-dose.mother = "iec"
-dose.size = [100, 100, 100]
-mm = gate.g4_units("mm")
-dose.spacing = [2 * mm, 2 * mm, 2 * mm]
-dose.translation = [0 * mm, 0 * mm, 0 * mm]
-
-# run timing
-sec = gate.g4_units("second")
-sim.run_timing_intervals = [[0, 1 * sec]]
-
-print(sim.dump_tree_of_volumes())
-print(sim.source_manager.dump())
-
-# initialize & start
-sim.run()
-
-# Only for reference stats:
-stats = sim.output.get_actor("stats")
-dose = sim.output.get_actor("dose")
-# stats.write('output_ref/test015_stats.txt')
-
-# check
-stats_ref = gate.read_stat_file(
-    pathFile / ".." / "data" / "output_ref" / "test015_stats.txt"
-)
-is_ok = gate.assert_stats(stats, stats_ref, 0.07)
-is_ok = is_ok and gate.assert_images(
-    pathFile / ".." / "data" / "output_ref" / "test015_ref.mhd",
-    pathFile / ".." / "output" / dose.user_info.output,
-    stats,
-    tolerance=65,
-)
-
-gate.test_ok(is_ok)
-=======
 
 if __name__ == "__main__":
     paths = gate.get_default_test_paths(__file__, "", "test015")
@@ -165,10 +72,11 @@
     is_ok = gate.assert_stats(stats, stats_ref, tolerance=0.02)
 
     # compare images
+    dose = sim.output.get_actor("dose")
     f = paths.output / "test015_iec_3.mhd"
     im_ok = gate.assert_images(
         paths.output_ref / "test015_iec_3.mhd",
-        dose.output,
+        paths.output / dose.user_info.output,
         stats,
         axis="y",
         tolerance=86,
@@ -177,5 +85,4 @@
     )
 
     is_ok = is_ok and im_ok
-    gate.test_ok(is_ok)
->>>>>>> 6c3d3cbe
+    gate.test_ok(is_ok)