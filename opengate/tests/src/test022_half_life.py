#!/usr/bin/env python3
# -*- coding: utf-8 -*-

import opengate as gate
import uproot
import sys

<<<<<<< HEAD
paths = gate.get_default_test_paths(__file__, "", "test022")

# create the simulation
sim = gate.Simulation()

# multithread ?
argv = sys.argv
n = 1
if len(argv) > 1:
    n = int(argv[1])

# main options
ui = sim.user_info
ui.g4_verbose = False
ui.visu = False
ui.number_of_threads = n
ui.random_seed = 12344321
print(ui)

# units
m = gate.g4_units("m")
cm = gate.g4_units("cm")
mm = gate.g4_units("mm")
nm = gate.g4_units("nm")
keV = gate.g4_units("keV")
Bq = gate.g4_units("Bq")
sec = gate.g4_units("s")

# set the world size like in the Gate macro
world = sim.world
world.size = [1 * m, 1 * m, 2 * m]

# waterbox (not really used here)
waterbox = sim.add_volume("Box", "waterbox")
waterbox.size = [10 * cm, 10 * cm, 10 * cm]
waterbox.translation = [0 * cm, 0 * cm, 0 * cm]
waterbox.material = "G4_AIR"

# detector
detector = sim.add_volume("Box", "detector")
detector.size = [80 * cm, 80 * cm, 1 * nm]
detector.translation = [0, 0, 30 * cm]
detector.material = "G4_BGO"
detector.color = [1, 0, 0, 1]

# physics
p = sim.get_physics_user_info()
p.physics_list_name = "QGSP_BERT_EMZ"
p.enable_decay = True
sim.physics_manager.global_production_cuts.gamma = 1 * mm
sim.physics_manager.global_production_cuts.electron = 1 * mm
sim.physics_manager.global_production_cuts.positron = 1 * mm
sim.physics_manager.global_production_cuts.proton = 1 * mm

# source #1
source1 = sim.add_source("GenericSource", "source1")
source1.particle = "gamma"
source1.energy.mono = 100 * keV
source1.position.type = "disc"
source1.position.radius = 2 * cm
source1.position.translation = [0, 0, -10 * cm]
source1.direction.type = "focused"
source1.direction.focus_point = [0, 0, 0]
source1.activity = 10000 * Bq / ui.number_of_threads
source1.half_life = 2 * sec

# source #2
source2 = sim.add_source("GenericSource", "source2")
source2.particle = "gamma"
source2.energy.mono = 200 * keV
source2.position.type = "disc"
source2.position.radius = 2 * cm
source2.position.translation = [0, 0, -10 * cm]
source2.direction.type = "focused"
source2.direction.focus_point = [0, 0, 0]
source2.activity = 10000 * Bq / ui.number_of_threads
# source2.n = 50

# add stat actor
stats = sim.add_actor("SimulationStatisticsActor", "Stats")
stats.track_types_flag = True

# hit actor
ta = sim.add_actor("PhaseSpaceActor", "PhaseSpace")
ta.mother = "detector"
ta.attributes = ["KineticEnergy", "GlobalTime"]
ta.output = paths.output / "test022_half_life.root"

# timing
sim.run_timing_intervals = [
    [1 * sec, 10 * sec],
    [15 * sec, 20 * sec],
]  # "hole" in the timeline

# start simulation
sim.run(True)

# get result
stats = sim.output.get_actor("Stats")
print(stats)

# read phsp

root = uproot.open(ta.output)
branch = root["PhaseSpace"]["GlobalTime"]
time = branch.array(library="numpy") / sec
branch = root["PhaseSpace"]["KineticEnergy"]
E = branch.array(library="numpy")

# consider time of arrival for both sources
time1 = time[E < 110 * keV]
time2 = time[E > 110 * keV]

# fit for half life
start_time = sim.run_timing_intervals[0][0] / sec
end_time = sim.run_timing_intervals[0][1] / sec
hl, xx, yy = gate.fit_exponential_decay(time1, start_time, end_time)
# compare with source half_life (convert in sec)
tol = 0.05
hl_ref = source1.half_life / sec
diff = abs(hl - hl_ref) / hl_ref
is_ok = b = diff < tol
diff *= 100
gate.print_test(b, f"Half life {hl_ref:.2f} sec vs {hl:.2f} sec : {diff:.2f}% ")

# check second source
m = len(time2)
start_time2 = sim.run_timing_intervals[1][0] / sec
end_time2 = sim.run_timing_intervals[1][1] / sec
# number of elements is around activity times the duration (per thread)
m_ref = (
    source2.activity
    / Bq
    * (end_time - start_time + end_time2 - start_time2)
    * ui.number_of_threads
)
diff = abs(m - m_ref) / m_ref
b = diff < tol
diff *= 100
gate.print_test(b, f"Events for source #2:  {m_ref} vs {m} -> {diff:.2f}% ")
is_ok = is_ok and b

# check thread
b = ui.number_of_threads * len(sim.run_timing_intervals) == stats.counts.run_count
gate.print_test(b, f"Number of run: {stats.counts.run_count}")

is_ok = is_ok and b

# plot debug
import matplotlib.pyplot as plt

fig, ax = plt.subplots(ncols=1, nrows=1, figsize=(5, 5))
a = ax
a.hist(
    time1,
    bins=100,
    label="decay source",
    histtype="stepfilled",
    alpha=0.5,
    density=True,
)
a.hist(
    time2,
    bins=100,
    label="constant source",
    histtype="stepfilled",
    alpha=0.5,
    density=True,
)
a.plot(xx, yy, label="fit half-life {:.2f} sec".format(hl))
a.legend()
a.set_xlabel("time (s)")
a.set_ylabel("detected photon")
# plt.show()

fn = paths.output / "test022_half_life_fit.png"
print("Figure in ", fn)
plt.savefig(fn)

gate.test_ok(is_ok)
=======
if __name__ == "__main__":
    paths = gate.get_default_test_paths(__file__, "")

    # create the simulation
    sim = gate.Simulation()

    # multithread ?
    argv = sys.argv
    n = 1
    if len(argv) > 1:
        n = int(argv[1])

    # main options
    ui = sim.user_info
    ui.g4_verbose = False
    ui.visu = False
    ui.number_of_threads = n
    ui.random_seed = 12344321
    print(ui)

    # units
    m = gate.g4_units("m")
    cm = gate.g4_units("cm")
    mm = gate.g4_units("mm")
    nm = gate.g4_units("nm")
    keV = gate.g4_units("keV")
    Bq = gate.g4_units("Bq")
    sec = gate.g4_units("s")

    # set the world size like in the Gate macro
    world = sim.world
    world.size = [1 * m, 1 * m, 2 * m]

    # waterbox (not really used here)
    waterbox = sim.add_volume("Box", "waterbox")
    waterbox.size = [10 * cm, 10 * cm, 10 * cm]
    waterbox.translation = [0 * cm, 0 * cm, 0 * cm]
    waterbox.material = "G4_AIR"

    # detector
    detector = sim.add_volume("Box", "detector")
    detector.size = [80 * cm, 80 * cm, 1 * nm]
    detector.translation = [0, 0, 30 * cm]
    detector.material = "G4_BGO"
    detector.color = [1, 0, 0, 1]

    # physics
    p = sim.get_physics_user_info()
    p.physics_list_name = "QGSP_BERT_EMZ"
    p.enable_decay = True
    sim.physics_manager.global_production_cuts.gamma = 1 * mm
    sim.physics_manager.global_production_cuts.electron = 1 * mm
    sim.physics_manager.global_production_cuts.positron = 1 * mm
    sim.physics_manager.global_production_cuts.proton = 1 * mm

    # source #1
    source1 = sim.add_source("GenericSource", "source1")
    source1.particle = "gamma"
    source1.energy.mono = 100 * keV
    source1.position.type = "disc"
    source1.position.radius = 2 * cm
    source1.position.translation = [0, 0, -10 * cm]
    source1.direction.type = "focused"
    source1.direction.focus_point = [0, 0, 0]
    source1.activity = 10000 * Bq / ui.number_of_threads
    source1.half_life = 2 * sec

    # source #2
    source2 = sim.add_source("GenericSource", "source2")
    source2.particle = "gamma"
    source2.energy.mono = 200 * keV
    source2.position.type = "disc"
    source2.position.radius = 2 * cm
    source2.position.translation = [0, 0, -10 * cm]
    source2.direction.type = "focused"
    source2.direction.focus_point = [0, 0, 0]
    source2.activity = 10000 * Bq / ui.number_of_threads
    # source2.n = 50

    # add stat actor
    stats = sim.add_actor("SimulationStatisticsActor", "Stats")
    stats.track_types_flag = True

    # hit actor
    ta = sim.add_actor("PhaseSpaceActor", "PhaseSpace")
    ta.mother = "detector"
    ta.attributes = ["KineticEnergy", "GlobalTime"]
    ta.output = paths.output / "test022_half_life.root"

    # timing
    sim.run_timing_intervals = [
        [1 * sec, 10 * sec],
        [15 * sec, 20 * sec],
    ]  # "hole" in the timeline

    # start simulation
    sim.run(True)

    # get result
    stats = sim.output.get_actor("Stats")
    print(stats)

    # read phsp

    root = uproot.open(ta.output)
    branch = root["PhaseSpace"]["GlobalTime"]
    time = branch.array(library="numpy") / sec
    branch = root["PhaseSpace"]["KineticEnergy"]
    E = branch.array(library="numpy")

    # consider time of arrival for both sources
    time1 = time[E < 110 * keV]
    time2 = time[E > 110 * keV]

    # fit for half life
    start_time = sim.run_timing_intervals[0][0] / sec
    end_time = sim.run_timing_intervals[0][1] / sec
    hl, xx, yy = gate.fit_exponential_decay(time1, start_time, end_time)
    # compare with source half_life (convert in sec)
    tol = 0.05
    hl_ref = source1.half_life / sec
    diff = abs(hl - hl_ref) / hl_ref
    is_ok = b = diff < tol
    diff *= 100
    gate.print_test(b, f"Half life {hl_ref:.2f} sec vs {hl:.2f} sec : {diff:.2f}% ")

    # check second source
    m = len(time2)
    start_time2 = sim.run_timing_intervals[1][0] / sec
    end_time2 = sim.run_timing_intervals[1][1] / sec
    # number of elements is around activity times the duration (per thread)
    m_ref = (
        source2.activity
        / Bq
        * (end_time - start_time + end_time2 - start_time2)
        * ui.number_of_threads
    )
    diff = abs(m - m_ref) / m_ref
    b = diff < tol
    diff *= 100
    gate.print_test(b, f"Events for source #2:  {m_ref} vs {m} -> {diff:.2f}% ")
    is_ok = is_ok and b

    # check thread
    b = ui.number_of_threads * len(sim.run_timing_intervals) == stats.counts.run_count
    gate.print_test(b, f"Number of run: {stats.counts.run_count}")

    is_ok = is_ok and b

    # plot debug
    import matplotlib.pyplot as plt

    fig, ax = plt.subplots(ncols=1, nrows=1, figsize=(5, 5))
    a = ax
    a.hist(
        time1,
        bins=100,
        label="decay source",
        histtype="stepfilled",
        alpha=0.5,
        density=True,
    )
    a.hist(
        time2,
        bins=100,
        label="constant source",
        histtype="stepfilled",
        alpha=0.5,
        density=True,
    )
    a.plot(xx, yy, label="fit half-life {:.2f} sec".format(hl))
    a.legend()
    a.set_xlabel("time (s)")
    a.set_ylabel("detected photon")
    # plt.show()

    fn = paths.output / "test022_half_life_fit.png"
    print("Figure in ", fn)
    plt.savefig(fn)

    gate.test_ok(is_ok)
>>>>>>> 68ba51df
<|MERGE_RESOLUTION|>--- conflicted
+++ resolved
@@ -5,190 +5,8 @@
 import uproot
 import sys
 
-<<<<<<< HEAD
-paths = gate.get_default_test_paths(__file__, "", "test022")
-
-# create the simulation
-sim = gate.Simulation()
-
-# multithread ?
-argv = sys.argv
-n = 1
-if len(argv) > 1:
-    n = int(argv[1])
-
-# main options
-ui = sim.user_info
-ui.g4_verbose = False
-ui.visu = False
-ui.number_of_threads = n
-ui.random_seed = 12344321
-print(ui)
-
-# units
-m = gate.g4_units("m")
-cm = gate.g4_units("cm")
-mm = gate.g4_units("mm")
-nm = gate.g4_units("nm")
-keV = gate.g4_units("keV")
-Bq = gate.g4_units("Bq")
-sec = gate.g4_units("s")
-
-# set the world size like in the Gate macro
-world = sim.world
-world.size = [1 * m, 1 * m, 2 * m]
-
-# waterbox (not really used here)
-waterbox = sim.add_volume("Box", "waterbox")
-waterbox.size = [10 * cm, 10 * cm, 10 * cm]
-waterbox.translation = [0 * cm, 0 * cm, 0 * cm]
-waterbox.material = "G4_AIR"
-
-# detector
-detector = sim.add_volume("Box", "detector")
-detector.size = [80 * cm, 80 * cm, 1 * nm]
-detector.translation = [0, 0, 30 * cm]
-detector.material = "G4_BGO"
-detector.color = [1, 0, 0, 1]
-
-# physics
-p = sim.get_physics_user_info()
-p.physics_list_name = "QGSP_BERT_EMZ"
-p.enable_decay = True
-sim.physics_manager.global_production_cuts.gamma = 1 * mm
-sim.physics_manager.global_production_cuts.electron = 1 * mm
-sim.physics_manager.global_production_cuts.positron = 1 * mm
-sim.physics_manager.global_production_cuts.proton = 1 * mm
-
-# source #1
-source1 = sim.add_source("GenericSource", "source1")
-source1.particle = "gamma"
-source1.energy.mono = 100 * keV
-source1.position.type = "disc"
-source1.position.radius = 2 * cm
-source1.position.translation = [0, 0, -10 * cm]
-source1.direction.type = "focused"
-source1.direction.focus_point = [0, 0, 0]
-source1.activity = 10000 * Bq / ui.number_of_threads
-source1.half_life = 2 * sec
-
-# source #2
-source2 = sim.add_source("GenericSource", "source2")
-source2.particle = "gamma"
-source2.energy.mono = 200 * keV
-source2.position.type = "disc"
-source2.position.radius = 2 * cm
-source2.position.translation = [0, 0, -10 * cm]
-source2.direction.type = "focused"
-source2.direction.focus_point = [0, 0, 0]
-source2.activity = 10000 * Bq / ui.number_of_threads
-# source2.n = 50
-
-# add stat actor
-stats = sim.add_actor("SimulationStatisticsActor", "Stats")
-stats.track_types_flag = True
-
-# hit actor
-ta = sim.add_actor("PhaseSpaceActor", "PhaseSpace")
-ta.mother = "detector"
-ta.attributes = ["KineticEnergy", "GlobalTime"]
-ta.output = paths.output / "test022_half_life.root"
-
-# timing
-sim.run_timing_intervals = [
-    [1 * sec, 10 * sec],
-    [15 * sec, 20 * sec],
-]  # "hole" in the timeline
-
-# start simulation
-sim.run(True)
-
-# get result
-stats = sim.output.get_actor("Stats")
-print(stats)
-
-# read phsp
-
-root = uproot.open(ta.output)
-branch = root["PhaseSpace"]["GlobalTime"]
-time = branch.array(library="numpy") / sec
-branch = root["PhaseSpace"]["KineticEnergy"]
-E = branch.array(library="numpy")
-
-# consider time of arrival for both sources
-time1 = time[E < 110 * keV]
-time2 = time[E > 110 * keV]
-
-# fit for half life
-start_time = sim.run_timing_intervals[0][0] / sec
-end_time = sim.run_timing_intervals[0][1] / sec
-hl, xx, yy = gate.fit_exponential_decay(time1, start_time, end_time)
-# compare with source half_life (convert in sec)
-tol = 0.05
-hl_ref = source1.half_life / sec
-diff = abs(hl - hl_ref) / hl_ref
-is_ok = b = diff < tol
-diff *= 100
-gate.print_test(b, f"Half life {hl_ref:.2f} sec vs {hl:.2f} sec : {diff:.2f}% ")
-
-# check second source
-m = len(time2)
-start_time2 = sim.run_timing_intervals[1][0] / sec
-end_time2 = sim.run_timing_intervals[1][1] / sec
-# number of elements is around activity times the duration (per thread)
-m_ref = (
-    source2.activity
-    / Bq
-    * (end_time - start_time + end_time2 - start_time2)
-    * ui.number_of_threads
-)
-diff = abs(m - m_ref) / m_ref
-b = diff < tol
-diff *= 100
-gate.print_test(b, f"Events for source #2:  {m_ref} vs {m} -> {diff:.2f}% ")
-is_ok = is_ok and b
-
-# check thread
-b = ui.number_of_threads * len(sim.run_timing_intervals) == stats.counts.run_count
-gate.print_test(b, f"Number of run: {stats.counts.run_count}")
-
-is_ok = is_ok and b
-
-# plot debug
-import matplotlib.pyplot as plt
-
-fig, ax = plt.subplots(ncols=1, nrows=1, figsize=(5, 5))
-a = ax
-a.hist(
-    time1,
-    bins=100,
-    label="decay source",
-    histtype="stepfilled",
-    alpha=0.5,
-    density=True,
-)
-a.hist(
-    time2,
-    bins=100,
-    label="constant source",
-    histtype="stepfilled",
-    alpha=0.5,
-    density=True,
-)
-a.plot(xx, yy, label="fit half-life {:.2f} sec".format(hl))
-a.legend()
-a.set_xlabel("time (s)")
-a.set_ylabel("detected photon")
-# plt.show()
-
-fn = paths.output / "test022_half_life_fit.png"
-print("Figure in ", fn)
-plt.savefig(fn)
-
-gate.test_ok(is_ok)
-=======
 if __name__ == "__main__":
-    paths = gate.get_default_test_paths(__file__, "")
+    paths = gate.get_default_test_paths(__file__, "", "test022")
 
     # create the simulation
     sim = gate.Simulation()
@@ -367,5 +185,4 @@
     print("Figure in ", fn)
     plt.savefig(fn)
 
-    gate.test_ok(is_ok)
->>>>>>> 68ba51df
+    gate.test_ok(is_ok)