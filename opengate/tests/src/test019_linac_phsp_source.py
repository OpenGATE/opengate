--- conflicted
+++ resolved
@@ -11,11 +11,6 @@
     # start simulation
     sim.run()
 
-<<<<<<< HEAD
-    # analyse
-    is_ok = analyse_test019_phsp_source(sim.output)
-
-=======
     # print results
     stats = sim.output.get_actor("Stats")
     print(stats)
@@ -23,5 +18,4 @@
     # analyse
     is_ok = analyse_test019_phsp_source(sim.output)
 
->>>>>>> 842e670c
     gate.test_ok(is_ok)