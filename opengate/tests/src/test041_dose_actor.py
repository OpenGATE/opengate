--- conflicted
+++ resolved
@@ -3,147 +3,6 @@
 
 import opengate as gate
 
-<<<<<<< HEAD
-paths = gate.get_default_test_paths(__file__, "gate_test008_dose_actor")
-
-# create the simulation
-sim = gate.Simulation()
-
-# main options
-ui = sim.user_info
-ui.g4_verbose = False
-ui.g4_verbose_level = 1
-ui.visu = False
-ui.random_seed = 123456
-
-# units
-m = gate.g4_units("m")
-cm = gate.g4_units("cm")
-mm = gate.g4_units("mm")
-MeV = gate.g4_units("MeV")
-Bq = gate.g4_units("Bq")
-
-#  change world size
-world = sim.world
-world.size = [0.5 * m, 0.5 * m, 0.5 * m]
-
-# waterbox
-waterbox = sim.add_volume("Box", "waterbox")
-waterbox.size = [10 * cm, 10 * cm, 10 * cm]
-waterbox.material = "G4_WATER"
-waterbox.color = [0, 0, 1, 1]
-
-# lungbox
-lungbox = sim.add_volume("Box", "lungbox")
-lungbox.mother = waterbox.name
-lungbox.size = [10 * cm, 10 * cm, 4 * cm]
-lungbox.translation = [0 * cm, 0 * cm, 2.5 * cm]
-lungbox.material = "G4_LUNG_ICRP"
-lungbox.color = [0, 1, 1, 1]
-
-# bonebox
-bonebox = sim.add_volume("Box", "bonebox")
-bonebox.mother = waterbox.name
-bonebox.size = [10 * cm, 10 * cm, 4 * cm]
-bonebox.translation = [0 * cm, 0 * cm, -2.5 * cm]
-bonebox.material = "G4_BONE_CORTICAL_ICRP"
-bonebox.color = [1, 0, 0, 1]
-
-# physics
-p = sim.get_physics_user_info()
-p.physics_list_name = "QGSP_BERT_EMV"
-sim.physics_manager.global_production_cuts.all = 1 * mm
-
-# default source for tests
-source = sim.add_source("GenericSource", "mysource")
-source.energy.mono = 115 * MeV
-source.particle = "proton"
-source.position.type = "disc"
-source.position.radius = 1 * cm
-source.position.translation = [0, 0, -80 * mm]
-source.direction.type = "momentum"
-source.direction.momentum = [0, 0, 1]
-source.activity = 5000 * Bq
-
-# add dose actor
-edep = sim.add_actor("DoseActor", "edep")
-edep.output = paths.output / "test041.mhd"
-edep.mother = "waterbox"
-edep.size = [10, 10, 50]
-mm = gate.g4_units("mm")
-ts = [200 * mm, 200 * mm, 200 * mm]
-edep.spacing = [x / y for x, y in zip(ts, edep.size)]
-print(edep.spacing)
-edep.uncertainty = True
-edep.dose = False
-edep.hit_type = "random"
-
-# add dose actor
-dose = sim.add_actor("DoseActor", "dose")
-dose.output = paths.output / "test041.mhd"
-dose.mother = "waterbox"
-dose.size = [10, 10, 50]
-mm = gate.g4_units("mm")
-ts = [200 * mm, 200 * mm, 200 * mm]
-dose.spacing = [x / y for x, y in zip(ts, dose.size)]
-print(dose.spacing)
-dose.uncertainty = True
-dose.dose = True
-dose.hit_type = "random"
-
-# add stat actor
-s = sim.add_actor("SimulationStatisticsActor", "Stats")
-s.track_types_flag = True
-
-# start simulation
-sim.run(start_new_process=True)
-
-# print results at the end
-stat = sim.output.get_actor("Stats")
-print(stat)
-
-edep = sim.output.get_actor("edep")
-dose = sim.output.get_actor("dose")
-print(dose)
-
-# tests
-gate.warning("Tests stats file")
-stats_ref = gate.read_stat_file(paths.gate_output / "stat2.txt")
-is_ok = gate.assert_stats(stat, stats_ref, 0.10)
-
-gate.warning("\nDifference for EDEP")
-is_ok = (
-    gate.assert_images(
-        paths.gate_output / "output2-Edep.mhd",
-        paths.output / edep.user_info.output,
-        stat,
-        tolerance=10,
-        ignore_value=0,
-    )
-    and is_ok
-)
-
-gate.warning("\nDifference for uncertainty")
-is_ok = (
-    gate.assert_images(
-        paths.gate_output / "output2-Edep-Uncertainty.mhd",
-        paths.output / edep.user_info.output_uncertainty,
-        stat,
-        tolerance=30,
-        ignore_value=1,
-    )
-    and is_ok
-)
-
-gate.warning("\nDifference for dose in Gray")
-is_ok = (
-    gate.assert_images(
-        paths.gate_output / "output2-Dose.mhd",
-        paths.output / dose.user_info.output,
-        stat,
-        tolerance=10,
-        ignore_value=0,
-=======
 if __name__ == "__main__":
     paths = gate.get_default_test_paths(__file__, "gate_test008_dose_actor")
 
@@ -206,8 +65,21 @@
     source.activity = 5000 * Bq
 
     # add dose actor
+    edep = sim.add_actor("DoseActor", "edep")
+    edep.output = paths.output / "test041.mhd"
+    edep.mother = "waterbox"
+    edep.size = [10, 10, 50]
+    mm = gate.g4_units("mm")
+    ts = [200 * mm, 200 * mm, 200 * mm]
+    edep.spacing = [x / y for x, y in zip(ts, edep.size)]
+    print(edep.spacing)
+    edep.uncertainty = True
+    edep.dose = False
+    edep.hit_type = "random"
+
+    # add dose actor
     dose = sim.add_actor("DoseActor", "dose")
-    dose.output = paths.output / "test041-edep.mhd"
+    dose.output = paths.output / "test041.mhd"
     dose.mother = "waterbox"
     dose.size = [10, 10, 50]
     mm = gate.g4_units("mm")
@@ -215,7 +87,7 @@
     dose.spacing = [x / y for x, y in zip(ts, dose.size)]
     print(dose.spacing)
     dose.uncertainty = True
-    dose.gray = True
+    dose.dose = True
     dose.hit_type = "random"
 
     # add stat actor
@@ -230,6 +102,7 @@
     print(stat)
 
     dose = sim.output.get_actor("dose")
+    edep = sim.output.get_actor("edep")
     print(dose)
 
     # tests
@@ -241,7 +114,7 @@
     is_ok = (
         gate.assert_images(
             paths.gate_output / "output2-Edep.mhd",
-            paths.output / "test041-edep.mhd",
+            paths.output / edep.user_info.output,
             stat,
             tolerance=10,
             ignore_value=0,
@@ -253,7 +126,7 @@
     is_ok = (
         gate.assert_images(
             paths.gate_output / "output2-Edep-Uncertainty.mhd",
-            paths.output / "test041-edep_uncertainty.mhd",
+            paths.output / edep.user_info.output_uncertainty,
             stat,
             tolerance=30,
             ignore_value=1,
@@ -265,13 +138,12 @@
     is_ok = (
         gate.assert_images(
             paths.gate_output / "output2-Dose.mhd",
-            paths.output / "test041-edep_dose.mhd",
+            paths.output / dose.user_info.output,
             stat,
             tolerance=10,
             ignore_value=0,
         )
         and is_ok
->>>>>>> 6c3d3cbe
     )
 
     gate.test_ok(is_ok)