#!/usr/bin/env python3
# -*- coding: utf-8 -*-

import opengate as gate
import pathlib
import os

<<<<<<< HEAD
paths = gate.get_default_test_paths(__file__, "")

# create the simulation
sim = gate.Simulation()

# main options
ui = sim.user_info
ui.g4_verbose = False
ui.g4_verbose_level = 1
ui.visu = False
ui.number_of_threads = 1
# some units
cm = gate.g4_units("cm")
m = gate.g4_units("m")
deg = gate.g4_units("deg")

# set the world size like in the Gate macro
sim.world.size = [1 * m, 1 * m, 1 * m]

# add a simple volume
waterbox = sim.add_volume("Box", "waterbox")
waterbox.size = [40 * cm, 40 * cm, 40 * cm]
waterbox.translation = [0 * cm, 0 * cm, 0 * cm]
waterbox.material = "G4_WATER"

# volume where to confine
stuff = sim.add_volume("Cons", "stuff")
stuff.mother = "waterbox"
stuff.rmin1 = 0
stuff.rmax1 = 0.5 * cm
stuff.rmin2 = 0
stuff.rmax2 = 0.5 * cm
stuff.dz = 2 * cm
stuff.dphi = 360 * deg
stuff.translation = [-5 * cm, 0 * cm, 0 * cm]
stuff.material = "G4_WATER"

# daughter volume
stuffi = sim.add_volume("Cons", "stuff_inside")
stuffi.mother = stuff.name
stuffi.rmin1 = 0
stuffi.rmax1 = 0.4 * cm
stuffi.rmin2 = 0
stuffi.rmax2 = 0.4 * cm
stuffi.dz = 2 * cm
stuffi.dphi = 360 * deg
stuffi.translation = [-0.1 * cm, 0 * cm, 0 * cm]
stuffi.material = "G4_AIR"

# useful units
MeV = gate.g4_units("MeV")
keV = gate.g4_units("keV")
Bq = gate.g4_units("Bq")
deg = gate.g4_units("deg")
mm = gate.g4_units("mm")

# activity
activity = 500000 * Bq
# activity = 50 * Bq

# test confined source
source = sim.add_source("GenericSource", "non_confined_src")
source.mother = "stuff"
source.particle = "gamma"
source.activity = activity / ui.number_of_threads
source.position.type = "box"
source.position.size = [5 * cm, 5 * cm, 5 * cm]
source.direction.type = "momentum"
source.direction.momentum = [-1, 0, 0]
source.energy.type = "mono"
source.energy.mono = 1 * MeV

# test confined source
"""
   the source is confined in the given volume ('stuff'), it means that
   all particles will be emitted only in this volume.
   The 'box' type is required to defined a larger volume that 'stuff'.
   It is done here by computing the bounding box
   Daughter volumes of 'stuff' do not count : no particle will be generated
   from 'stuff_inside'
"""
source = sim.add_source("GenericSource", "confined_src")
source.mother = "stuff"
source.particle = "gamma"
source.activity = activity / ui.number_of_threads
source.position.type = "box"
source.position.size = gate.get_volume_bounding_box_size(sim, source.mother)
print("Source size", source.position.size)
pMin, pMax = gate.get_volume_bounding_limits(sim, source.mother)
source.position.confine = "stuff"
source.direction.type = "momentum"
source.direction.momentum = [1, 0, 0]
source.energy.type = "mono"
source.energy.mono = 1 * MeV

# actors
sim.add_actor("SimulationStatisticsActor", "Stats")

dose = sim.add_actor("DoseActor", "dose")
dose.output = paths.output / "test010-2.mhd"
# dose.output = paths.output_ref / 'test010-2-edep.mhd'
dose.mother = "waterbox"
dose.size = [100, 100, 100]
dose.spacing = [2 * mm, 1 * mm, 1 * mm]

# start simulation
sim.run()

# print
print("Simulation seed:", sim.output.current_random_seed)

# get results
stats = sim.output.get_actor("Stats")
dose_output = sim.output.get_actor("dose")
print(stats)
# stats.write(paths.output_ref / 'test010_confine_stats.txt')

# tests
stats_ref = gate.read_stat_file(paths.output_ref / "test010_confine_stats.txt")
is_ok = gate.assert_stats(stats, stats_ref, 0.10)
is_ok = is_ok and gate.assert_images(
    paths.output_ref / "test010-2-edep.mhd",
    paths.output / dose_output.user_info.output,
    stats,
    tolerance=59,
)

gate.test_ok(is_ok)
=======
if __name__ == "__main__":
    paths = gate.get_default_test_paths(__file__, "")

    # create the simulation
    sim = gate.Simulation()

    # main options
    ui = sim.user_info
    ui.g4_verbose = False
    ui.g4_verbose_level = 1
    ui.visu = False
    ui.number_of_threads = 1
    # some units
    cm = gate.g4_units("cm")
    m = gate.g4_units("m")
    deg = gate.g4_units("deg")

    # set the world size like in the Gate macro
    sim.world.size = [1 * m, 1 * m, 1 * m]

    # add a simple volume
    waterbox = sim.add_volume("Box", "waterbox")
    waterbox.size = [40 * cm, 40 * cm, 40 * cm]
    waterbox.translation = [0 * cm, 0 * cm, 0 * cm]
    waterbox.material = "G4_WATER"

    # volume where to confine
    stuff = sim.add_volume("Cons", "stuff")
    stuff.mother = "waterbox"
    stuff.rmin1 = 0
    stuff.rmax1 = 0.5 * cm
    stuff.rmin2 = 0
    stuff.rmax2 = 0.5 * cm
    stuff.dz = 2 * cm
    stuff.dphi = 360 * deg
    stuff.translation = [-5 * cm, 0 * cm, 0 * cm]
    stuff.material = "G4_WATER"

    # daughter volume
    stuffi = sim.add_volume("Cons", "stuff_inside")
    stuffi.mother = stuff.name
    stuffi.rmin1 = 0
    stuffi.rmax1 = 0.4 * cm
    stuffi.rmin2 = 0
    stuffi.rmax2 = 0.4 * cm
    stuffi.dz = 2 * cm
    stuffi.dphi = 360 * deg
    stuffi.translation = [-0.1 * cm, 0 * cm, 0 * cm]
    stuffi.material = "G4_AIR"

    # useful units
    MeV = gate.g4_units("MeV")
    keV = gate.g4_units("keV")
    Bq = gate.g4_units("Bq")
    deg = gate.g4_units("deg")
    mm = gate.g4_units("mm")

    # activity
    activity = 500000 * Bq
    # activity = 50 * Bq

    # test confined source
    source = sim.add_source("GenericSource", "non_confined_src")
    source.mother = "stuff"
    source.particle = "gamma"
    source.activity = activity / ui.number_of_threads
    source.position.type = "box"
    source.position.size = [5 * cm, 5 * cm, 5 * cm]
    source.direction.type = "momentum"
    source.direction.momentum = [-1, 0, 0]
    source.energy.type = "mono"
    source.energy.mono = 1 * MeV

    # test confined source
    """
       the source is confined in the given volume ('stuff'), it means that
       all particles will be emitted only in this volume.
       The 'box' type is required to defined a larger volume that 'stuff'.
       It is done here by computing the bounding box
       Daughter volumes of 'stuff' do not count : no particle will be generated
       from 'stuff_inside'
    """
    source = sim.add_source("GenericSource", "confined_src")
    source.mother = "stuff"
    source.particle = "gamma"
    source.activity = activity / ui.number_of_threads
    source.position.type = "box"
    source.position.size = gate.get_volume_bounding_box_size(sim, source.mother)
    print("Source size", source.position.size)
    pMin, pMax = gate.get_volume_bounding_limits(sim, source.mother)
    source.position.confine = "stuff"
    source.direction.type = "momentum"
    source.direction.momentum = [1, 0, 0]
    source.energy.type = "mono"
    source.energy.mono = 1 * MeV

    # actors
    sim.add_actor("SimulationStatisticsActor", "Stats")

    dose = sim.add_actor("DoseActor", "dose")
    dose.output = paths.output / "test010-2-edep.mhd"
    # dose.output = paths.output_ref / 'test010-2-edep.mhd'
    dose.mother = "waterbox"
    dose.size = [100, 100, 100]
    dose.spacing = [2 * mm, 1 * mm, 1 * mm]

    # start simulation
    sim.run()

    # print
    print("Simulation seed:", sim.output.current_random_seed)

    # get results
    stats = sim.output.get_actor("Stats")
    print(stats)
    # stats.write(paths.output_ref / 'test010_confine_stats.txt')

    # tests
    stats_ref = gate.read_stat_file(paths.output_ref / "test010_confine_stats.txt")
    is_ok = gate.assert_stats(stats, stats_ref, 0.10)
    is_ok = is_ok and gate.assert_images(
        paths.output_ref / "test010-2-edep.mhd",
        paths.output / "test010-2-edep.mhd",
        stats,
        tolerance=59,
    )

    gate.test_ok(is_ok)
>>>>>>> 6c3d3cbe
<|MERGE_RESOLUTION|>--- conflicted
+++ resolved
@@ -5,136 +5,6 @@
 import pathlib
 import os
 
-<<<<<<< HEAD
-paths = gate.get_default_test_paths(__file__, "")
-
-# create the simulation
-sim = gate.Simulation()
-
-# main options
-ui = sim.user_info
-ui.g4_verbose = False
-ui.g4_verbose_level = 1
-ui.visu = False
-ui.number_of_threads = 1
-# some units
-cm = gate.g4_units("cm")
-m = gate.g4_units("m")
-deg = gate.g4_units("deg")
-
-# set the world size like in the Gate macro
-sim.world.size = [1 * m, 1 * m, 1 * m]
-
-# add a simple volume
-waterbox = sim.add_volume("Box", "waterbox")
-waterbox.size = [40 * cm, 40 * cm, 40 * cm]
-waterbox.translation = [0 * cm, 0 * cm, 0 * cm]
-waterbox.material = "G4_WATER"
-
-# volume where to confine
-stuff = sim.add_volume("Cons", "stuff")
-stuff.mother = "waterbox"
-stuff.rmin1 = 0
-stuff.rmax1 = 0.5 * cm
-stuff.rmin2 = 0
-stuff.rmax2 = 0.5 * cm
-stuff.dz = 2 * cm
-stuff.dphi = 360 * deg
-stuff.translation = [-5 * cm, 0 * cm, 0 * cm]
-stuff.material = "G4_WATER"
-
-# daughter volume
-stuffi = sim.add_volume("Cons", "stuff_inside")
-stuffi.mother = stuff.name
-stuffi.rmin1 = 0
-stuffi.rmax1 = 0.4 * cm
-stuffi.rmin2 = 0
-stuffi.rmax2 = 0.4 * cm
-stuffi.dz = 2 * cm
-stuffi.dphi = 360 * deg
-stuffi.translation = [-0.1 * cm, 0 * cm, 0 * cm]
-stuffi.material = "G4_AIR"
-
-# useful units
-MeV = gate.g4_units("MeV")
-keV = gate.g4_units("keV")
-Bq = gate.g4_units("Bq")
-deg = gate.g4_units("deg")
-mm = gate.g4_units("mm")
-
-# activity
-activity = 500000 * Bq
-# activity = 50 * Bq
-
-# test confined source
-source = sim.add_source("GenericSource", "non_confined_src")
-source.mother = "stuff"
-source.particle = "gamma"
-source.activity = activity / ui.number_of_threads
-source.position.type = "box"
-source.position.size = [5 * cm, 5 * cm, 5 * cm]
-source.direction.type = "momentum"
-source.direction.momentum = [-1, 0, 0]
-source.energy.type = "mono"
-source.energy.mono = 1 * MeV
-
-# test confined source
-"""
-   the source is confined in the given volume ('stuff'), it means that
-   all particles will be emitted only in this volume.
-   The 'box' type is required to defined a larger volume that 'stuff'.
-   It is done here by computing the bounding box
-   Daughter volumes of 'stuff' do not count : no particle will be generated
-   from 'stuff_inside'
-"""
-source = sim.add_source("GenericSource", "confined_src")
-source.mother = "stuff"
-source.particle = "gamma"
-source.activity = activity / ui.number_of_threads
-source.position.type = "box"
-source.position.size = gate.get_volume_bounding_box_size(sim, source.mother)
-print("Source size", source.position.size)
-pMin, pMax = gate.get_volume_bounding_limits(sim, source.mother)
-source.position.confine = "stuff"
-source.direction.type = "momentum"
-source.direction.momentum = [1, 0, 0]
-source.energy.type = "mono"
-source.energy.mono = 1 * MeV
-
-# actors
-sim.add_actor("SimulationStatisticsActor", "Stats")
-
-dose = sim.add_actor("DoseActor", "dose")
-dose.output = paths.output / "test010-2.mhd"
-# dose.output = paths.output_ref / 'test010-2-edep.mhd'
-dose.mother = "waterbox"
-dose.size = [100, 100, 100]
-dose.spacing = [2 * mm, 1 * mm, 1 * mm]
-
-# start simulation
-sim.run()
-
-# print
-print("Simulation seed:", sim.output.current_random_seed)
-
-# get results
-stats = sim.output.get_actor("Stats")
-dose_output = sim.output.get_actor("dose")
-print(stats)
-# stats.write(paths.output_ref / 'test010_confine_stats.txt')
-
-# tests
-stats_ref = gate.read_stat_file(paths.output_ref / "test010_confine_stats.txt")
-is_ok = gate.assert_stats(stats, stats_ref, 0.10)
-is_ok = is_ok and gate.assert_images(
-    paths.output_ref / "test010-2-edep.mhd",
-    paths.output / dose_output.user_info.output,
-    stats,
-    tolerance=59,
-)
-
-gate.test_ok(is_ok)
-=======
 if __name__ == "__main__":
     paths = gate.get_default_test_paths(__file__, "")
 
@@ -235,7 +105,7 @@
     sim.add_actor("SimulationStatisticsActor", "Stats")
 
     dose = sim.add_actor("DoseActor", "dose")
-    dose.output = paths.output / "test010-2-edep.mhd"
+    dose.output = paths.output / "test010-2.mhd"
     # dose.output = paths.output_ref / 'test010-2-edep.mhd'
     dose.mother = "waterbox"
     dose.size = [100, 100, 100]
@@ -249,6 +119,7 @@
 
     # get results
     stats = sim.output.get_actor("Stats")
+    dose = sim.output.get_actor("dose")
     print(stats)
     # stats.write(paths.output_ref / 'test010_confine_stats.txt')
 
@@ -257,10 +128,9 @@
     is_ok = gate.assert_stats(stats, stats_ref, 0.10)
     is_ok = is_ok and gate.assert_images(
         paths.output_ref / "test010-2-edep.mhd",
-        paths.output / "test010-2-edep.mhd",
+        paths.output / dose.user_info.output,
         stats,
         tolerance=59,
     )
 
-    gate.test_ok(is_ok)
->>>>>>> 6c3d3cbe
+    gate.test_ok(is_ok)