#!/usr/bin/env python3
# -*- coding: utf-8 -*-
import opengate as gate
import itk
import numpy as np
import os
from scipy.spatial.transform import Rotation


def main():
    paths = gate.get_default_test_paths(__file__, "gate_test042_gauss_gps")
    out_path = paths.output

    # create the simulation
    sim = gate.Simulation()

    # main options
    ui = sim.user_info
    ui.g4_verbose = False
    ui.g4_verbose_level = 1
    ui.visu = False
    ui.random_seed = 123456

    # units
    mm = gate.g4_units("mm")
    cm = gate.g4_units("cm")

    # add a material database
    sim.add_material_database(paths.gate_data / "HFMaterials2014.db")

    #  change world size
    world = sim.world
    world.size = [600 * cm, 500 * cm, 500 * cm]
    world.material = "Vacuum"

    geometries = ["Box", "Tubs"]
    grid_sizes = [[1, 1, 200], [1, 100, 200], [50, 100, 200]]
    res = 1 * mm
    spacing = [res, res, res]
    box_side = max(max(grid_sizes)) * res

    dose_actors = {}

    i = -10
    for geom in geometries:
        print(f"geom={geom}")
        for grid_size in grid_sizes:
            print(f"  grid_size={grid_size}")
            if geom == "Box":
                size = [s * res for s in grid_size]
            if geom == "Tubs":
                size = [
                    grid_size[0] * res,
                    0,
                    grid_size[2] * res / 2,
                ]  # [rmax, rmin, half_height]

            # mother not rotated, daughter not rotated
            print("    mother not rotated, daughter not rotated")
            transl = [i * box_side + 5 * mm, 0, 0]  # to avoid volume overlapping
            m = add_volume(
                sim, "Box", f"mother_{i}", [box_side, box_side, box_side], transl=transl
            )
            v = add_volume(
                sim, geom, f"vol_{i}", size, color=[1, 0, 1, 1], mother=m.name
            )
            d = add_dose_actor(sim, f"dose_{i}", grid_size, spacing, v.name, out_path)
            dose_actors[
                f"{geom}_{grid_size}_mother_not_rotated_daughter_not_rotated"
            ] = d
            i = i + 1

            # mother not rotated, daughter rotated
            print("    mother not rotated, daughter rotated")
            transl = [i * box_side + 5 * mm, 0, 0]  # to avoid volume overlapping
            m = add_volume(
                sim, "Box", f"mother_{i}", [box_side, box_side, box_side], transl=transl
            )
            rot = Rotation.from_euler("y", 90, degrees=True).as_matrix()
            v = add_volume(
                sim, geom, f"vol_{i}", size, color=[1, 0, 1, 1], rot=rot, mother=m.name
            )
            d = add_dose_actor(sim, f"dose_{i}", grid_size, spacing, v.name, out_path)
            dose_actors[f"{geom}_{grid_size}_mother_not_rotated_daughter_rotated"] = d
            i = i + 1

            # mother rotated, daughter not rotated
            print("    mother rotated, daughter not rotated")
            rot = Rotation.from_euler("y", 90, degrees=True).as_matrix()
            transl = [i * box_side + 5 * mm, 0, 0]  # to avoid volume overlapping
            m = add_volume(
                sim,
                "Box",
                f"mother_{i}",
                [box_side, box_side, box_side],
                rot=rot,
                transl=transl,
            )
            v = add_volume(
                sim, geom, f"vol_{i}", size, color=[1, 0, 1, 1], mother=m.name
            )
            d = add_dose_actor(sim, f"dose_{i}", grid_size, spacing, v.name, out_path)
            dose_actors[f"{geom}_{grid_size}_mother_rotated_daughter_not_rotated"] = d
            i = i + 1

            # mother rotated, daughter rotated
            print("    mother rotated, daughter rotated")
            rot = Rotation.from_euler("y", 90, degrees=True).as_matrix()
            transl = [i * box_side + 5 * mm, 0, 0]  # to avoid volume overlapping
            m = add_volume(
                sim,
                "Box",
                f"mother_{i}",
                [box_side, box_side, box_side],
                rot=rot,
                transl=transl,
            )
            rot = Rotation.from_euler("x", 90, degrees=True).as_matrix()
            v = add_volume(
                sim, geom, f"vol_{i}", size, color=[1, 0, 1, 1], rot=rot, mother=m.name
            )
            d = add_dose_actor(sim, f"dose_{i}", grid_size, spacing, v.name, out_path)
            dose_actors[f"{geom}_{grid_size}_mother_rotated_daughter_rotated"] = d
            i = i + 1

    # start simulation
    sim.run()

    # test
    ok = True
    for test_name, dose in dose_actors.items():
        print(test_name)
        ok = check_dose_grid_geometry(dose.output, dose) and ok

    gate.test_ok(ok)


def check_dose_grid_geometry(dose_mhd_path, dose_actor):
<<<<<<< HEAD
    img = itk.imread(str(dose_mhd_path))
=======
    dose_mhd_path = os.path.abspath(dose_mhd_path)
    print(f"Opening image {dose_mhd_path}")
    img = itk.imread(dose_mhd_path)
>>>>>>> 2444b71b
    data = itk.GetArrayViewFromImage(img)
    shape = data.shape
    spacing = img.GetSpacing()
    shape_ref = tuple(np.flip(dose_actor.size))
    spacing_ref = dose_actor.spacing

    ok = True
    if shape != shape_ref:
        print(f"    shape={shape} not the same as shape_ref{shape_ref}!")
        ok = False
    else:
        print("    Shape ok")

    if spacing != spacing_ref:
        print(f"    spacing={spacing} not the same as spacing_ref={spacing_ref}!")
        ok = False
    else:
        print("    Spacing ok")

    return ok


def add_volume(
    sim, geom, name, size, color=[0, 0, 1, 1], rot=None, transl=[0, 0, 0], mother=None
):
    phantom = sim.add_volume(geom, name)
    if mother:
        phantom.mother = mother
    if geom == "Box":
        phantom.size = size
    if geom == "Tubs":
        phantom.rmax = size[0]
        phantom.rmin = size[1]
        phantom.dz = size[2]
    if rot is not None:
        phantom.rotation = rot
    phantom.translation = transl
    phantom.material = "G4_WATER"
    phantom.color = color

    return phantom


def add_dose_actor(sim, name, size, spacing, mother, out_path):
    dose = sim.add_actor("DoseActor", name)
    dose.output = out_path / f"{name}.mhd"
    dose.mother = mother
    dose.size = size
    dose.spacing = spacing
    dose.hit_type = "random"

    return dose


if __name__ == "__main__":
    main()<|MERGE_RESOLUTION|>--- conflicted
+++ resolved
@@ -136,13 +136,9 @@
 
 
 def check_dose_grid_geometry(dose_mhd_path, dose_actor):
-<<<<<<< HEAD
-    img = itk.imread(str(dose_mhd_path))
-=======
     dose_mhd_path = os.path.abspath(dose_mhd_path)
     print(f"Opening image {dose_mhd_path}")
     img = itk.imread(dose_mhd_path)
->>>>>>> 2444b71b
     data = itk.GetArrayViewFromImage(img)
     shape = data.shape
     spacing = img.GetSpacing()
