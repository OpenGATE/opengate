--- conflicted
+++ resolved
@@ -197,17 +197,15 @@
         se = gate.SimulationEngine(self, start_new_process=start_new_process)
         return se.start()
 
-<<<<<<< HEAD
-    def initialize_source_before_g4_engine(self):
-        """
-        Some sources need to perform computation once everything is defined in user_info but *before* the
-        initialization of the G4 engine starts. This can be done via this function.
-        """
-        self.source_manager.initialize_before_g4_engine()
-=======
     def use_multithread(self):
         return (
             self.user_info.number_of_threads > 1
             or self.user_info.force_multithread_mode
         )
->>>>>>> 535b1417
+
+    def initialize_source_before_g4_engine(self):
+        """
+        Some sources need to perform computation once everything is defined in user_info but *before* the
+        initialization of the G4 engine starts. This can be done via this function.
+        """
+        self.source_manager.initialize_before_g4_engine()