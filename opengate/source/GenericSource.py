--- conflicted
+++ resolved
@@ -7,7 +7,6 @@
 
 class GenericSource(gate.SourceBase):
     """
-<<<<<<< HEAD
     GenericSource close to the G4 GPS (General Particle Source).
 
     Particle: type, activity, weight, half_life, TAC
@@ -18,10 +17,6 @@
 
     Energy: mono, sigma, spectrum etc
 
-=======
-    GenericSource close to the G4 SPS, but a bit simpler.
-    The G4 source created by this class is GateGenericSource.
->>>>>>> 2444b71b
     """
 
     type_name = "GenericSource"
