from box import Box
from scipy.spatial.transform import Rotation
import pathlib
import numpy as np
import opengate_core
from ..utility import g4_units
from ..exception import fatal, warning
from ..definitions import __world_name__
from ..userelement import UserElement

gate_source_path = pathlib.Path(__file__).parent.resolve()

# http://www.lnhb.fr/nuclear-data/module-lara/
all_beta_plus_radionuclides = [
    "F18",
    "Ga68",
    "Zr89",
    "Na22",
    "C11",
    "N13",
    "O15",
    "Rb82",
]


def read_beta_plus_spectra(rad_name):
    """
    read the file downloaded from LNHB
    there are 15 lines-long header to skip
    first column is E(keV)
    second column is dNtot/dE b+
    WARNING : bins width is not uniform (need to scale for density)
    """
    filename = (
        f"{gate_source_path}/beta_plus_spectra/{rad_name}/beta+_{rad_name}_tot.bs"
    )
    data = np.genfromtxt(filename, usecols=(0, 1), skip_header=15, dtype=float)
    return data


def compute_bins_density(bins):
    """
    Given a list of (energy) bins center, compute the width of each bin.
    """
    lower = np.roll(bins, 1)
    lower[0] = 0
    upper = bins
    dx = upper - lower
    return dx


def get_rad_yield(rad_name):
    if not rad_name in all_beta_plus_radionuclides:
        return 1.0
    data = read_beta_plus_spectra(rad_name)
    ene = data[:, 0] / 1000  # convert from KeV to MeV
    proba = data[:, 1]
    cdf, total = compute_cdf_and_total_yield(proba, ene)
    total = total * 1000  # (because was in MeV)
    return total


def compute_cdf_and_total_yield(data, bins):
    """
    Compute the CDF (Cumulative Density Function) of a list of non-uniform energy bins
    with associated probability.
    Also return the total probability.
    """
    dx = compute_bins_density(bins)
    p = data * dx
    total = p.sum()
    cdf = np.cumsum(p) / total
    return cdf, total


def generate_isotropic_directions(
    n, min_theta=0, max_theta=np.pi, min_phi=0, max_phi=2 * np.pi, rs=np.random
):
    """
    like in G4SPSAngDistribution.cc

    Later : do a version with torch (gpu) instead of np (cpu) ?
    """
    u = rs.uniform(0, 1, size=n)
    costheta = np.cos(min_theta) - u * (np.cos(min_theta) - np.cos(max_theta))
    sintheta = np.sqrt(1 - costheta**2)

    v = rs.uniform(0, 1, size=n)
    phi = min_phi + (max_phi - min_phi) * v
    sinphi = np.sin(phi)
    cosphi = np.cos(phi)

    # "direct cosine" method, like in Geant4 (already normalized)
    px = -sintheta * cosphi
    py = -sintheta * sinphi
    pz = -costheta

    # concat
    v = np.column_stack((px, py, pz))

    return v


def get_rad_gamma_energy_spectrum(rad):
    weights = {}
    energies = {}
    MeV = g4_units.MeV
    # Tc99m
    weights["Tc99m"] = [0.885]
    energies["Tc99m"] = [0.140511 * MeV]
    # Lu177
    weights["Lu177"] = [0.001726, 0.0620, 0.000470, 0.1038, 0.002012, 0.00216]
    energies["Lu177"] = [
        0.0716418 * MeV,
        0.1129498 * MeV,
        0.1367245 * MeV,
        0.2083662 * MeV,
        0.2496742 * MeV,
        0.3213159 * MeV,
    ]

    # In111
    weights["In111"] = [0.000015, 0.9061, 0.9412]
    energies["In111"] = [0.15081 * MeV, 0.17128 * MeV, 0.24535 * MeV]
    # I131
    weights["I131"] = [
        0.02607,
        0.000051,
        0.000211,
        0.00277,
        0.000023,
        0.000581,
        0.0614,
        0.000012,
        0.000046,
        0.000807,
        0.000244,
        0.00274,
        0.00017,
        0.812,
        0.000552,
        0.003540,
        0.0712,
        0.002183,
        0.01786,
    ]
    energies["I131"] = [
        0.080185 * MeV,
        0.0859 * MeV,
        0.163930 * MeV,
        0.177214 * MeV,
        0.23218 * MeV,
        0.272498 * MeV,
        0.284305 * MeV,
        0.2958 * MeV,
        0.3024 * MeV,
        0.318088 * MeV,
        0.324651 * MeV,
        0.325789 * MeV,
        0.3584 * MeV,
        0.364489 * MeV,
        0.404814 * MeV,
        0.503004 * MeV,
        0.636989 * MeV,
        0.642719 * MeV,
        0.722911 * MeV,
    ]

    return weights[rad], energies[rad]


def set_source_rad_energy_spectrum(source, rad):
    w, en = get_rad_gamma_energy_spectrum(rad)
    source.energy.type = "spectrum_lines"
    source.energy.spectrum_weight = w
    source.energy.spectrum_energy = en


def get_source_skipped_events(output, source_name):
    n = 0
    if (
        output.simulation.number_of_threads > 1
        or output.simulation.force_multithread_mode
    ):
        for i in range(1, output.simulation.number_of_threads + 1):
            s = output.get_source_mt(source_name, i)
            n += s.fTotalSkippedEvents
    else:
        n = output.get_source(source_name).fTotalSkippedEvents
    return n


def get_source_zero_events(output, source_name):
    n = 0
    if (
        output.simulation.number_of_threads > 1
        or output.simulation.force_multithread_mode
    ):
        for i in range(1, output.simulation.number_of_threads + 1):
            s = output.get_source_mt(source_name, i)
            n += s.fTotalZeroEvents
    else:
        n = output.get_source(source_name).fTotalZeroEvents
    return n


class SourceBase(UserElement):
    """
    Base class for all source types.
    """

    @staticmethod
    def set_default_user_info(user_info):
        UserElement.set_default_user_info(user_info)
        # user properties shared by all sources
        user_info.mother = __world_name__
        user_info.start_time = None
        user_info.end_time = None
<<<<<<< HEAD
        user_info.initialize_before_g4_engine = None
=======
        user_info.n = 0
        user_info.activity = 0
        user_info.half_life = -1  # negative value is no half_life
>>>>>>> 99babdf1

    def __init__(self, user_info):
        # type_name MUST be defined in class that inherit from SourceBase
        super().__init__(user_info)
        # the cpp counterpart of the source
        self.g4_source = self.create_g4_source()
        # all times intervals
        self.run_timing_intervals = None
        # threading
        self.current_thread_id = None

    def __str__(self):
        s = f"{self.user_info.name}: {self.user_info}"
        return s

    def __getstate__(self):
        if self.verbose_getstate:
            warning(
                f"Getstate SourceBase {self.user_info.type_name} {self.user_info.name}"
            )
        self.simulation = None
        self.g4_source = None
        return self.__dict__

    def dump(self):
        sec = g4_units.s
        start = "no start time"
        end = "no end time"
        if self.user_info.start_time is not None:
            start = f"{self.user_info.start_time / sec} sec"
        if self.user_info.end_time is not None:
            end = f"{self.user_info.end_time / sec} sec"
        s = (
            f"Source name        : {self.user_info.physics_list_name}\n"
            f"Source type        : {self.user_info.type}\n"
            f"Start time         : {start}\n"
            f"End time           : {end}"
        )
        return s

    def create_g4_source(self):
        fatal('The function "create_g4_source" *must* be overridden')

    def initialize_before_g4_engine(self):
        pass

    def initialize_start_end_time(self, run_timing_intervals):
        self.run_timing_intervals = run_timing_intervals
        # by default consider the source time start and end like the whole simulation
        # Start: start time of the first run
        # End: end time of the last run
        if not self.user_info.start_time:
            self.user_info.start_time = run_timing_intervals[0][0]
        if not self.user_info.end_time:
            self.user_info.end_time = run_timing_intervals[-1][1]

    def initialize(self, run_timing_intervals):
        self.initialize_start_end_time(run_timing_intervals)
        # this will initialize and set user_info to the cpp side
        self.g4_source.InitializeUserInfo(self.user_info.__dict__)

    def add_to_source_manager(self, source_manager):
        source_manager.AddSource(self.g4_source)

    def prepare_output(self):
        pass

    def get_estimated_number_of_events(self, run_timing_interval):
        """# by default, all event have the same time, so we check that
        # this time is included into the given time interval
        if (
            run_timing_interval[0]
            <= self.user_info.start_time
            <= run_timing_interval[1]
        ):
            return self.user_info.n
        return 0"""
        fatal(f"Not implemented yet: get_estimated_number_of_events")
        exit()


class GenericSource(SourceBase):
    """
    GenericSource close to the G4 SPS, but a bit simpler.
    The G4 source created by this class is GateGenericSource.
    """

    type_name = "GenericSource"

    @staticmethod
    def set_default_user_info(user_info):
        SourceBase.set_default_user_info(user_info)
        # initial user info
        user_info.particle = "gamma"
        user_info.ion = Box()
        user_info.weight = -1
        user_info.weight_sigma = -1
        user_info.user_particle_life_time = -1  # negative means : by default
        user_info.tac_times = None
        user_info.tac_activities = None
        user_info.force_rotation = False
        # ion
        user_info.ion = Box()
        user_info.ion.Z = 0  # Z: Atomic Number
        user_info.ion.A = 0  # A: Atomic Mass (nn + np +nlambda)
        user_info.ion.E = 0  # E: Excitation energy (i.e. for metastable)
        # position
        user_info.position = Box()
        user_info.position.type = "point"
        user_info.position.radius = 0
        user_info.position.sigma_x = 0
        user_info.position.sigma_y = 0
        user_info.position.size = [0, 0, 0]
        user_info.position.translation = [0, 0, 0]
        user_info.position.rotation = Rotation.identity().as_matrix()
        user_info.position.confine = None
        # angle (direction)
        deg = g4_units.deg

        user_info.direction = Box()
        user_info.direction.type = "iso"
        user_info.direction.theta = [0, 180 * deg]
        user_info.direction.phi = [0, 360 * deg]
        user_info.direction.momentum = [0, 0, 1]
        user_info.direction.focus_point = [0, 0, 0]
        user_info.direction.sigma = [0, 0]
        user_info.direction.acceptance_angle = Box()
        user_info.direction.acceptance_angle.skip_policy = "SkipEvents"  # or ZeroEnergy
        user_info.direction.acceptance_angle.volumes = []
        user_info.direction.acceptance_angle.intersection_flag = False
        user_info.direction.acceptance_angle.normal_flag = False
        user_info.direction.acceptance_angle.normal_vector = [0, 0, 1]
        user_info.direction.acceptance_angle.normal_tolerance = 3 * deg
        # energy
        user_info.energy = Box()
        user_info.energy.type = "mono"
        user_info.energy.mono = 0
        user_info.energy.sigma_gauss = 0
        user_info.energy.is_cdf = False
        user_info.energy.min_energy = None
        user_info.energy.max_energy = None

    def create_g4_source(self):
        return opengate_core.GateGenericSource()

    def __init__(self, user_info):
        super().__init__(user_info)
        if not self.user_info.particle.startswith("ion"):
            return
        words = self.user_info.particle.split(" ")
        if len(words) > 1:
            self.user_info.ion.Z = words[1]
        if len(words) > 2:
            self.user_info.ion.A = words[2]
        if len(words) > 3:
            self.user_info.ion.E = words[3]

        # will be set by g4 source
        self.fTotalZeroEvents = 0
        self.fTotalSkippedEvents = 0

    def initialize(self, run_timing_intervals):
        # Check user_info type
        # if not isinstance(self.user_info, Box):
        #    fatal(f'Generic Source: user_info must be a Box, but is: {self.user_info}')
        # Infer whether self.user_info is a UserInfo object
        # without explicitly using the UserInfo class (circular import)
        if not hasattr(self.user_info, "element_type"):
            fatal(
                f"Generic Source: user_info must be a UserInfo, but is: {self.user_info}"
            )
        # if not isinstance(self.user_info, UserInfo):
        #     fatal(
        #         f"Generic Source: user_info must be a UserInfo, but is: {self.user_info}"
        #     )
        if not isinstance(self.user_info.position, Box):
            fatal(
                f"Generic Source: user_info.position must be a Box, but is: {self.user_info.position}"
            )
        if not isinstance(self.user_info.direction, Box):
            fatal(
                f"Generic Source: user_info.direction must be a Box, but is: {self.user_info.direction}"
            )
        if not isinstance(self.user_info.energy, Box):
            fatal(
                f"Generic Source: user_info.energy must be a Box, but is: {self.user_info.energy}"
            )

        # check energy type
        l = [
            "mono",
            "gauss",
            "F18_analytic",
            "O15_analytic",
            "C11_analytic",
            "histogram",
            "spectrum_lines",
            "range",
        ]
        l.extend(all_beta_plus_radionuclides)
        if not self.user_info.energy.type in l:
            fatal(
                f"Cannot find the energy type {self.user_info.energy.type} for the source {self.user_info.name}.\n"
                f"Available types are {l}"
            )

        # special case for beta plus energy spectra
        # FIXME put this elsewhere
        if self.user_info.particle == "e+":
            if self.user_info.energy.type in all_beta_plus_radionuclides:
                data = read_beta_plus_spectra(self.user_info.energy.type)
                ene = data[:, 0] / 1000  # convert from KeV to MeV
                proba = data[:, 1]
                cdf, total = compute_cdf_and_total_yield(proba, ene)
                # total = total * 1000  # (because was in MeV)
                # self.user_info.activity *= total
                self.user_info.energy.is_cdf = True
                self.g4_source.SetEnergyCDF(ene)
                self.g4_source.SetProbabilityCDF(cdf)

        self.update_tac_activity()

        # logic for half life and user_particle_life_time
        ui = self.user_info
        if ui.half_life > 0:
            # if the user set the half life and not the user_particle_life_time
            # we force the latter to zero
            if ui.user_particle_life_time < 0:
                ui.user_particle_life_time = 0

        # initialize
        SourceBase.initialize(self, run_timing_intervals)

        if self.user_info.n > 0 and self.user_info.activity > 0:
            fatal(f"Cannot use both n and activity, choose one: {self.user_info}")
        if self.user_info.n == 0 and self.user_info.activity == 0:
            fatal(f"Choose either n or activity : {self.user_info}")
        if self.user_info.activity > 0:
            self.user_info.n = 0
        if self.user_info.n > 0:
            self.user_info.activity = 0
        # warning for non-used ?
        # check confine
        if self.user_info.position.confine:
            if self.user_info.position.type == "point":
                warning(
                    f"In source {self.user_info.name}, "
                    f"confine is used, while position.type is point ... really ?"
                )

    def check_ui_activity(self, ui):
        if ui.n > 0 and ui.activity > 0:
            fatal(f"Cannot use both n and activity, choose one: {self.user_info}")
        if ui.n == 0 and ui.activity == 0:
            fatal(f"Choose either n or activity : {self.user_info}")
        if ui.activity > 0:
            ui.n = 0
        if ui.n > 0:
            ui.activity = 0

    def check_confine(self, ui):
        if ui.position.confine:
            if ui.position.type == "point":
                warning(
                    f"In source {ui.name}, "
                    f"confine is used, while position.type is point ... really ?"
                )

    def prepare_output(self):
        SourceBase.prepare_output(self)
        # store the output from G4 object
        self.fTotalZeroEvents = self.g4_source.fTotalZeroEvents
        self.fTotalSkippedEvents = self.g4_source.fTotalSkippedEvents

    def update_tac_activity(self):
        ui = self.user_info
        if ui.tac_times is None and ui.tac_activities is None:
            return
        n = len(ui.tac_times)
        if n != len(ui.tac_activities):
            fatal(
                f"option tac_activities must have the same size as tac_times in source '{ui.name}'"
            )
        # it is important to set the starting time for this source as the tac
        # may start later than the simulation timing
        ui.start_time = ui.tac_times[0]
        ui.activity = ui.tac_activities[0]
        self.g4_source.SetTAC(ui.tac_times, ui.tac_activities)


class TemplateSource(SourceBase):
    """
    Source template: to create a new type of source, copy-paste
    this file and adapt to your needs.
    Also declare the source type in the file helpers_source.py
    """

    type_name = "TemplateSource"

    @staticmethod
    def set_default_user_info(user_info):
        SourceBase.set_default_user_info(user_info)
        # initial user info
        user_info.float_value = None
        user_info.vector_value = None

    def create_g4_source(self):
        return opengate_core.GateTemplateSource()

    def __init__(self, user_info):
        super().__init__(user_info)

    def initialize(self, run_timing_intervals):
        # Check user_info type
        if self.user_info.float_value is None:
            fatal(
                f"Error for source {self.user_info.name}, float_value must be a float"
            )
        if self.user_info.vector_value is None:
            fatal(
                f"Error for source {self.user_info.name}, vector_value must be a vector"
            )

        # initialize
        SourceBase.initialize(self, run_timing_intervals)<|MERGE_RESOLUTION|>--- conflicted
+++ resolved
@@ -216,13 +216,9 @@
         user_info.mother = __world_name__
         user_info.start_time = None
         user_info.end_time = None
-<<<<<<< HEAD
-        user_info.initialize_before_g4_engine = None
-=======
         user_info.n = 0
         user_info.activity = 0
         user_info.half_life = -1  # negative value is no half_life
->>>>>>> 99babdf1
 
     def __init__(self, user_info):
         # type_name MUST be defined in class that inherit from SourceBase
@@ -266,7 +262,7 @@
     def create_g4_source(self):
         fatal('The function "create_g4_source" *must* be overridden')
 
-    def initialize_before_g4_engine(self):
+    def initialize_source_before_g4_engine(self, source):
         pass
 
     def initialize_start_end_time(self, run_timing_intervals):
