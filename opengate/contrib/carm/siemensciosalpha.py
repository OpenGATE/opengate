--- conflicted
+++ resolved
@@ -122,20 +122,12 @@
         source.energy.histogram_weight = weights
         source.energy.histogram_energy = energy_bins
 
-<<<<<<< HEAD
-        source.direction.acceptance_angle.volumes = [sourcebox.name]
-        source.direction.acceptance_angle.normal_flag = True
-        source.direction.acceptance_angle.normal_vector = [1, 0, 0]
-        source.direction.acceptance_angle.normal_tolerance = 180 * deg
-        source.direction.acceptance_angle.skip_policy = "SkipEvents"
-=======
         source.direction.angular_acceptance.target_volumes = [sourcebox.name]
         source.direction.angular_acceptance.enable_angle_check = True
         source.direction.angular_acceptance.angle_check_reference_vector = [1, 0, 0]
         source.direction.angular_acceptance.angle_tolerance_max = 5 * deg
         source.direction.angular_acceptance.policy = "Rejection"
         source.direction.angular_acceptance.skip_policy = "SkipEvents"
->>>>>>> 205ee5a4
 
         return source
 
