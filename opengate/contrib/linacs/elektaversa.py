from scipy.spatial.transform import Rotation
from box import Box
import opengate as gate
from opengate.utility import g4_units, get_contrib_path
from opengate.geometry.utility import get_grid_repetition
from opengate.geometry.volumes import unite_volumes, intersect_volumes, subtract_volumes
from opengate.geometry import volumes
import numpy as np
import pydicom


def add_linac(sim, linac_name, sad=1000):
    # units
    mm = g4_units.mm
    m = g4_units.m

    # materials
    contrib_paths = get_contrib_path() / "linacs"
    file = contrib_paths / "elekta_versa_materials.db"
    sim.volume_manager.add_material_database(str(file))

    # linac
    linac = sim.add_volume("Box", linac_name)
    linac.material = "G4_AIR"
    linac.size = [1 * m, 1 * m, 0.52 * m]
    linac.translation = np.array([0, 0, sad - linac.size[2] / 2])
    linac.color = [1, 1, 1, 0.8]

    # add elements
    add_target(sim, linac.name)
    add_primary_collimator(sim, linac.name)
    add_flattening_filter(sim, linac.name)
    add_ionizing_chamber(sim, linac.name)
    add_back_scatter_plate(sim, linac.name)
    add_mirror(sim, linac.name)

    # kill actor above the target
    kill_around_target(sim, linac.name)

    return linac


def add_target(sim, linac_name):
    linac = sim.volume_manager.get_volume(linac_name)
    z_linac = linac.size[2]
    # unit
    mm = g4_units.mm
    nm = g4_units.nm

    # colors
    red = [1, 0.2, 0.2, 0.8]
    green = [0, 1, 0, 0.2]

    # material
    target_material = f"target_tungsten"
    copper = f"target_copper"

    # target
    target_support = sim.add_volume("Tubs", f"{linac_name}_target_support")
    target_support.mother = linac_name
    target_support.material = "G4_AIR"
    target_support.rmin = 0
    target_support.rmax = 15 * mm
    target_support.dz = 11 * mm / 2.0
    target_support.translation = [0, 0, z_linac/2  - target_support.dz - 1*nm]
    target_support.color = [0, 1, 0, 1]

    target = sim.add_volume("Tubs", f"{linac_name}_target")
    target.mother = target_support.name
    target.material = target_material
    target.rmin = 0
    target.rmax = 2.7 * mm
    target.dz = 1 * mm / 2.0
    target.translation = [0, 0, 5 * mm]
    target.color = red

    target_support_top = sim.add_volume("Tubs", f"{linac_name}_target_support_top")
    target_support_top.mother = target_support.name
    target_support_top.material = copper
    target_support_top.rmin = 2.7 * mm
    target_support_top.rmax = 15 * mm
    target_support_top.dz = 1 * mm / 2.0
    target_support_top.translation = [0, 0, 5 * mm]
    target_support_top.color = green

    target_support_bottom = sim.add_volume(
        "Tubs", f"{linac_name}_target_support_bottom"
    )
    target_support_bottom.mother = target_support.name
<<<<<<< HEAD
    target_support_bottom.material =target_material
=======
    # target_support_bottom.material = copper
    target_support_bottom.material = target_material
>>>>>>> df5f6677
    target_support_bottom.rmin = 0
    target_support_bottom.rmax = 15 * mm
    target_support_bottom.dz = 10 * mm / 2.0
    target_support_bottom.translation = [0, 0, -0.5 * mm]
    target_support_bottom.color = green

    return target_support


def kill_around_target(sim, linac_name):
    mm = g4_units.mm
    nm = g4_units.nm
    linac = sim.volume_manager.get_volume(linac_name)
    z_linac = linac.size[2]

    # above the target
    target_above = sim.add_volume("Tubs", f"target_kill_volume1")
    target_above.mother = linac_name
    target_above.material = "G4_AIR"
    target_above.rmin = 0
    target_above.rmax = 15 * mm
    target_above.dz = 0.5 * nm
    target_above.translation = [0, 0, z_linac/2 - 0.5 * nm]
    target_above.color = [1, 0, 0, 1]

    # around the target
    target_around = sim.add_volume("Tubs", f"target_kill_volume2")
    target_around.mother = linac_name
    target_around.material = "G4_AIR"
    target_around.rmin = 15.1 * mm
    target_around.rmax = target_around.rmin + 1*nm
    target_around.dz = 5.5 * mm
    target_around.translation = [0, 0, z_linac/2 - target_around.dz - 1 * nm]
    target_around.color = [1, 0, 0, 1]

    # psycho killer
    killer = sim.add_actor("KillActor", f"target_kill")
    killer.mother = [target_above.name, target_around.name]


def add_primary_collimator(sim, linac_name):
    linac = sim.volume_manager.get_volume(linac_name)
    z_linac = linac.size[2]
    mm = g4_units.mm
    deg = g4_units.deg
    primary_collimator = sim.add_volume("Cons", f"{linac_name}_primary_collimator")
    primary_collimator.mother = linac_name
    primary_collimator.material = "mat_leaf"
    primary_collimator.rmin1 = 31.45 * mm
    primary_collimator.rmax1 = 82 * mm
    primary_collimator.rmin2 = 6.45 * mm
    primary_collimator.rmax2 = 82 * mm
    primary_collimator.dz = 101 * mm / 2.0
    primary_collimator.sphi = 0
    primary_collimator.dphi = 360 * deg
    primary_collimator.translation = [0, 0, z_linac / 2 - 65.5 * mm]
    primary_collimator.color = [0.5, 0.5, 1, 0.8]


def add_flattening_filter(sim, linac_name):
    # unit
    mm = g4_units.mm
    deg = g4_units.deg

    # colors
    yellow = [0, 0.7, 0.7, 0.8]
    linac = sim.volume_manager.get_volume(linac_name)
    z_linac = linac.size[2]

    # bounding cylinder
    flattening_filter = sim.add_volume("Tubs", f"{linac_name}_flattening_filter")
    flattening_filter.mother = linac_name
    flattening_filter.material = "G4_AIR"
    flattening_filter.rmin = 0
    flattening_filter.rmax = 40 * mm
    flattening_filter.dz = 24.1 * mm / 2
    flattening_filter.translation = [0, 0, z_linac / 2 - 146.05 * mm]
    flattening_filter.color = [1, 0, 0, 0]  # invisible

    # create all cones
    def add_cone(sim, p):
        c = sim.add_volume("Cons", f"{linac_name}_flattening_filter_cone_{p.name}")
        c.mother = flattening_filter.name
        c.material = "flattening_filter_material"
        c.rmin1 = 0
        c.rmax1 = p.rmax1
        c.rmin2 = 0
        c.rmax2 = p.rmax2
        c.dz = p.dz
        c.sphi = 0
        c.dphi = 360 * deg
        c.translation = [0, 0, p.tr]
        c.color = yellow

    cones = [
        [0.001, 5.45, 3.40, 10.35],
        [5.45, 9, 2.7, 7.3],
        [9, 14.5, 4.9, 3.5],
        [14.5, 22.5, 5.5, -1.7],
        [22.5, 32.5, 5.6, -7.25],
        [38.5, 38.5, 2, -11.05],
    ]  ## FIXME check 32.5 ?
    i = 0
    for c in cones:
        cone = Box()
        cone.name = i
        cone.rmax2 = c[0] * mm
        cone.rmax1 = c[1] * mm
        cone.dz = c[2] * mm / 2  # /2 to keep same values than Gate (where dz was /2)
        cone.tr = c[3] * mm
        add_cone(sim, cone)
        i = i + 1


def add_ionizing_chamber(sim, linac_name):
    # unit
    mm = g4_units.mm

    # main cylinder
    linac = sim.volume_manager.get_volume(linac_name)
    z_linac = linac.size[2]
    ionizing_chamber = sim.add_volume("Tubs", f"{linac_name}_ionizing_chamber")
    ionizing_chamber.mother = linac_name
    ionizing_chamber.material = "G4_AIR"
    ionizing_chamber.rmin = 0
    ionizing_chamber.rmax = 45 * mm
    ionizing_chamber.dz = 9.28 * mm / 2
    ionizing_chamber.translation = [0, 0, z_linac / 2 - 169 * mm]
    ionizing_chamber.color = [0, 0, 0, 0]

    # layers
    def add_layer(sim, p):
        l = sim.add_volume("Tubs", f"{linac_name}_ionizing_chamber_mylar_layer_{p.i}")
        l.mother = ionizing_chamber.name
        l.material = "linac_mylar"
        l.rmin = 0
        l.rmax = 45 * mm
        l.dz = 0.012 * mm / 2
        l.translation = [0, 0, p.tr1]

        l = sim.add_volume("Tubs", f"{linac_name}_ionizing_chamber_carbon_layer_{p.i}")
        l.mother = ionizing_chamber.name
        l.material = "linac_carbon"
        l.rmin = 0
        l.rmax = 45 * mm
        l.dz = 0.000150 * mm / 2
        l.translation = [0, 0, p.tr2]

    layers = [
        [-2.634, -2.627925],
        [-0.434, -0.427925],
        [0.566, 0.572075],
        [1.566, 1.572075],
        [2.566, 2.572075],
        [3.566, 3.572075],
    ]
    i = 1
    for l in layers:
        ll = Box()
        ll.i = i
        ll.tr1 = l[0] * mm
        ll.tr2 = l[1] * mm
        add_layer(sim, ll)
        i = i + 1


def add_back_scatter_plate(sim, linac_name):
    # back_scatter_plate
    linac = sim.volume_manager.get_volume(linac_name)
    z_linac = linac.size[2]
    mm = g4_units.mm
    bsp = sim.add_volume("Box", f"{linac_name}_back_scatter_plate")
    bsp.mother = linac_name
    bsp.material = "linac_aluminium"
    bsp.size = [116 * mm, 84 * mm, 3 * mm]
    bsp.translation = [0, 0, z_linac / 2 - 183 * mm]
    bsp.color = [1, 0.7, 0.7, 0.8]


def add_mirror(sim, linac_name):
    # unit
    mm = g4_units.mm
    blue = [0, 0, 1, 0.8]

    # main box
    linac = sim.volume_manager.get_volume(linac_name)
    z_linac = linac.size[2]
    m = sim.add_volume("Box", f"{linac_name}_mirror")
    m.mother = linac_name
    m.material = "G4_AIR"
    m.size = [137 * mm, 137 * mm, 1.5 * mm]
    m.translation = [0, 0, z_linac / 2 - 225 * mm]
    rot = Rotation.from_euler("x", 37.5, degrees=True)
    m.rotation = rot.as_matrix()

    # mylar
    l = sim.add_volume("Box", f"{linac_name}_mirror_mylar_layer")
    l.mother = m.name
    l.material = "linac_mylar"
    l.size = [110 * mm, 110 * mm, 0.0012 * mm]
    l.translation = [0, 0, 0.15 * mm]
    l.color = blue

    # alu
    l = sim.add_volume("Box", f"{linac_name}_mirror_alu_layer")
    l.mother = m.name
    l.material = "linac_aluminium"
    l.size = [110 * mm, 110 * mm, 0.0003 * mm]
    l.translation = [0, 0, -0.6 * mm]
    l.color = blue


def enable_brem_splitting(sim, linac_name, splitting_factor):
    # create a region
    linac = sim.volume_manager.get_volume(linac_name)
    region_linac = sim.physics_manager.add_region(name=f"{linac.name}_region")
    region_linac.associate_volume(linac)
    # set the brem splitting
    s = f"/process/em/setSecBiasing eBrem {region_linac.name} {splitting_factor} 50 MeV"
    sim.add_g4_command_after_init(s)


def add_electron_source(sim, linac_name, rotation_matrix):
    MeV = g4_units.MeV
    mm = g4_units.mm
    nm = g4_units.nm
    source = sim.add_source("GenericSource", f"{linac_name}_e-_source")
    source.particle = "e-"
    source.mother = f"{linac_name}_target"
    source.energy.type = "gauss"
    source.energy.mono = 6.4 * MeV
    source.energy.sigma_gauss = source.energy.mono * (0.03 / 2.35)
    source.position.type = "disc"
    source.position.sigma_x = 0.468 * mm
    source.position.sigma_y = 0.468 * mm
<<<<<<< HEAD
    source.position.translation = [0, 0, 0.5*mm - 1 * nm]
=======
    source.position.translation = [0, 0, 5.25 * mm + 0.1 * mm]
>>>>>>> df5f6677
    source.direction.type = "momentum"
    source.n = 10
    # consider linac rotation

    #### To be modified ? A change in Linac rotation will normally modify the source direction accordingly
    dir = np.dot(rotation_matrix, np.array([0, 0, -1]))
    source.direction.momentum = dir
    return source


def add_phase_space_plane(sim, linac_name):
    mm = g4_units.mm
    m = g4_units.m
    nm = g4_units.nm
    plane = sim.add_volume("Tubs", f"{linac_name}_phsp_plane")
    plane.mother = linac_name
    plane.material = "G4_AIR"
    plane.rmin = 0
    plane.rmax = 0.5 * m / 2 - 0.1 * mm
    plane.dz = 1 * nm  # half height
    linac = sim.volume_manager.get_volume(linac_name)
    z_linac = linac.size[2]
    plane.translation = [0 * mm, 0 * mm, -z_linac / 2 + 0.1 * mm]
    # plane.translation = [0 * mm, 0 * mm, -1000 * mm]
    plane.color = [1, 0, 0, 1]  # red
    return plane


def add_phase_space(sim, plane_name):
    phsp = sim.add_actor("PhaseSpaceActor", f"{plane_name}_phsp")
    phsp.mother = plane_name
    phsp.attributes = [
        "KineticEnergy",
        "Weight",
        "PrePosition",
        "PrePositionLocal",
        "PreDirection",
        "PreDirectionLocal",
        "PDGCode",
    ]
    return phsp


def bool_leaf_x_neg(pair, linac_name, count=1):
    mm = g4_units.mm
    interleaf_gap = 0.09 * mm
    leaf_length = 155 * mm
    leaf_height = 90 * mm
    leaf_mean_width = 1.76 * mm
    tongues_length = 0.8 * mm

    cyl = volumes.TubsVolume(name=f"{linac_name}_cylinder_leaf_" + str(count))
    cyl.rmin = 0
    cyl.rmax = 170 * mm

    box_rot_leaf = volumes.BoxVolume(name=f"{linac_name}_Box_leaf_" + str(count))
    box_rot_leaf.size = [200 * mm, leaf_length, leaf_height]

    trap_leaf = volumes.TrapVolume(name=f"{linac_name}_trap_leaf_" + str(count))
    dz = leaf_height / 2
    dy1 = leaf_length / 2
    if pair:
        dx1 = 1.94 * mm / 2
        dx3 = 1.58 * mm / 2
        theta = np.arctan((dx3 - dx1) / (2 * dz))
    else:
        dx1 = 1.58 * mm / 2
        dx3 = 1.94 * mm / 2
        theta = np.arctan((dx1 - dx3) / (2 * dz))
    alpha1 = 0
    alpha2 = alpha1
    phi = 0
    dy2 = dy1
    dx2 = dx1
    dx4 = dx3

    trap_leaf.dx1 = dx1
    trap_leaf.dx2 = dx2
    trap_leaf.dx3 = dx3
    trap_leaf.dx4 = dx4
    trap_leaf.dy1 = dy1
    trap_leaf.dy2 = dy2
    trap_leaf.dz = dz
    trap_leaf.alp1 = alpha1
    trap_leaf.alp2 = alpha2
    trap_leaf.theta = theta
    trap_leaf.phi = phi

    rot_leaf = Rotation.from_euler("Z", -90, degrees=True).as_matrix()
    rot_cyl = Rotation.from_euler("X", 90, degrees=True).as_matrix()

    if pair:
        trap_tongue = volumes.TrapVolume(
            name=f"{linac_name}_trap_tongue_p_" + str(count)
        )
    else:
        trap_tongue = volumes.TrapVolume(
            name=f"{linac_name}_trap_tongue_o_" + str(count)
        )
    dz = tongues_length / 2
    dy1 = leaf_length / 2
    dx1 = interleaf_gap / 2
    dx3 = dx1
    alpha1 = 0
    alpha2 = alpha1
    if pair:
        theta = np.arctan((1.58 * mm - 1.94 * mm) / leaf_height)
    else:
        theta = 0
    phi = 0
    dy2 = dy1
    dx2 = dx1
    dx4 = dx1

    trap_tongue.dx1 = dx1
    trap_tongue.dx2 = dx2
    trap_tongue.dx3 = dx3
    trap_tongue.dx4 = dx4
    trap_tongue.dy1 = dy1
    trap_tongue.dy2 = dy2
    trap_tongue.dz = dz
    trap_tongue.alp1 = alpha1
    trap_tongue.alp2 = alpha2
    trap_tongue.theta = theta
    trap_tongue.phi = phi

    bool_leaf = intersect_volumes(box_rot_leaf, trap_leaf, [0, 0, 0], rot_leaf)
    bool_tongue = intersect_volumes(box_rot_leaf, trap_tongue, [0, 0, 0], rot_leaf)
    bool_leaf = unite_volumes(
        bool_leaf, bool_tongue, [0 * mm, (leaf_mean_width + interleaf_gap) / 2, 0 * mm]
    )
    # bool_leaf = unite_volumes(trap_leaf, trap_tongue, [(leaf_mean_width + interleaf_gap) / 2,0 * mm, 0 * mm])
    bool_leaf = intersect_volumes(bool_leaf, cyl, [-92.5 * mm, 0, 7.5 * mm], rot_cyl)

    # leaf = sim.volume_manager.add_volume(bool_leaf,'leaf')
    # # leaf.rotation = rot_leaf
    # a = sim.add_volume("Box",'test')
    # a.size = [2*mm,2*mm,2*mm]

    return bool_leaf


def bool_leaf_x_pos(pair, linac_name, count=1):
    mm = g4_units.mm
    interleaf_gap = 0.09 * mm
    leaf_length = 155 * mm
    leaf_height = 90 * mm
    leaf_mean_width = 1.76 * mm
    tongues_length = 0.8 * mm

    cyl = volumes.TubsVolume(name=f"{linac_name}_cylinder_leaf_" + str(count))
    cyl.rmin = 0
    cyl.rmax = 170 * mm

    box_rot_leaf = volumes.BoxVolume(name=f"{linac_name}_Box_leaf_" + str(count))
    box_rot_leaf.size = [200 * mm, leaf_length, leaf_height]

    trap_leaf = volumes.TrapVolume(name=f"{linac_name}_trap_leaf_" + str(count))
    dz = leaf_height / 2
    dy1 = leaf_length / 2
    if pair:
        dx1 = 1.94 * mm / 2
        dx3 = 1.58 * mm / 2
        theta = np.arctan((dx3 - dx1) / (2 * dz))
    else:
        dx1 = 1.58 * mm / 2
        dx3 = 1.94 * mm / 2
        theta = np.arctan((dx1 - dx3) / (2 * dz))
    alpha1 = 0
    alpha2 = alpha1
    phi = 0
    dy2 = dy1
    dx2 = dx1
    dx4 = dx3

    trap_leaf.dx1 = dx1
    trap_leaf.dx2 = dx2
    trap_leaf.dx3 = dx3
    trap_leaf.dx4 = dx4
    trap_leaf.dy1 = dy1
    trap_leaf.dy2 = dy2
    trap_leaf.dz = dz
    trap_leaf.alp1 = alpha1
    trap_leaf.alp2 = alpha2
    trap_leaf.theta = theta
    trap_leaf.phi = phi

    rot_leaf = Rotation.from_euler("Z", -90, degrees=True).as_matrix()
    rot_cyl = Rotation.from_euler("X", 90, degrees=True).as_matrix()

    if pair:
        trap_tongue = volumes.TrapVolume(
            name=f"{linac_name}_trap_tongue_p_" + str(count)
        )
    else:
        trap_tongue = volumes.TrapVolume(
            name=f"{linac_name}_trap_tongue_o_" + str(count)
        )
    dz = tongues_length / 2
    dy1 = leaf_length / 2
    dx1 = interleaf_gap / 2
    dx3 = dx1
    alpha1 = 0
    alpha2 = alpha1
    if pair:
        theta = np.arctan((1.58 * mm - 1.94 * mm) / leaf_height)
    else:
        theta = 0
    phi = 0
    dy2 = dy1
    dx2 = dx1
    dx4 = dx1

    trap_tongue.dx1 = dx1
    trap_tongue.dx2 = dx2
    trap_tongue.dx3 = dx3
    trap_tongue.dx4 = dx4
    trap_tongue.dy1 = dy1
    trap_tongue.dy2 = dy2
    trap_tongue.dz = dz
    trap_tongue.alp1 = alpha1
    trap_tongue.alp2 = alpha2
    trap_tongue.theta = theta
    trap_tongue.phi = phi

    bool_leaf = intersect_volumes(box_rot_leaf, trap_leaf, [0, 0, 0], rot_leaf)
    bool_tongue = intersect_volumes(box_rot_leaf, trap_tongue, [0, 0, 0], rot_leaf)
    bool_leaf = unite_volumes(
        bool_leaf, bool_tongue, [0 * mm, (leaf_mean_width + interleaf_gap) / 2, 0 * mm]
    )
    bool_leaf = intersect_volumes(bool_leaf, cyl, [92.5 * mm, 0, 7.5 * mm], rot_cyl)

    return bool_leaf


def add_mlc(sim, linac_name):
    mm = g4_units.mm
    linac = sim.volume_manager.get_volume(linac_name)
    z_linac = linac.size[2]
    center_mlc = 349.3 * mm
    interleaf_gap = 0.09 * mm
    leaf_width = 1.76 * mm
    leaf_lenght = 155 * mm
    nb_leaf = 160

    leaf_p_1 = bool_leaf_x_neg(True, linac_name)
    leaf_o_1 = bool_leaf_x_neg(False, linac_name)
    leaf_p_2 = bool_leaf_x_pos(True, linac_name, count=2)
    leaf_o_2 = bool_leaf_x_pos(False, linac_name, count=2)

    sim.volume_manager.add_volume(leaf_p_1, f"{linac_name}_leaf_p_1")
    leaf_p_1.material = "mat_leaf"
    leaf_p_1.mother = linac_name
    leaf_p_1.color = [1, 0.2, 0.6, 0.7]

    sim.volume_manager.add_volume(leaf_o_1, f"{linac_name}_leaf_o_1")
    leaf_o_1.material = "mat_leaf"
    leaf_o_1.mother = linac_name
    leaf_o_1.color = [1, 0.2, 0.6, 0.7]

    sim.volume_manager.add_volume(leaf_p_2, f"{linac_name}_leaf_p_2")
    leaf_p_2.material = "mat_leaf"
    leaf_p_2.mother = linac_name
    leaf_p_2.color = [1, 0.2, 0.6, 0.7]

    sim.volume_manager.add_volume(leaf_o_2, f"{linac_name}_leaf_o_2")
    leaf_o_2.material = "mat_leaf"
    leaf_o_2.mother = linac_name
    leaf_o_2.color = [1, 0.2, 0.6, 0.7]

    size = [1, int(0.25 * nb_leaf), 1]
    tr_blocks = np.array([leaf_lenght, 2 * leaf_width + 2 * interleaf_gap, 0])

    mlc_p_1 = get_grid_repetition(size, tr_blocks)
    mlc_o_1 = get_grid_repetition(size, tr_blocks)
    mlc_p_2 = get_grid_repetition(size, tr_blocks)
    mlc_o_2 = get_grid_repetition(size, tr_blocks)

    for i in range(len(mlc_p_1)):
        mlc_p_1[i] += np.array(
            [-leaf_lenght / 2, leaf_width + interleaf_gap, z_linac / 2 - center_mlc]
        )
        mlc_o_1[i] += np.array([-leaf_lenght / 2, 0, z_linac / 2 - center_mlc])
        mlc_p_2[i] += np.array(
            [leaf_lenght / 2, leaf_width + interleaf_gap, z_linac / 2 - center_mlc]
        )
        mlc_o_2[i] += np.array([leaf_lenght / 2, 0, z_linac / 2 - center_mlc])

    leaf_p_1.translation = mlc_p_1
    leaf_o_1.translation = mlc_o_1
    leaf_p_2.translation = mlc_p_2
    leaf_o_2.translation = mlc_o_2

    mlc = []
    for i in range(len(mlc_p_1)):
        mlc.append(
            {
                "translation": mlc_o_1[i],
                "mother_name": leaf_o_1.name,
                "name": leaf_o_1.name + "_rep_" + str(i),
                "leaf_index": i,
            }
        )
        mlc.append(
            {
                "translation": mlc_p_1[i],
                "mother_name": leaf_p_1.name,
                "name": leaf_p_1.name + "_rep_" + str(i),
                "leaf_index": i,
            }
        )
    for i in range(len(mlc_p_2)):
        mlc.append(
            {
                "translation": mlc_o_2[i],
                "mother_name": leaf_o_2.name,
                "name": leaf_o_2.name + "_rep_" + str(i),
                "leaf_index": i,
            }
        )
        mlc.append(
            {
                "translation": mlc_p_2[i],
                "mother_name": leaf_p_2.name,
                "name": leaf_p_2.name + "_rep_" + str(i),
                "leaf_index": i,
            }
        )

    return mlc


def trap_g4_param(
    obj, dx1, dx2, dx3, dx4, dy1, dy2, dz, theta=0, phi=0, alpha1=0, alpha2=0
):
    obj.dx1 = dx1
    obj.dx2 = dx2
    obj.dx3 = dx3
    obj.dx4 = dx4
    obj.dy1 = dy1
    obj.dy2 = dy2
    obj.dz = dz
    obj.alp1 = alpha1
    obj.alp2 = alpha2
    obj.theta = theta
    obj.phi = phi


def add_jaws(sim, linac_name):
    return [add_jaw(sim, linac_name, "left"), add_jaw(sim, linac_name, "right")]


def add_jaws_visu(sim, linac_name):
    return [
        add_jaw_visu(sim, linac_name, "left"),
        add_jaw_visu(sim, linac_name, "right"),
    ]


def base_jaws(sim, linac_name, side):
    mm = g4_units.mm
    jaws_height = 77 * mm
    jaws_length_x = 201.84 * mm
    jaws_length_tot_X = 229.58 * mm
    jaws_length_y = 205.2 * mm

    # Jaws Structure
    box_jaws = volumes.BoxVolume(name=f"{linac_name}_box_jaws" + "_" + side)
    box_jaws.size = np.array([jaws_length_x, jaws_length_y, jaws_height])
    box_to_remove = volumes.BoxVolume(name=f"{linac_name}_box_to_remove" + "_" + side)
    box_to_remove.size = np.array(
        [
            jaws_length_x + 1 * mm,
            jaws_length_y - 17.83 * mm + 1 * mm,
            jaws_height - 21.64 * mm + 1 * mm,
        ]
    )
    bool_box_jaws = subtract_volumes(
        box_jaws,
        box_to_remove,
        [0, -(17.83) / 2 * mm - 1 / 2 * mm, (-21.64) / 2 * mm - 1 / 2 * mm],
    )

    # Jaws fine sub-structure : Box + Traps
    box_to_add = volumes.BoxVolume(name=f"{linac_name}_box_to_add" + "_" + side)
    box_to_add.size = np.array(
        [35.63 * mm, 104.61 * mm - 27.95 * mm, jaws_height - 21.64 * mm]
    )
    trap_jaws = volumes.TrapVolume(name=f"{linac_name}_trap_jaws" + "_" + side)
    trap_g4_param(
        trap_jaws,
        18.44 * mm / 2,
        18.44 * mm / 2,
        18.44 * mm / 2,
        18.44 * mm / 2,
        35.63 * mm / 2,
        jaws_length_tot_X / 2,
        (jaws_length_y - 17.83 * mm - 104.61 * mm) / 2,
    )
    rot_trap_jaws = Rotation.from_euler("YZ", [90, 90], degrees=True).as_matrix()

    trap_jaws_2 = volumes.TrapVolume(name=f"{linac_name}_trap_jaws_" + "_" + side)
    trap_g4_param(
        trap_jaws_2,
        29.93 * mm / 2,
        29.93 * mm / 2,
        29.93 * mm / 2,
        29.93 * mm / 2,
        35.63 * mm / 2,
        (jaws_length_x + 4.91 * 2 * mm) / 2,
        (jaws_length_y - 17.83 * mm - 104.61 * mm - 7.65 * mm) / 2,
    )
    box_trap_2 = volumes.BoxVolume(name=f"{linac_name}_box_trap_2" + "_" + side)
    box_trap_2.size = [jaws_length_x + 4.92 * mm * 2, 7.65 * mm, 29.93 * mm]
    trap_jaws_3 = volumes.TrapVolume(name=f"{linac_name}_trap_jaws_3" + "_" + side)
    trap_g4_param(
        trap_jaws_3,
        (jaws_height - 21.64 * mm - 18.44 * mm - 29.93 * mm) / 2,
        (jaws_height - 21.64 * mm - 18.44 * mm - 29.93 * mm) / 2,
        (jaws_height - 21.64 * mm - 18.44 * mm - 29.93 * mm) / 2,
        (jaws_height - 21.64 * mm - 18.44 * mm - 29.93 * mm) / 2,
        35.63 * mm / 2,
        jaws_length_x / 2,
        (jaws_length_y - 17.83 * mm - 104.61 * mm - 11.84 * mm) / 2,
    )
    box_trap_3 = volumes.BoxVolume(name=f"{linac_name}_box_trap_3" + "_" + side)
    box_trap_3.size = [
        jaws_length_x,
        11.84 * mm,
        (jaws_height - 18.44 * mm - 29.93 * mm - 21.64 * mm),
    ]

    bool_box_jaws = unite_volumes(
        bool_box_jaws,
        box_to_add,
        [
            0,
            -jaws_length_y / 2 + 27.95 * mm + 0.5 * (104.61 * mm - 27.95 * mm),
            -21.64 / 2 * mm,
        ],
    )
    bool_box_jaws = unite_volumes(
        bool_box_jaws,
        trap_jaws,
        [
            0,
            -jaws_length_y / 2
            + 104.61 * mm
            + (jaws_length_y - 17.83 * mm - 104.61 * mm) / 2,
            -jaws_height / 2 + 18.44 * mm / 2,
        ],
        rot_trap_jaws,
    )
    bool_box_jaws = unite_volumes(
        bool_box_jaws,
        trap_jaws_2,
        [
            0,
            -jaws_length_y / 2
            + 104.61 * mm
            + (jaws_length_y - 17.83 * mm - 104.61 * mm - 7.65 * mm) / 2,
            -jaws_height / 2 + 18.44 * mm + 29.93 * mm / 2,
        ],
        rot_trap_jaws,
    )
    bool_box_jaws = unite_volumes(
        bool_box_jaws,
        box_trap_2,
        [
            0,
            -jaws_length_y / 2
            + 104.61 * mm
            + (jaws_length_y - 17.83 * mm - 104.61 * mm - 7.65 * mm)
            + 7.65 / 2 * mm,
            -jaws_height / 2 + 18.44 * mm + 29.93 * mm / 2,
        ],
    )
    bool_box_jaws = unite_volumes(
        bool_box_jaws,
        trap_jaws_3,
        [
            0,
            -jaws_length_y / 2
            + 104.61 * mm
            + (jaws_length_y - 17.83 * mm - 104.61 * mm - 11.84 * mm) / 2,
            -jaws_height / 2
            + 18.44 * mm
            + 29.93 * mm
            + 0.5 * (jaws_height - 18.44 * mm - 29.93 * mm - 21.64 * mm),
        ],
        rot_trap_jaws,
    )
    bool_box_jaws = unite_volumes(
        bool_box_jaws,
        box_trap_3,
        [
            0,
            -jaws_length_y / 2
            + 104.61 * mm
            + (jaws_length_y - 17.83 * mm - 104.61 * mm - 11.84 * mm)
            + 11.84 / 2 * mm,
            -jaws_height / 2
            + 18.44 * mm
            + 29.93 * mm
            + 0.5 * (jaws_height - 18.44 * mm - 29.93 * mm - 21.64 * mm),
        ],
    )

    return bool_box_jaws


def add_jaw_visu(sim, linac_name, side):
    mm = g4_units.mm
    linac = sim.volume_manager.get_volume(linac_name)
    center_jaws = 470.5 * mm
    jaws_length_y = 205.2 * mm
    z_linac = linac.size[2]

    bool_box_jaw = base_jaws(sim, linac_name, side)
    sim.volume_manager.add_volume(bool_box_jaw, "jaws" + "_" + side)
    bool_box_jaw.mother = linac_name
    bool_box_jaw.material = "mat_leaf"

    if side == "left":
        bool_box_jaw.translation = np.array(
            [0, -jaws_length_y / 2, z_linac / 2 - center_jaws]
        )
    if side == "right":
        rot_jaw = Rotation.from_euler("Z", 180, degrees=True).as_matrix()
        bool_box_jaw.translation = np.array(
            [0, jaws_length_y / 2, z_linac / 2 - center_jaws]
        )
        bool_box_jaw.rotation = rot_jaw
    return bool_box_jaw


def add_jaw(sim, linac_name, side):
    mm = g4_units.mm
    linac = sim.volume_manager.get_volume(linac_name)
    center_jaws = 470.5 * mm
    jaws_height = 77 * mm
    jaws_length_x = 201.84 * mm
    jaws_length_tot_X = 229.58 * mm
    jaws_length_y = 205.2 * mm
    z_linac = linac.size[2]

    bool_box_jaws = base_jaws(sim, linac_name, side)
    # Correction of the front jaw shape
    minibox_to_add = volumes.BoxVolume(name=f"{linac_name}_minibox_to_add" + "_" + side)
    minibox_to_add.size = np.array(
        [0.5 * (jaws_length_tot_X - jaws_length_x), 17.83 * mm, 18.44 * mm]
    )
    minibox_to_add_2 = volumes.BoxVolume(
        name=f"{linac_name}_minibox_to_add_2" + "_" + side
    )
    minibox_to_add_2.size = np.array([4.91 * mm, 17.83 * mm, 29.93 * mm])

    rot_block_to_remove = volumes.BoxVolume(
        name=f"{linac_name}_rot_block_to_remove" + "_" + side
    )
    rot_block_to_remove.size = [
        14.55 * np.sqrt(2) * mm,
        14.55 * np.sqrt(2) * mm,
        21.64 * mm + 1 * mm,
    ]
    rot_block = Rotation.from_euler("Z", 45, degrees=True).as_matrix()

    bool_box_jaws = unite_volumes(
        bool_box_jaws,
        minibox_to_add,
        [
            (-jaws_length_x - 0.5 * (jaws_length_tot_X - jaws_length_x)) / 2,
            (jaws_length_y - 17.83 * mm) / 2,
            -jaws_height / 2 + 18.44 / 2 * mm,
        ],
    )
    bool_box_jaws = unite_volumes(
        bool_box_jaws,
        minibox_to_add,
        [
            (jaws_length_x + 0.5 * (jaws_length_tot_X - jaws_length_x)) / 2,
            (jaws_length_y - 17.83 * mm) / 2,
            -jaws_height / 2 + 18.44 / 2 * mm,
        ],
    )
    bool_box_jaws = unite_volumes(
        bool_box_jaws,
        minibox_to_add_2,
        [
            (-jaws_length_x - 4.91 * mm) / 2,
            (jaws_length_y - 17.83 * mm) / 2,
            -jaws_height / 2 + 18.44 * mm + 29.93 / 2 * mm,
        ],
    )
    bool_box_jaws = unite_volumes(
        bool_box_jaws,
        minibox_to_add_2,
        [
            (jaws_length_x + 4.91 * mm) / 2,
            (jaws_length_y - 17.83 * mm) / 2,
            -jaws_height / 2 + 18.44 * mm + 29.93 / 2 * mm,
        ],
    )
    bool_box_jaws = subtract_volumes(
        bool_box_jaws,
        rot_block_to_remove,
        [-jaws_length_x / 2, -jaws_length_y / 2, jaws_height / 2 - 21.74 / 2 * mm],
        rot_block,
    )
    bool_box_jaws = subtract_volumes(
        bool_box_jaws,
        rot_block_to_remove,
        [jaws_length_x / 2, -jaws_length_y / 2, jaws_height / 2 - 21.74 / 2 * mm],
        rot_block,
    )

    # Jaws curve tips
    cylindre = volumes.TubsVolume(name=f"{linac_name}_cyl_leaf" + "_" + side)
    cylindre.rmin = 0
    cylindre.rmax = 135 * mm
    cylindre.dz = jaws_length_tot_X
    rot_cyl = Rotation.from_euler("Y", 90, degrees=True).as_matrix()
    jaw = intersect_volumes(
        bool_box_jaws,
        cylindre,
        [0, -(135 * mm - jaws_length_y / 2), -3.5 * mm],
        rot_cyl,
    )

    # Add final jaw volume
    sim.volume_manager.add_volume(jaw, "jaws" + "_" + side)
    jaw.mother = linac_name
    jaw.material = "mat_leaf"

    if side == "left":
        jaw.translation = np.array([0, -jaws_length_y / 2, z_linac / 2 - center_jaws])
    if side == "right":
        rot_jaw = Rotation.from_euler("Z", 180, degrees=True).as_matrix()
        jaw.translation = np.array([0, jaws_length_y / 2, z_linac / 2 - center_jaws])
        jaw.rotation = rot_jaw
    return jaw


def define_pos_mlc_jaws_rectangular_field(x_field, y_field, sad=1000):
    mm = g4_units.mm
    center_mlc = 349.3 * mm
    center_jaws = 470.5 * mm
    jaws_height = 77 * mm
    center_curve_mlc = center_mlc - 7.5 * mm
    leaf_width = 1.76 * mm + 0.09 * mm
    center_curve_jaws = center_jaws - (jaws_height / 2 - 35 * mm)

    jaws_y_aperture = y_field / 2 * center_curve_jaws / sad
    mlc_x_aperture = x_field / 2 * center_curve_mlc / sad
    mlc_y_aperture = y_field * center_mlc / sad
    nb_of_leaf_open = int(mlc_y_aperture / leaf_width) + 1
    if nb_of_leaf_open % 2 == 1:
        nb_of_leaf_open += 1

    pos_x_leaves = np.zeros(160)
    pos_x_leaves[0:80] -= 0.0 * mm
    pos_x_leaves[80:160] += 0.0 * mm
    pos_x_leaves[
        39 - int(nb_of_leaf_open / 2) + 1 : 39 + int(nb_of_leaf_open / 2) + 1
    ] = -mlc_x_aperture
    pos_x_leaves[
        119 - int(nb_of_leaf_open / 2) + 1 : 119 + int(nb_of_leaf_open / 2) + 1
    ] = mlc_x_aperture
    pos_x_leaves = np.array(10 * pos_x_leaves, dtype=int) / 10
    pos_y_jaws = np.array(
        [-int(10 * jaws_y_aperture) / 10, int(10 * jaws_y_aperture) / 10]
    )
    return pos_x_leaves, pos_y_jaws


def field(sim, mlc, jaws, pos_x_leaves, pos_y_jaws):
    for i, mlc_leaf in enumerate(mlc):
        mother_leaf_name = mlc_leaf["mother_name"]
        leaf_index = mlc_leaf["leaf_index"]
        leaf = sim.volume_manager.get_volume(mother_leaf_name)
        leaf.translation[leaf_index][0] += pos_x_leaves[i]

    for i, jaw in enumerate(jaws):
        jaw.translation[1] += pos_y_jaws[i]


def rectangular_field(sim, mlc, jaws, x_field, y_field, sad=1000):
    pos_x_leaves, pos_y_jaws = define_pos_mlc_jaws_rectangular_field(
        x_field, y_field, sad
    )
    field(sim, mlc, jaws, pos_x_leaves, pos_y_jaws)


<<<<<<< HEAD
def linac_rotation(sim,linac_name,angle,cp_id ='all_cp'):
    linac = sim.volume_manager.get_volume(linac_name)
    motion_LINAC = sim.add_actor("MotionVolumeActor", "Move_LINAC")
    motion_LINAC.rotations = []
    motion_LINAC.translations = []
    motion_LINAC.mother = linac_name
    if cp_id == 'all_cp':
        nb_cp_id = len(angle)
        cp_id = np.arange(0,nb_cp_id,1)
    translation_linac = linac.translation
=======
def linac_rotation(sim, linac_box, angle, cp_id="all_cp"):
    motion_LINAC = sim.add_actor("MotionVolumeActor", "Move_LINAC")
    motion_LINAC.rotations = []
    motion_LINAC.translations = []
    motion_LINAC.mother = linac_box.name
    if cp_id == "all_cp":
        nb_cp_id = len(angle)
        cp_id = np.arange(0, nb_cp_id, 1)
    translation_linac_box = linac_box.translation
>>>>>>> df5f6677

    for n in cp_id:
        rot = Rotation.from_euler("y", angle[n], degrees=True)
        t = gate.geometry.utility.get_translation_from_rotation_with_center(
<<<<<<< HEAD
            rot, [0, 0, - translation_linac[2]]
=======
            rot, [0, 0, -translation_linac_box[2]]
>>>>>>> df5f6677
        )
        rot = rot.as_matrix()
        motion_LINAC.rotations.append(rot)
        motion_LINAC.translations.append(np.array(t) + translation_linac)

<<<<<<< HEAD
def jaw_translation(sim,linac_name, jaw,jaw_positions, side,cp_id = 'all_cp', sad=1000):
    linac = sim.volume_manager.get_volume(linac_name)
    z_linac = linac.size[2]
=======

def jaw_translation(sim, jaw, jaw_positions, z_linac, side, cp_id="all_cp", sad=1000):
>>>>>>> df5f6677
    mm = g4_units.mm
    motion_jaw = sim.add_actor("MotionVolumeActor", "Move_" + side + "_jaw")
    motion_jaw.translations = []
    motion_jaw.rotations = []
    motion_jaw.mother = jaw.name
    jaw_lenght_y = 205.2 * mm
    jaw_height = 77 * mm
    center_jaw = 470.5 * mm
    center_curve_jaw = center_jaw - (jaw_height / 2 - 35 * mm)
    fact_iso = center_curve_jaw / sad
    rot_jaw = Rotation.from_euler("Z", 180, degrees=True).as_matrix()
    if cp_id == "all_cp":
        nb_cp_id = len(jaw_positions)
        cp_id = np.arange(0, nb_cp_id, 1)
    for n in cp_id:
        if side == "left":
            jaw_translation = np.array(
                [
                    0,
                    -jaw_lenght_y / 2 + jaw_positions[n] * fact_iso,
                    0.5 * z_linac - center_jaw,
                ]
            )
            motion_jaw.rotations.append(np.identity(3))
        if side == "right":
            jaw_translation = np.array(
                [
                    0,
                    jaw_lenght_y / 2 + jaw_positions[n] * fact_iso,
                    0.5 * z_linac - center_jaw,
                ]
            )
            motion_jaw.rotations.append(rot_jaw)
        motion_jaw.translations.append(jaw_translation)

<<<<<<< HEAD
def mlc_leaves_translation(sim,linac_name, mlc, leaves_position,cp_id = 'all_cp', sad=1000):
    linac = sim.volume_manager.get_volume(linac_name)
    z_linac = linac.size[2]
=======

def mlc_leaves_translation(
    sim, mlc, leaves_position, z_linac, cp_id="all_cp", sad=1000
):
>>>>>>> df5f6677
    mm = g4_units.mm
    center_mlc = 349.3 * mm
    center_curve_mlc = center_mlc - 7.5 * mm
    fact_iso = center_curve_mlc / sad
    nb_leaves = 160
    motion_leaves = []
    motion_leaves_t = []
    motion_leaves_r = []
    for i in range(nb_leaves):
        motion_leaves.append(sim.add_actor("MotionVolumeActor", "Move_leaf_" + str(i)))
        motion_leaves[i].mother = mlc[i]["name"]
        motion_leaves[i].translations = []
        motion_leaves[i].rotations = []
        motion_leaves_t.append(motion_leaves[i].translations)
        motion_leaves_r.append(motion_leaves[i].rotations)

    translation_mlc = []
    if cp_id == "all_cp":
        nb_cp_id = len(leaves_position)
        cp_id = np.arange(0, nb_cp_id, 1)
    for n in cp_id:
        for i in range(len(mlc)):
            translation_mlc.append(np.copy(mlc[i]["translation"]))
            motion_leaves_t[i].append(
                translation_mlc[i]
                + np.array(
                    [
                        leaves_position[n, i] * fact_iso,
                        -0.88 * mm - 0.045 * mm,
                        0.5 * z_linac - center_mlc,
                    ]
                )
            )
            motion_leaves_r[i].append(np.identity(3))

<<<<<<< HEAD
def linac_head_motion(sim,linac_name,jaws,mlc,rt_plan_parameters,cp_id = 'all_cp',sad=1000):
=======

def linac_head_motion(
    sim, linac_box, jaws, mlc, rt_plan_parameters, cp_id="all_cp", sad=1000
):
    z_linac = linac_box.size[2]
>>>>>>> df5f6677
    leaves_position = rt_plan_parameters["leaves"]
    jaw_1_positions = rt_plan_parameters["jaws 1"]
    jaw_2_positions = rt_plan_parameters["jaws 2"]
    linac_head_positions = rt_plan_parameters["gantry angle"]
<<<<<<< HEAD
    mlc_leaves_translation(sim,linac_name, mlc, leaves_position,cp_id, sad)
    jaw_translation(sim,linac_name, jaws[0], jaw_1_positions, 'left',cp_id, sad)
    jaw_translation(sim,linac_name, jaws[1], jaw_2_positions, 'right',cp_id, sad)
    linac_rotation(sim, linac_name,linac_head_positions, cp_id)

=======
    mlc_leaves_translation(sim, mlc, leaves_position, z_linac, cp_id, sad)
    jaw_translation(sim, jaws[0], jaw_1_positions, z_linac, "left", cp_id, sad)
    jaw_translation(sim, jaws[1], jaw_2_positions, z_linac, "right", cp_id, sad)
    linac_rotation(sim, linac_box, linac_head_positions, cp_id)
>>>>>>> df5f6677


def adapt_nb_particles_per_run(sim, rt_plan_parameters, cp_id="all_cp"):
    MU = rt_plan_parameters["weight"]
    sec = gate.g4_units.s
    sim.run_timing_intervals = []
    if cp_id == "all_cp":
        nb_cp_id = len(MU)
        cp_id = np.arange(0, nb_cp_id, 1)
    for i in cp_id:
        if i == 0:
            sim.run_timing_intervals.append([0, MU[0] * sec])
        else:
            sim.run_timing_intervals.append(
                [np.sum(MU[:i]) * sec, np.sum(MU[: i + 1]) * sec]
            )<|MERGE_RESOLUTION|>--- conflicted
+++ resolved
@@ -87,12 +87,8 @@
         "Tubs", f"{linac_name}_target_support_bottom"
     )
     target_support_bottom.mother = target_support.name
-<<<<<<< HEAD
+
     target_support_bottom.material =target_material
-=======
-    # target_support_bottom.material = copper
-    target_support_bottom.material = target_material
->>>>>>> df5f6677
     target_support_bottom.rmin = 0
     target_support_bottom.rmax = 15 * mm
     target_support_bottom.dz = 10 * mm / 2.0
@@ -328,11 +324,7 @@
     source.position.type = "disc"
     source.position.sigma_x = 0.468 * mm
     source.position.sigma_y = 0.468 * mm
-<<<<<<< HEAD
     source.position.translation = [0, 0, 0.5*mm - 1 * nm]
-=======
-    source.position.translation = [0, 0, 5.25 * mm + 0.1 * mm]
->>>>>>> df5f6677
     source.direction.type = "momentum"
     source.n = 10
     # consider linac rotation
@@ -1026,7 +1018,8 @@
     field(sim, mlc, jaws, pos_x_leaves, pos_y_jaws)
 
 
-<<<<<<< HEAD
+
+
 def linac_rotation(sim,linac_name,angle,cp_id ='all_cp'):
     linac = sim.volume_manager.get_volume(linac_name)
     motion_LINAC = sim.add_actor("MotionVolumeActor", "Move_LINAC")
@@ -1037,39 +1030,17 @@
         nb_cp_id = len(angle)
         cp_id = np.arange(0,nb_cp_id,1)
     translation_linac = linac.translation
-=======
-def linac_rotation(sim, linac_box, angle, cp_id="all_cp"):
-    motion_LINAC = sim.add_actor("MotionVolumeActor", "Move_LINAC")
-    motion_LINAC.rotations = []
-    motion_LINAC.translations = []
-    motion_LINAC.mother = linac_box.name
-    if cp_id == "all_cp":
-        nb_cp_id = len(angle)
-        cp_id = np.arange(0, nb_cp_id, 1)
-    translation_linac_box = linac_box.translation
->>>>>>> df5f6677
-
     for n in cp_id:
         rot = Rotation.from_euler("y", angle[n], degrees=True)
         t = gate.geometry.utility.get_translation_from_rotation_with_center(
-<<<<<<< HEAD
-            rot, [0, 0, - translation_linac[2]]
-=======
-            rot, [0, 0, -translation_linac_box[2]]
->>>>>>> df5f6677
-        )
+            rot, [0, 0, - translation_linac[2]])
         rot = rot.as_matrix()
         motion_LINAC.rotations.append(rot)
         motion_LINAC.translations.append(np.array(t) + translation_linac)
 
-<<<<<<< HEAD
 def jaw_translation(sim,linac_name, jaw,jaw_positions, side,cp_id = 'all_cp', sad=1000):
     linac = sim.volume_manager.get_volume(linac_name)
     z_linac = linac.size[2]
-=======
-
-def jaw_translation(sim, jaw, jaw_positions, z_linac, side, cp_id="all_cp", sad=1000):
->>>>>>> df5f6677
     mm = g4_units.mm
     motion_jaw = sim.add_actor("MotionVolumeActor", "Move_" + side + "_jaw")
     motion_jaw.translations = []
@@ -1105,16 +1076,10 @@
             motion_jaw.rotations.append(rot_jaw)
         motion_jaw.translations.append(jaw_translation)
 
-<<<<<<< HEAD
+
 def mlc_leaves_translation(sim,linac_name, mlc, leaves_position,cp_id = 'all_cp', sad=1000):
     linac = sim.volume_manager.get_volume(linac_name)
     z_linac = linac.size[2]
-=======
-
-def mlc_leaves_translation(
-    sim, mlc, leaves_position, z_linac, cp_id="all_cp", sad=1000
-):
->>>>>>> df5f6677
     mm = g4_units.mm
     center_mlc = 349.3 * mm
     center_curve_mlc = center_mlc - 7.5 * mm
@@ -1150,31 +1115,17 @@
             )
             motion_leaves_r[i].append(np.identity(3))
 
-<<<<<<< HEAD
+
 def linac_head_motion(sim,linac_name,jaws,mlc,rt_plan_parameters,cp_id = 'all_cp',sad=1000):
-=======
-
-def linac_head_motion(
-    sim, linac_box, jaws, mlc, rt_plan_parameters, cp_id="all_cp", sad=1000
-):
-    z_linac = linac_box.size[2]
->>>>>>> df5f6677
     leaves_position = rt_plan_parameters["leaves"]
     jaw_1_positions = rt_plan_parameters["jaws 1"]
     jaw_2_positions = rt_plan_parameters["jaws 2"]
     linac_head_positions = rt_plan_parameters["gantry angle"]
-<<<<<<< HEAD
     mlc_leaves_translation(sim,linac_name, mlc, leaves_position,cp_id, sad)
     jaw_translation(sim,linac_name, jaws[0], jaw_1_positions, 'left',cp_id, sad)
     jaw_translation(sim,linac_name, jaws[1], jaw_2_positions, 'right',cp_id, sad)
     linac_rotation(sim, linac_name,linac_head_positions, cp_id)
 
-=======
-    mlc_leaves_translation(sim, mlc, leaves_position, z_linac, cp_id, sad)
-    jaw_translation(sim, jaws[0], jaw_1_positions, z_linac, "left", cp_id, sad)
-    jaw_translation(sim, jaws[1], jaw_2_positions, z_linac, "right", cp_id, sad)
-    linac_rotation(sim, linac_box, linac_head_positions, cp_id)
->>>>>>> df5f6677
 
 
 def adapt_nb_particles_per_run(sim, rt_plan_parameters, cp_id="all_cp"):
