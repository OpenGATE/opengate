import numpy as np
import scipy as sc
from numpy.random import MT19937
from numpy.random import RandomState, SeedSequence
import random
from box import Box
import textwrap
import inspect
import importlib.resources as resources
import sys
from pathlib import Path
import string
import os
import re
import json
import importlib
import importlib.util
from importlib.metadata import version
import shutil

import opengate_core as g4
from opengate import get_site_packages_dir
from .exception import fatal, warning


class LazyModuleLoader:
    """
    Lazy loading allows you to delay the loading of a module until it's actually needed.
    This can be useful if a module is expensive to load or if it may not be used in
    every execution of the program.
    We use it for some modules that was found to delay the startup time, in particular:
    - radioactivedecay and pandas in phidsources
    - torch and gaga in gansources (only required for some features)
    """

    def __init__(self, module_name):
        self.module_name = module_name
        self.module = None

    def __getattr__(self, name):
        if self.module is None:
            # Check module existence and import it
            try:
                # print(f"LazyModuleLoader is importing module {self.module_name} ...")
                self.module = importlib.import_module(self.module_name)
                # print("... done")
            except ModuleNotFoundError:
                fatal(
                    f"The module '{self.module_name}' is not installed. "
                    f"Please install it before proceeding."
                )
        return getattr(self.module, name)


git = LazyModuleLoader("git")


def assert_equal_dic(d1, d2, name=""):
    for k in d1:
        if k not in d2:
            fatal(f"ERROR missing key {k} in {name}")
        if isinstance(d1[k], np.ndarray):
            if np.any(d2[k] != d1[k]):
                fatal(f"ERROR np array {k} {d1[k]} in {name}")
        else:
            if d2[k] != d1[k]:
                fatal(f"ERROR value for {k} in {name}")
    for k in d2:
        if k not in d1:
            fatal(f"ERROR, additional key {k} in {name}")


def ensure_directory_exists(directory):
    p = Path(directory)
    p.mkdir(parents=True, exist_ok=True)


def delete_folder_contents(folder_path):
    if os.path.exists(folder_path):
        for filename in os.listdir(folder_path):
            file_path = os.path.join(folder_path, filename)
            try:
                if os.path.isfile(file_path) or os.path.islink(file_path):
                    os.unlink(file_path)
                elif os.path.isdir(file_path):
                    shutil.rmtree(file_path)
            except Exception as e:
                warning(f"Failed to delete {file_path}. Reason: {e}")


# units were previously loaded dynamically from G4
# g4_units = Box()
# for t in g4.G4UnitDefinition.GetUnitsTable():
#     for a in t.GetUnitsList():
#         g4_units[str(a.GetName())] = a.GetValue()
#         g4_units[str(a.GetSymbol())] = a.GetValue()

# This dictionary was created with devtools.print_g4units_dict_string()
# It should be updated if Geant4 (ever) changes the units.
# It is hard-coded, as opposed to the dynamic variant above,
# because the build process on readthedocs cannot call G4 functions
g4_units = Box(
    {
        "parsec": 3.0856775807e19,
        "pc": 3.0856775807e19,
        "kilometer": 1000000.0,
        "km": 1000000.0,
        "meter": 1000.0,
        "m": 1000.0,
        "centimeter": 10.0,
        "cm": 10.0,
        "millimeter": 1.0,
        "mm": 1.0,
        "micrometer": 0.001,
        "um": 0.001,
        "nanometer": 1.0000000000000002e-06,
        "nm": 1.0000000000000002e-06,
        "angstrom": 1.0000000000000001e-07,
        "Ang": 1.0000000000000001e-07,
        "fermi": 1e-12,
        "fm": 1e-12,
        "kilometer2": 1000000000000.0,
        "km2": 1000000000000.0,
        "meter2": 1000000.0,
        "m2": 1000000.0,
        "centimeter2": 100.0,
        "cm2": 100.0,
        "millimeter2": 1.0,
        "mm2": 1.0,
        "barn": 9.999999999999999e-23,
        "millibarn": 9.999999999999999e-26,
        "mbarn": 9.999999999999999e-26,
        "microbarn": 9.999999999999999e-29,
        "mubarn": 9.999999999999999e-29,
        "nanobarn": 1e-31,
        "nbarn": 1e-31,
        "picobarn": 1e-34,
        "pbarn": 1e-34,
        "kilometer3": 1e18,
        "km3": 1e18,
        "meter3": 1000000000.0,
        "m3": 1000000000.0,
        "centimeter3": 1000.0,
        "cm3": 1000.0,
        "millimeter3": 1.0,
        "mm3": 1.0,
        "liter": 1000000.0,
        "L": 1000000.0,
        "dL": 100000.0,
        "cL": 10000.0,
        "mL": 1000.0,
        "radian": 1.0,
        "rad": 1.0,
        "milliradian": 0.001,
        "mrad": 0.001,
        "degree": 0.017453292519943295,
        "deg": 0.017453292519943295,
        "steradian": 1.0,
        "sr": 1.0,
        "millisteradian": 0.001,
        "msr": 0.001,
        "second": 1000000000.0,
        "s": 1000000000.0,
        "millisecond": 1000000.0,
        "ms": 1000000.0,
        "microsecond": 1000.0,
        "us": 1000.0,
        "nanosecond": 1.0,
        "ns": 1.0,
        "picosecond": 0.001,
        "ps": 0.001,
        "minute": 60000000000.0,
        "min": 60000000000.0,
        "hour": 3600000000000.0,
        "h": 3600000000000.0,
        "day": 86400000000000.0,
        "d": 86400000000000.0,
        "year": 3.1536e16,
        "y": 3.1536e16,
        "hertz": 1e-09,
        "Hz": 1e-09,
        "kilohertz": 1.0000000000000002e-06,
        "kHz": 1.0000000000000002e-06,
        "megahertz": 0.001,
        "MHz": 0.001,
        "cm/ns": 10.0,
        "mm/ns": 1.0,
        "cm/us": 0.01,
        "km/s": 0.001,
        "cm/ms": 1e-05,
        "m/s": 1e-06,
        "cm/s": 1e-08,
        "mm/s": 1e-09,
        "eplus": 1.0,
        "e+": 1.0,
        "coulomb": 6.241509074460763e18,
        "C": 6.241509074460763e18,
        "electronvolt": 1e-06,
        "eV": 1e-06,
        "kiloelectronvolt": 0.001,
        "keV": 0.001,
        "megaelectronvolt": 1.0,
        "MeV": 1.0,
        "gigaelectronvolt": 1000.0,
        "GeV": 1000.0,
        "teraelectronvolt": 1000000.0,
        "TeV": 1000000.0,
        "petaelectronvolt": 1000000000.0,
        "PeV": 1000000000.0,
        "millielectronVolt": 1e-09,
        "meV": 1e-09,
        "joule": 6241509074460.763,
        "J": 6241509074460.763,
        "eV/c": 1e-06,
        "keV/c": 0.001,
        "MeV/c": 1.0,
        "GeV/c": 1000.0,
        "TeV/c": 1000000.0,
        "GeV/cm": 100.0,
        "MeV/cm": 0.1,
        "keV/cm": 0.0001,
        "eV/cm": 1e-07,
        "milligram": 6.241509074460762e18,
        "mg": 6.241509074460762e18,
        "gram": 6.241509074460762e21,
        "g": 6.241509074460762e21,
        "kilogram": 6.241509074460762e24,
        "kg": 6.241509074460762e24,
        "g/cm3": 6.241509074460762e18,
        "mg/cm3": 6241509074460762.0,
        "kg/m3": 6241509074460762.0,
        "g/cm2": 6.241509074460761e19,
        "mg/cm2": 6.2415090744607624e16,
        "kg/cm2": 6.2415090744607614e22,
        "cm2/g": 1.6021766340000004e-20,
        "eV*cm2/g": 1.6021766340000002e-26,
        " eV*cm2/g": 1.6021766340000002e-26,
        "keV*cm2/g": 1.6021766340000002e-23,
        "MeV*cm2/g": 1.6021766340000004e-20,
        "GeV*cm2/g": 1.6021766340000003e-17,
        "watt": 6241.509074460762,
        "W": 6241.509074460762,
        "newton": 6241509074.460763,
        "N": 6241509074.460763,
        "pascal": 6241.509074460763,
        "Pa": 6241.509074460763,
        "bar": 624150907.4460763,
        "atmosphere": 632420906.9697368,
        "atm": 632420906.9697368,
        "ampere": 6241509074.460763,
        "A": 6241509074.460763,
        "milliampere": 6241509.0744607635,
        "mA": 6241509.0744607635,
        "microampere": 6241.509074460762,
        "muA": 6241.509074460762,
        "nanoampere": 6.2415090744607635,
        "nA": 6.2415090744607635,
        "volt": 1e-06,
        "V": 1e-06,
        "kilovolt": 0.001,
        "kV": 0.001,
        "megavolt": 1.0,
        "MV": 1.0,
        "volt/m": 9.999999999999999e-10,
        "V/m": 9.999999999999999e-10,
        "kilovolt/m": 1e-06,
        "kV/m": 1e-06,
        "megavolt/m": 0.001,
        "MV/m": 0.001,
        "weber": 1000.0,
        "Wb": 1000.0,
        "tesla": 0.001,
        "T": 0.001,
        "kilogauss": 0.0001,
        "kG": 0.0001,
        "gauss": 1.0000000000000001e-07,
        "G": 1.0000000000000001e-07,
        "kelvin": 1.0,
        "K": 1.0,
        "mole": 1.0,
        "mol": 1.0,
        "g/mole": 6.241509074460762e21,
        "g/mol": 6.241509074460762e21,
        "becquerel": 1e-09,
        "Bq": 1e-09,
        "curie": 37.0,
        "Ci": 37.0,
        "gray": 1.0000000000000002e-12,
        "Gy": 1.0000000000000002e-12,
    }
)


# def g4_units(name: str) -> float:
#     table = g4.G4UnitDefinition.GetUnitsTable()
#     for t in table:
#         for a in t.GetUnitsList():
#             if a.GetName() == name or a.GetSymbol() == name:
#                 return a.GetValue()
#     units_list = []
#     for t in table:
#         for a in t.GetUnitsList():
#             units_list.append(a.GetSymbol())
#     s = [str(u) + " " for u in units_list]
#     fatal(f"Error, cannot find the unit named {name}. Known are: {s}")
def get_material_name_variants(material_name):
    """Get different variants of a material name, e.g. with/without prepended G4_, only first letter capital.
    Intended to bridge inconsistencies in naming conventions.
    """
    # ensure the input is string, not G4String
    material_name = str(material_name)
    variants = [
        material_name,
        material_name.lstrip("G4_"),
        material_name.lstrip("G4_").capitalize(),
    ]
    return list(set(variants))


def g4_best_unit(value, unit_type):
    return g4.G4BestUnit(value, unit_type)


def g4_best_unit_tuple(value, unit_type):
    bu = g4.G4BestUnit(value, unit_type)
    parts = str(bu).split(" ", 1)
    float_part = float(parts[0])
    unit_part = parts[1].strip()
    return float_part, unit_part


def assert_key(key: str, d: Box):
    if key not in d:
        fatal(f'The key "{key}" is needed in this structure:\n' f"{d}")


def assert_keys(keys: list, d: Box):
    for key in keys:
        assert_key(key, d)


def indent(amount, text, ch=" "):
    """
    Prefix the text with indent spaces
    https://stackoverflow.com/questions/8234274/how-to-indent-the-contents-of-a-multi-line-string
    """
    return textwrap.indent(text, amount * ch)


def assert_unique_element_name(elements, name):
    if name in elements:
        s = (
            f"Error, cannot add '{name}' because this element's name already exists"
            f" in: {elements}."
        )
        fatal(s)


def make_builders(class_names):
    """
    Consider a list of Classname. For each, it builds a key/value, with:
    - the type of the class as key
    - and a lambda function that create an object of this class as value
    """
    builder_list = {}
    for c in class_names:
        # note the following lambda:
        # https://stackoverflow.com/questions/2295290/what-do-lambda-function-closures-capture
        try:
            builder_list[c.type_name] = lambda x, y=c: y(x)
        except AttributeError:
            # if type_name is not an attribute of the class,
            # we use the name of the class as key.
            # Also: no name parameter (this is for Physics List)
            builder_list[c.__name__] = lambda y=c: y()
    return builder_list


def read_mac_file_to_commands(filename):
    # read a file located into the 'mac' folder of the source code
    # return a list of commands
    resource_package = __package__
    with resources.open_text(f"{resource_package}.mac", filename) as f:
        c = f.read()
        commands = []
        for s in c.split("\n"):
            if s == "":
                continue
            # if s[0] == '#':
            #    continue
            commands.append(s)
        return commands


def ensure_filename_is_str(filename):
    # Some software packages, e.g. itk, do not support Path -> convert to str
    if isinstance(filename, Path):
        return str(filename)
    elif filename is None:
        return ""
    else:
        return filename


def insert_suffix_before_extension(file_path, suffix, suffix_separator="-"):
    path = Path(file_path)
    if not suffix:
        return path

    suffix = suffix.strip("_- *").lower()
    # Handle filenames with nested extensions e.g. '.nii.gz'
    if path.name.endswith(".nii.gz"):
        stem = path.name[: -len(".nii.gz")]
        new_path = path.with_name(f"{stem}{suffix_separator}{suffix}.nii.gz")
    else:
        new_path = path.with_name(f"{path.stem}{suffix_separator}{suffix}{path.suffix}")

    return new_path


def get_random_folder_name(size=8, create=True):
    r = "".join(random.choices(string.ascii_lowercase + string.digits, k=size))
    r = "run." + r
    directory = Path(r)
    if create:
        if not directory.exists():
            print(f"Creating output folder {r}")
            directory.mkdir(parents=True, exist_ok=True)
        if not directory.isdir():
            fatal(f"Error, while creating {r}.")
    return r


def get_rnd_seed(seed):
    return RandomState(MT19937(SeedSequence(seed)))


def DDF():
    """
    Debug print current Function name
    """
    print("--> Entering", inspect.stack()[1][3])


def DD(arg):
    """
    Debug print variable name and its value
    """
    frame = inspect.currentframe()
    try:
        context = inspect.getframeinfo(frame.f_back).code_context
        caller_lines = "".join([line.strip() for line in context])
        m = re.search(r"DD\s*\((.+?)\);*$", caller_lines)
        if m:
            caller_lines = m.group(1)
            # end if
        print(caller_lines, "=", arg)
    finally:
        del frame


def print_dic(dic):
    print(json.dumps(dic, indent=4, default=str))


def get_release_date(opengate_version):
    import requests

    package_name = "opengate"
    url = f"https://pypi.org/pypi/{package_name}/json"
    response = requests.get(url)

    if response.status_code == 200:
        package_data = response.json()
        releases = package_data["releases"]
        if releases:
            # latest_version = max(releases, key=lambda v: package_data['releases'][v][0]['upload_time'])
            release_date = package_data["releases"][opengate_version][0]["upload_time"]
            return f"{release_date}"
        else:
            return "unknown"
    else:
        return "unknown"


def get_gate_folder():
    module_path = os.path.dirname(__file__)
    return Path(module_path)


def get_data_folder():
    return get_gate_folder() / "data"


def get_tests_folder():
    return get_gate_folder() / "tests" / "src"


def get_library_path():
    folder_base = (get_gate_folder() / "..").resolve()

    subpaths = [Path("opengate_core"), Path("core") / "opengate_core"]
    path = None

    for subpath in subpaths:
        try_path = folder_base / subpath
        if os.path.exists(try_path):
            path = try_path
            break

    if not path:
        return "unknown"

    files = os.listdir(path)
    lib_ext = "dll" if os.name == "nt" else "so"
    libs = [file for file in files if file.endswith(f".{lib_ext}")]
    if len(libs) == 0:
        return "unknown"
    elif len(libs) > 1:
        return f"unknown: multiple .{lib_ext} files in {path} ({libs})"

    return path / libs[0]


def get_contrib_path():
    module_path = os.path.dirname(__file__)
    return Path(module_path) / "contrib"


def print_opengate_info():
    """
    Print information about OpenGate and the environment
    """

    gi = g4.GateInfo
    v = gi.get_G4Version().replace("$Name: ", "")
    v = v.replace("$", "")
    module_path = get_gate_folder()

    pv = sys.version.replace("\n", "")
    print(f"Python version   {pv}")
    print(f"Platform         {sys.platform}")
    print(f"Site package     {get_site_packages_dir()}")

    print(f"Geant4 version   {v}")
    print(f"Geant4 MT        {gi.get_G4MULTITHREADED()}")
    print(f"Geant4 Qt        {gi.get_G4VIS_USE_OPENGLQT()} {gi.get_QT_VERSION()}")
    print(f"Geant4 GDML      {gi.get_G4GDML()}")
    print(f"Geant4 date      {gi.get_G4Date().replace(')', '').replace('(', '')}")
    print(f"Geant4 data      {g4.get_g4_data_folder()}")

    print(f"ITK version      {gi.get_ITKVersion()}")

    print(f"GATE version     {version('opengate')}")
    print(f"GATE folder      {module_path}")
    print(f"GATE data        {get_data_folder()}")
    print(f"GATE tests       {get_tests_folder()}")
    print(f"GATE core path   {get_library_path()}")

    # check if from a git version ?
    git_path = Path(module_path).parent
    try:
        git_repo = git.Repo(git_path)
        sha = git_repo.head.object.hexsha
        print(f"GATE git sha     {sha}")
        commit = git_repo.head.commit
        commit_date = commit.committed_datetime
        print(f"GATE date        {commit_date}  (last commit)")

    except:
        print(f"GATE date        {get_release_date(version('opengate'))} (pypi)")


def calculate_variance(value_array, squared_value_array, number_of_samples):
    return np.clip(
        (
            squared_value_array / number_of_samples
            - np.power(value_array / number_of_samples, 2)
        )
        / (number_of_samples - 1),
        0,
        None,
    )


def standard_error_c4_correction(n):
    """
    Parameters
    ----------
    n : integer
        Number of subsets (of the samples).

    Returns
    -------
    c4 : double
        Factor to convert the biased standard error of the mean of subsets of the sample into an unbiased
        -  assuming a normal distribution .
        Usage: standard_error(unbiased) = standard_deviation_of_mean(=biased) / c4
        The reason is that the standard deviation of the mean of subsets of the sample X underestimates the true standard error. For n = 2 this underestimation is about 25%.

        Values for c4: n=2: 0.7979; n= 9: 0.9693

    """
    return (
        np.sqrt(2 / (n - 1)) * sc.special.gamma(n / 2) / sc.special.gamma((n - 1) / 2)
    )


<<<<<<< HEAD
def get_basename_and_extension(filename):
    """Return the basename and extension of a filename even if .nii.gz is used."""
    base = filename
    extensions = []
    while os.path.splitext(base)[1]:
        base, ext = os.path.splitext(base)
        extensions.append(ext)
    extensions.reverse()
    return os.path.basename(base), "".join(extensions)
=======
def read_json_file(filename: Path) -> dict:
    """
    Read a JSON file into a Python dictionary.

    :param filename: Path object
        The filename of the JSON file to read.
    :return: dict
        The data from the JSON file.
    """
    if not filename.is_file():
        fatal(f"File {filename} does not exist.")

    with open(filename, "rb") as f:
        return json.load(f)
>>>>>>> 2b33a808
<|MERGE_RESOLUTION|>--- conflicted
+++ resolved
@@ -606,7 +606,22 @@
     )
 
 
-<<<<<<< HEAD
+def read_json_file(filename: Path) -> dict:
+    """
+    Read a JSON file into a Python dictionary.
+
+    :param filename: Path object
+        The filename of the JSON file to read.
+    :return: dict
+        The data from the JSON file.
+    """
+    if not filename.is_file():
+        fatal(f"File {filename} does not exist.")
+
+    with open(filename, "rb") as f:
+        return json.load(f)
+
+
 def get_basename_and_extension(filename):
     """Return the basename and extension of a filename even if .nii.gz is used."""
     base = filename
@@ -615,20 +630,4 @@
         base, ext = os.path.splitext(base)
         extensions.append(ext)
     extensions.reverse()
-    return os.path.basename(base), "".join(extensions)
-=======
-def read_json_file(filename: Path) -> dict:
-    """
-    Read a JSON file into a Python dictionary.
-
-    :param filename: Path object
-        The filename of the JSON file to read.
-    :return: dict
-        The data from the JSON file.
-    """
-    if not filename.is_file():
-        fatal(f"File {filename} does not exist.")
-
-    with open(filename, "rb") as f:
-        return json.load(f)
->>>>>>> 2b33a808
+    return os.path.basename(base), "".join(extensions)