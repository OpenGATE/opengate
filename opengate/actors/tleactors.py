--- conflicted
+++ resolved
@@ -100,7 +100,6 @@
                 "doc": "Range of the histogram in MeV",
             },
         ),
-<<<<<<< HEAD
         "vect_p": (
             None, 
             {
@@ -111,23 +110,10 @@
             None,
             {
                 "doc": "Vector of weights for neutron ToF deposition.",
-            }
-        )
-=======
-        # "vect_p": (
-        #    None,
-        #    {
-        #        "doc": "Vector of weights for proton ToF deposition.",
-        #    },
-        # ),
-        # "vect_n": (
-        #    None,
-        #    {
-        #        "doc": "Vector of weights for neutron ToF deposition.",
-        #    }
-        # )
->>>>>>> 848113aa
+            },
+        ),
     }
+    
 
     user_output_config = {
         "p_E": {
