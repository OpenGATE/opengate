import opengate_core as g4
from ..exception import fatal
from ..utility import g4_units
from ..base import process_cls
from .actoroutput import (
    ActorOutputSingleImageOfHistogram,
)

from ..image import (
    update_image_py_to_cpp,
    get_py_image_from_cpp_image,
    images_have_same_domain,
    resample_itk_image_like,
)
import SimpleITK as sitk
import itk
from .doseactors import DoseActor, VoxelDepositActor


class TLEDoseActor(DoseActor, g4.GateTLEDoseActor):
    """
    TLE = Track Length Estimator

    The Track Length Estimator (TLE) is a variance reduction technique used in Monte Carlo simulations to accelerate dose computation, particularly for photon transport. It calculates the dose contribution by integrating the track length of particles within a voxel, reducing the number of particles required for accurate results. TLE is efficient for photon simulations as it avoids the need to explicitly simulate individual interactions within each voxel.

    The main limitation of TLE is its inability to account for dose delocalization, as it assumes energy deposition occurs along the particle's track within a voxel. TLE is typically restricted to photons with energies below 1-2 MeV for standard voxel sizes, as higher energies may result in larger dose spread beyond the voxel boundaries, reducing accuracy.

    Two databases can be used: EPDL (Evaluated Photon Data Library): Provides detailed photon interaction cross-sections, including photoelectric, Compton scattering, and pair production, for accurate modeling across a wide energy range. NIST (National Institute of Standards and Technology) XCOM database: Supplies photon attenuation and energy absorption coefficients, widely used for material property definitions and dose computations.

    """

    energy_min: float
    energy_max: float
    database: str

    user_info_defaults = {
        "energy_min": (
            0.0,
            {"doc": "Kill the gamma if below this energy"},
        ),
        "energy_max": (
            1.0 * g4_units.MeV,
            {
                "doc": "Above this energy, do not perform TLE (TLE is only relevant for low energy gamma)"
            },
        ),
        "database": (
            "EPDL",
            {
                "doc": "which database to use",
                "allowed_values": ("EPDL", "NIST"),  # "simulated" does not work
            },
        ),
    }

    def __initcpp__(self):
        g4.GateTLEDoseActor.__init__(self, self.user_info)
        self.AddActions(
            {
                "BeginOfRunActionMasterThread",
                "EndOfRunActionMasterThread",
                "BeginOfRunAction",
                "EndOfRunAction",
                "BeginOfEventAction",
                "SteppingAction",
                "PreUserTrackingAction",
            }
        )

    def initialize(self, *args):
        if self.score_in != "material":
            fatal(
                f"TLEDoseActor cannot score in {self.score_in}, only 'material' is allowed."
            )
        super().initialize(args)


class VoxelizedPromptGammaTLEActor(
    VoxelDepositActor, g4.GateVoxelizedPromptGammaTLEActor
):
    """
    FIXME doc todo
    """

    user_info_defaults = {
        "database": (
            None, #stage 0 from Geant4 // upload
            {
                "doc": "TODO",
            },
        ),
        "bins": (
            200,
            {
                "doc": "Number of bins in the histogram",
            },
        ),
<<<<<<< HEAD
        "range":(
            5 * g4_units.ns,
=======
        "range": (
            10 * g4_units.ns,
>>>>>>> c5d40c42
            {
                "doc": "Range of the histogram in ns",
            },
        ),
        "proton": (
            True,
            {
                "doc": "True if the collisions of interest are from the proton, False if it is from the neutron",
            },
        ),
        "energy": (
            True,
            {
                "doc": "True if the quantity of interest is the energy and not the time of flight"
            },
        ),
    }

    user_output_config = {
        "vpg_p_E": {
            "actor_output_class": ActorOutputSingleImageOfHistogram,
            "active": True,
        },
        "vpg_n_E": {
            "actor_output_class": ActorOutputSingleImageOfHistogram,
            "active": False,
        },
        "vpg_p_tof": {
            "actor_output_class": ActorOutputSingleImageOfHistogram,
            "active": False,
        },
        "vpg_n_tof": {
            "actor_output_class": ActorOutputSingleImageOfHistogram,
            "active": False,
        },
    }

    def __init__(self, *args, **kwargs) -> None:
        VoxelDepositActor.__init__(self, *args, **kwargs)
        self.__initcpp__()

    def __initcpp__(self):
        g4.GateVoxelizedPromptGammaTLEActor.__init__(self, self.user_info)
        self.AddActions(
            {
                "BeginOfRunActionMasterThread",
                "BeginOfEventAction",
                "SteppingAction",
                "EndOfRunAction",
                "EndOfRunActionMasterThread",
            }
        )

    def initialize(self, *args):
        self.check_user_input()
        VoxelDepositActor.initialize(self)
        self.InitializeUserInfo(self.user_info)
        self.InitializeCpp()
        self.SetPhysicalVolumeName(self.user_info.get("attached_to"))

    def prepare_output_for_run(self, output_name, run_index, **kwargs):
        # need to override because create image is different for img of histo
        self._assert_output_exists(output_name)
        self.user_output[output_name].create_image_of_histograms(
            run_index,
            self.size,
            self.spacing,
            self.bins + 1,
            origin=self.translation,
            **kwargs,
        )

    def BeginOfRunActionMasterThread(self, run_index):
        if self.user_info["proton"] == False:
            if self.user_info["energy"] == False:
                self.prepare_output_for_run("vpg_n_tof", run_index)
                self.push_to_cpp_image(
                    "vpg_n_tof", run_index, self.cpp_tof_neutron_image
                )
            else:
                self.prepare_output_for_run("vpg_n_E", run_index)
                self.push_to_cpp_image("vpg_n_E", run_index, self.cpp_E_neutron_image)
        else:
            if self.user_info["energy"] == False:
                self.prepare_output_for_run("vpg_p_tof", run_index)
                self.push_to_cpp_image(
                    "vpg_p_tof", run_index, self.cpp_tof_proton_image
                )
            else:
                self.prepare_output_for_run("vpg_p_E", run_index)
                self.push_to_cpp_image("vpg_p_E", run_index, self.cpp_E_proton_image)
        g4.GateVoxelizedPromptGammaTLEActor.BeginOfRunActionMasterThread(
            self, run_index
        )

    def EndOfRunActionMasterThread(self, run_index):
        print("end of run action master thread")
        if self.user_info["proton"] == False:
            if self.user_info["energy"] == False:
                self.fetch_from_cpp_image(
                    "vpg_n_tof", run_index, self.cpp_tof_neutron_image
                )
                self._update_output_coordinate_system("vpg_n_tof", run_index)
            else:
                self.fetch_from_cpp_image(
                    "vpg_n_E", run_index, self.cpp_E_neutron_image
                )
                self._update_output_coordinate_system("vpg_n_E", run_index)
        if self.user_info["proton"] == True:
            if self.user_info["energy"] == False:
                self.fetch_from_cpp_image(
                    "vpg_p_tof", run_index, self.cpp_tof_proton_image
                )
                self._update_output_coordinate_system("vpg_p_tof", run_index)
            else:
                self.fetch_from_cpp_image("vpg_p_E", run_index, self.cpp_E_proton_image)
                self._update_output_coordinate_system("vpg_p_E", run_index)
        VoxelDepositActor.EndOfRunActionMasterThread(self, run_index)
        return 0

    def EndSimulationAction(self):
        g4.GateVoxelizedPromptGammaTLEActor.EndSimulationAction(self)
        VoxelDepositActor.EndSimulationAction(self)


process_cls(TLEDoseActor)
process_cls(VoxelizedPromptGammaTLEActor)<|MERGE_RESOLUTION|>--- conflicted
+++ resolved
@@ -95,13 +95,11 @@
                 "doc": "Number of bins in the histogram",
             },
         ),
-<<<<<<< HEAD
         "range":(
             5 * g4_units.ns,
-=======
+        ),
         "range": (
             10 * g4_units.ns,
->>>>>>> c5d40c42
             {
                 "doc": "Range of the histogram in ns",
             },
