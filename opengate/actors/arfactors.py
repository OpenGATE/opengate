import sys
from box import Box
import numpy as np
from itk import image_from_array, Image, CastImageFilter, imwrite
from itk import F as itkF
from itk import D as itkD
import threading
import opengate_core as g4
from ..utility import g4_units, check_filename_type
from ..exception import fatal
from .digitizers import DigitizerHitsCollectionActor
from .base import ActorBase
from garf.helpers import get_gpu_device


def import_garf():
    # Try to import torch
    try:
        import torch
    except:
        fatal(
            f'The module "torch" is needed, see https://pytorch.org/get-started/locally/ to install it'
        )

    # Try to import garf_phsp
    try:
        import garf
    except:
        fatal("The module \"garf\" is needed. Use ' pip install garf'")

    # Check minimal version of garf
    import pkg_resources
    from packaging import version

    garf_version = pkg_resources.get_distribution("garf").version
    garf_minimal_version = "2.4"
    if version.parse(garf_version) < version.parse(garf_minimal_version):
        fatal(
            "The minimal version of garf is not correct. You should install at least the version "
            + garf_minimal_version
            + ". Your version is "
            + garf_version
        )
    return garf


class ARFTrainingDatasetActor(g4.GateARFTrainingDatasetActor, ActorBase):
    """
    The ARFTrainingDatasetActor build a root file with energy, angles, positions and energy windows
    of a spect detector. To be used by garf_train to train a ARF neural network.

    Note: Must inherit from ActorBase not from HitsCollectionActor, even if the
    cpp part inherit from HitsCollectionActor
    """

    type_name = "ARFTrainingDatasetActor"

    @staticmethod
    def set_default_user_info(user_info):
        DigitizerHitsCollectionActor.set_default_user_info(user_info)
        user_info.attributes = []
        user_info.output = "arf_training.root"
        user_info.debug = False
        user_info.energy_windows_actor = None
        user_info.russian_roulette = 1

    def __init__(self, user_info):
        ActorBase.__init__(self, user_info)
        g4.GateARFTrainingDatasetActor.__init__(self, user_info.__dict__)

    def __del__(self):
        pass

    def initialize(self, simulation_engine_wr=None):
        ActorBase.initialize(self, simulation_engine_wr)
        # check the energy_windows_actor
        ewa_name = self.user_info.energy_windows_actor
        ewa = self.simulation.get_actor_user_info(ewa_name)
        if ewa.type_name != "DigitizerEnergyWindowsActor":
            fatal(
                f"In the actor '{self.user_info.name}', the parameter 'energy_windows_actor' is {ewa.type_name}"
                f" while it must be a DigitizerEnergyWindowsActor"
            )

    def __str__(self):
        s = f"ARFTrainingDatasetActor {self.user_info.name}"
        return s


class ARFActor(g4.GateARFActor, ActorBase):
    """
    The ARF Actor is attached to a volume.
    Every time a particle enter, it considers the energy and the direction of the particle.
    It runs the neural network model to provide the probability of detection in all energy windows.

    Output is an ITK image that can be retrieved with self.output_image
    """

    type_name = "ARFActor"

    def set_default_user_info(user_info):
        ActorBase.set_default_user_info(user_info)
        # required user info, default values
        # user_info.arf_detector = None
        user_info.batch_size = 2e5
        user_info.pth_filename = None
        user_info.image_size = [128, 128]
        mm = g4_units.mm
        user_info.image_spacing = [4.41806 * mm, 4.41806 * mm]
        user_info.distance_to_crystal = 75 * mm
        user_info.verbose_batch = False
        user_info.output = ""
        user_info.enable_hit_slice = False
        # Can be cpu / auto / gpu
        user_info.gpu_mode = "auto"

    def __init__(self, user_info):
        ActorBase.__init__(self, user_info)
        g4.GateARFActor.__init__(self, user_info.__dict__)
        # import module
        self.garf = import_garf()
        if self.garf is None:
            print("Cannot run GANSource")
            sys.exit()
        # create the default detector
        # self.user_info.arf_detector = gate.ARFDetector(self.user_info)
        # prepare output
        self.user_info.output_image = None
        self.g4_actor = None
        self.pth_filename = user_info.pth_filename
        self.param = Box()
        self.nn = None
        self.model = None
        self.model_data = None
        self.batch_nb = 0
        self.detected_particles = 0
        # need a lock when the ARF is applied
        self.lock = threading.Lock()

    def __str__(self):
        u = self.user_info
        s = f'ARFActor "{u.name}"'
        return s

    def __getstate__(self):
        # needed to not pickle objects that cannot be pickled (g4, cuda, lock, etc).
        ActorBase.__getstate__(self)
        self.garf = None
        self.nn = None
        self.output_image = None
        self.lock = None
        self.model = None
        return self.__dict__

    def initialize(self, volume_engine=None):
        super().initialize(volume_engine)
        # self.user_info.arf_detector.initialize(self)
        self.ActorInitialize()
        self.SetARFFunction(self.apply)
        self.user_info.output_image = None

        # load the pth file
        self.nn, self.model = self.garf.load_nn(self.pth_filename, verbose=False)
        p = self.param
        p.batch_size = int(float(self.user_info.batch_size))

        # size and spacing (2D)
        p.image_size = self.user_info.image_size
        p.image_spacing = self.user_info.image_spacing
        p.distance_to_crystal = self.user_info.distance_to_crystal
        self.model_data = self.nn["model_data"]

        # output image: nb of energy windows times nb of runs (for rotation)
        p.nb_ene = self.model_data["n_ene_win"]
        p.nb_runs = len(self.simulation.run_timing_intervals)
        # size and spacing in 3D
        p.image_size = [p.nb_ene, p.image_size[0], p.image_size[1]]
        p.image_spacing = [p.image_spacing[0], p.image_spacing[1], 1]
        # create output image as np array
        p.output_size = [p.nb_ene * p.nb_runs, p.image_size[1], p.image_size[2]]
        self.output_image = np.zeros(p.output_size, dtype=np.float64)
        # compute offset
        p.psize = [
            p.image_size[1] * p.image_spacing[0],
            p.image_size[2] * p.image_spacing[1],
        ]
        p.hsize = np.divide(p.psize, 2.0)
        p.offset = [p.image_spacing[0] / 2.0, p.image_spacing[1] / 2.0]

        # which device for GARF : cpu cuda mps ?
        # we recommend CPU only
        if self.user_info.gpu_mode not in ("cpu", "gpu", "auto"):
            fatal(
                f"the gpu_mode must be 'cpu' or 'auto' or 'gpu', while is is '{self.user_info.gpu_mode}'"
            )
        current_gpu_mode, current_gpu_device = get_gpu_device(self.user_info.gpu_mode)
        self.model_data["current_gpu_device"] = current_gpu_device
        self.model_data["current_gpu_mode"] = current_gpu_mode
        self.model.to(current_gpu_device)

    def apply(self, actor):
        # we need a lock when the ARF is applied
        with self.lock:
            self.apply_with_lock(actor)

    def apply_with_lock(self, actor):
        # get values from cpp side
        energy = np.array(actor.GetEnergy())
        px = np.array(actor.GetPositionX())
        py = np.array(actor.GetPositionY())
        dx = np.array(actor.GetDirectionX())
        dy = np.array(actor.GetDirectionY())

        # do nothing if no hits
        if energy.size == 0:
            return

        # convert direction in angles
        # FIXME would it be faster on CPP side ?
        degree = g4_units.degree
        theta = np.arccos(dy) / degree
        phi = np.arccos(dx) / degree

        # update
        self.batch_nb += 1
        self.detected_particles += energy.shape[0]

        # build the data
        x = np.column_stack((px, py, theta, phi, energy))

        # apply the neural network
        if self.user_info.verbose_batch:
            print(
<<<<<<< HEAD
                f"Apply ARF to {energy.shape[0]} hits (device = {self.model_data['current_gpu_mode']})"
=======
                f"Apply ARF to {energy.shape[0]} hits (device = {self.model_data['current_gpu_device']})"
>>>>>>> 92fb9a4e
            )
        ax = x[:, 2:5]  # two angles and energy
        w = self.garf.nn_predict(self.model, self.nn["model_data"], ax)

        # positions
        p = self.param
        angles = x[:, 2:4]
        t = self.garf.compute_angle_offset(angles, p.distance_to_crystal)
        cx = x[:, 0:2]
        cx = cx + t
        coord = (cx + p.hsize - p.offset) / p.image_spacing[0:2]
        coord = np.around(coord).astype(int)
        v = coord[:, 0]
        u = coord[:, 1]
        u, v, w_pred = self.garf.remove_out_of_image_boundaries(u, v, w, p.image_size)

        # do nothing if there is no hit in the image
        if u.shape[0] != 0:
            temp = np.zeros(p.image_size, dtype=np.float64)
            temp = self.garf.image_from_coordinates(temp, u, v, w_pred)
            # add to previous, at the correct slice location
            # the slice is : current_ene_window + run_id * nb_ene_windows
            run_id = actor.GetCurrentRunId()
            # self.simulation_engine_wr().g4_RunManager.GetCurrentRun().GetRunID()
            s = p.nb_ene * run_id
            self.output_image[s : s + p.nb_ene] = (
                self.output_image[s : s + p.nb_ene] + temp
            )

    def EndSimulationAction(self):
        g4.GateARFActor.EndSimulationAction(self)
        # process the remaining elements in the batch
        self.apply(self)

        # Should we keep the first slice (with all hits) ?
        if not self.user_info.enable_hit_slice:
            self.output_image = self.output_image[1:, :, :]
            self.param.image_size[1] = self.param.image_size[1] - 1

        # convert to itk image
        self.output_image = image_from_array(self.output_image)

        # set spacing and origin like DigitizerProjectionActor
        spacing = self.user_info.image_spacing
        spacing = np.array([spacing[0], spacing[1], 1])
        size = np.array(self.param.image_size)
        size[0] = self.param.image_size[2]
        size[2] = self.param.image_size[0]
        origin = -size / 2.0 * spacing + spacing / 2.0
        origin[2] = 0
        self.output_image.SetSpacing(spacing)
        self.output_image.SetOrigin(origin)

        # convert double to float
        InputImageType = Image[itkD, 3]
        OutputImageType = Image[itkF, 3]
        castImageFilter = CastImageFilter[InputImageType, OutputImageType].New()
        castImageFilter.SetInput(self.output_image)
        castImageFilter.Update()
        self.output_image = castImageFilter.GetOutput()

        # write ?
        if self.user_info.output:
            imwrite(self.output_image, check_filename_type(self.user_info.output))<|MERGE_RESOLUTION|>--- conflicted
+++ resolved
@@ -231,11 +231,7 @@
         # apply the neural network
         if self.user_info.verbose_batch:
             print(
-<<<<<<< HEAD
                 f"Apply ARF to {energy.shape[0]} hits (device = {self.model_data['current_gpu_mode']})"
-=======
-                f"Apply ARF to {energy.shape[0]} hits (device = {self.model_data['current_gpu_device']})"
->>>>>>> 92fb9a4e
             )
         ax = x[:, 2:5]  # two angles and energy
         w = self.garf.nn_predict(self.model, self.nn["model_data"], ax)
