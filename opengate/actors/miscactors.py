--- conflicted
+++ resolved
@@ -430,7 +430,6 @@
         g4.GateKillActor.__init__(self, user_info.__dict__)
 
 
-<<<<<<< HEAD
 class SurfaceSplittingActor(g4.GateSurfaceSplittingActor, ActorBase):
     type_name = "SurfaceSplittingActor"
 
@@ -461,7 +460,7 @@
             volume_name = node.mother
             self.list_of_volume_name.append(volume_name)
         self.fListOfVolumeAncestor = self.list_of_volume_name
-=======
+
 """
 class ComptonSplittingActor(g4.GateComptonSplittingActor,ActorBase):
     type_name = "ComptonSplittingActor"
@@ -509,5 +508,4 @@
 
     def __init__(self, user_info):
         ActorBase.__init__(self, user_info)
-        g4.GateBOptrBremSplittingActor.__init__(self, user_info.__dict__)
->>>>>>> 3bb94b7f
+        g4.GateBOptrBremSplittingActor.__init__(self, user_info.__dict__)