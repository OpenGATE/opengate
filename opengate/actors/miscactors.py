--- conflicted
+++ resolved
@@ -429,7 +429,6 @@
         f.write(s)
 
 
-<<<<<<< HEAD
 def standard_error_c4_correction(n):
     """
     Parameters
@@ -450,7 +449,8 @@
     """
     c4 = np.sqrt(2 / (n - 1)) * sc.special.gamma(n / 2) / sc.special.gamma((n - 1) / 2)
     return c4
-=======
+
+
 class KillActor(g4.GateKillActor, ActorBase):
     type_name = "KillActor"
 
@@ -459,5 +459,4 @@
 
     def __init__(self, user_info):
         ActorBase.__init__(self, user_info)
-        g4.GateKillActor.__init__(self, user_info.__dict__)
->>>>>>> c3f93ac2
+        g4.GateKillActor.__init__(self, user_info.__dict__)