from box import Box
import platform
from anytree import Node, RenderTree
import opengate_core as g4
from anytree import Node, RenderTree
from .base import ActorBase
from ..utility import g4_units, g4_best_unit_tuple
from .actoroutput import ActorOutputBase
from ..serialization import dump_json
from ..exception import fatal, warning
from ..base import process_cls
from anytree import Node, RenderTree

def _setter_hook_stats_actor_output_filename(self, output_filename):
    # By default, write_to_disk is False.
    # However, if user actively sets the output_filename
    # s/he most likely wants to write to disk also
    if output_filename != "" and output_filename is not None:
        self.write_to_disk = True
    return output_filename


class ActorOutputStatisticsActor(ActorOutputBase):
    """This is a hand-crafted ActorOutput specifically for the SimulationStatisticsActor."""

    # hints for IDE
    encoder: str
    output_filename: str
    write_to_disk: bool

    user_info_defaults = {
        "encoder": (
            "json",
            {
                "doc": "How should the output be encoded?",
                "allowed_values": ("json", "legacy"),
            },
        ),
        "output_filename": (
            "auto",
            {
                "doc": "Filename for the data represented by this actor output. "
                "Relative paths and filenames are taken "
                "relative to the global simulation output folder "
                "set via the Simulation.output_dir option. ",
                "setter_hook": _setter_hook_stats_actor_output_filename,
            },
        ),
        "write_to_disk": (
            False,
            {
                "doc": "Should the output be written to disk, or only kept in memory? ",
            },
        ),
    }

    default_suffix = "json"

    def __init__(self, *args, **kwargs):
        super().__init__(*args, **kwargs)

        # predefine the merged_data
        self.merged_data = Box()
        self.merged_data.runs = 0
        self.merged_data.events = 0
        self.merged_data.tracks = 0
        self.merged_data.steps = 0
        self.merged_data.duration = 0
        self.merged_data.start_time = 0
        self.merged_data.stop_time = 0
        self.merged_data.sim_start_time = 0
        self.merged_data.sim_stop_time = 0
        self.merged_data.init = 0
        self.merged_data.track_types = {}
        self.merged_data.nb_threads = 1

    @property
    def pps(self):
        if self.merged_data.duration != 0:
            return int(
                self.merged_data.events / (self.merged_data.duration / g4_units.s)
            )
        else:
            return 0

    @property
    def tps(self):
        if self.merged_data.duration != 0:
            return int(
                self.merged_data.tracks / (self.merged_data.duration / g4_units.s)
            )
        else:
            return 0

    @property
    def sps(self):
        if self.merged_data.duration != 0:
            return int(
                self.merged_data.steps / (self.merged_data.duration / g4_units.s)
            )
        else:
            return 0

    def store_data(self, data, **kwargs):
        self.merged_data.update(data)

    def get_data(self, **kwargs):
        if "which" in kwargs and kwargs["which"] != "merged":
            warning(
                f"The statistics actor output only stores merged data currently. "
                f"The which={kwargs['which']} you provided will be ignored. "
            )
        # the statistics actor currently only handles merged data, so we return it
        # no input variable 'which' as in other output classes
        return self.merged_data

    def get_processed_output(self):
        d = {}
        d["runs"] = {"value": self.merged_data.runs, "unit": None}
        d["events"] = {"value": self.merged_data.events, "unit": None}
        d["tracks"] = {"value": self.merged_data.tracks, "unit": None}
        d["steps"] = {"value": self.merged_data.steps, "unit": None}
        val, unit = g4_best_unit_tuple(self.merged_data.init, "Time")
        d["init"] = {
            "value": val,
            "unit": unit,
        }
        val, unit = g4_best_unit_tuple(self.merged_data.duration, "Time")
        d["duration"] = {
            "value": val,
            "unit": unit,
        }
        d["pps"] = {"value": self.pps, "unit": None}
        d["tps"] = {"value": self.tps, "unit": None}
        d["sps"] = {"value": self.sps, "unit": None}
        d["start_time"] = {
            "value": self.merged_data.start_time,
            "unit": None,
        }
        d["stop_time"] = {
            "value": self.merged_data.stop_time,
            "unit": None,
        }
        val, unit = g4_best_unit_tuple(self.merged_data.sim_start_time, "Time")
        d["sim_start_time"] = {
            "value": val,
            "unit": unit,
        }
        val, unit = g4_best_unit_tuple(self.merged_data.sim_stop_time, "Time")
        d["sim_stop_time"] = {
            "value": val,
            "unit": unit,
        }
        d["threads"] = {"value": self.merged_data.nb_threads, "unit": None}
        d["arch"] = {"value": platform.system(), "unit": None}
        d["python"] = {"value": platform.python_version(), "unit": None}
        d["track_types"] = {"value": self.merged_data.track_types, "unit": None}
        return d

    def __str__(self):
        s = ""
        for k, v in self.get_processed_output().items():
            if k == "track_types":
                if len(v["value"]) > 0:
                    s += "track_types\n"
                    for t, n in v["value"].items():
                        s += f"{' ' * 24}{t}: {n}\n"
            else:
                if v["unit"] is None:
                    unit = ""
                else:
                    unit = str(v["unit"])
                s += f"{k}{' ' * (20 - len(k))}{v['value']} {unit}\n"
        # remove last line break
        return s.rstrip("\n")

    def write_data(self, **kwargs):
        """Override virtual method from base class."""
        with open(self.get_output_path(which="merged"), "w+") as f:
            if self.encoder == "json":
                dump_json(self.get_processed_output(), f, indent=4)
            else:
                f.write(self.__str__())

    def write_data_if_requested(self, **kwargs):
        if self.write_to_disk is True:
            self.write_data(**kwargs)


class SimulationStatisticsActor(ActorBase, g4.GateSimulationStatisticsActor):
    """
    Store statistics about a simulation run.
    """

    # hints for IDE
    track_types_flag: bool

    user_info_defaults = {
        "track_types_flag": (
            False,
            {
                "doc": "Should the type of tracks be counted?",
            },
        ),
    }

    def __init__(self, *args, **kwargs):
        ActorBase.__init__(self, *args, **kwargs)
        self._add_user_output(ActorOutputStatisticsActor, "stats")
        self.__initcpp__()

    def __initcpp__(self):
        g4.GateSimulationStatisticsActor.__init__(self, self.user_info)
        self.AddActions({"StartSimulationAction", "EndSimulationAction"})

    def __str__(self):
        s = self.user_output["stats"].__str__()
        return s

    @property
    def counts(self):
        return self.user_output.stats.merged_data

    def store_output_data(self, output_name, run_index, *data):
        raise NotImplementedError

    def initialize(self):
        ActorBase.initialize(self)
        self.InitializeUserInfo(self.user_info)
        self.InitializeCpp()

    def StartSimulationAction(self):
        g4.GateSimulationStatisticsActor.StartSimulationAction(self)
        self.user_output.stats.merged_data.nb_threads = (
            self.simulation.number_of_threads
        )

    def EndSimulationAction(self):
        g4.GateSimulationStatisticsActor.EndSimulationAction(self)
        self.user_output.stats.store_data(self.GetCounts())

        if self.simulation is not None:
            sim_start = self.simulation.run_timing_intervals[0][0]
        else:
            sim_start = 0

        if self.simulation is not None:
            sim_stop = self.simulation.run_timing_intervals[-1][1]
        else:
            sim_stop = 0

        self.user_output.stats.store_data(
            {"sim_start": sim_start, "sim_stop": sim_stop}
        )
        self.user_output.stats.merged_data.sim_start_time = (
            self.simulation.run_timing_intervals[0][0]
        )
        self.user_output.stats.merged_data.sim_stop_time = (
            self.simulation.run_timing_intervals[-1][1]
        )
        self.user_output.stats.merged_data.nb_threads = (
            self.simulation.number_of_threads
        )
        self.user_output.stats.write_data_if_requested()



"""
    It is feasible to get callback every Run, Event, Track, Step in the python side.
    However, it is VERY time consuming. For SteppingAction, expect large performance drop.
    It could be however useful for prototyping or tests.

    it requires "trampoline functions" on the cpp side.

    # it is feasible but very slow !
    def SteppingAction(self, step, touchable):
        g4.GateSimulationStatisticsActor.SteppingAction(self, step, touchable)
        do_something()
"""
class ActorOutputKillAccordingProcessesActor(ActorOutputBase):

    def __init__(self, *args, **kwargs):
        super().__init__(*args, **kwargs)
        self.number_of_killed_particles = 0


    def get_processed_output(self):
        d = {}
        d["particles killed"] = self.number_of_killed_particles
        return d

    def __str__(self):
        s = ""
        for k, v in self.get_processed_output().items():
            s = k + ": " + str(v)
            s += "\n"
        return(s)



class KillAccordingProcessesActor(ActorBase, g4.GateKillAccordingProcessesActor):
    user_info_defaults = {
        "processes_to_kill_if_occurence": (
            [],
            {
                "doc": "If a processes belonging to this list occured, the particle and its potential secondaries are killed",
            },
        ),
        "processes_to_kill_if_no_occurence": (
            [],
            {
                "doc": "If a particle succeded to exit the volume where the actor is attached without undergoing one the processes on the list, the particles and its potential secondaries are killed",
            },
        )
    }

    """
    If a particle, not generated or generated within the volume at which our actor is attached, crosses the volume
    without interaction, the particle is killed. Warning : this actor being based on energy measurement, Rayleigh photon
    may not be killed.
    """

    def __init__(self, *args, **kwargs):

        ActorBase.__init__(self, *args, **kwargs)

        self._add_user_output(ActorOutputKillAccordingProcessesActor, "kill_interacting_particles")
        self.__initcpp__()
        self.list_of_volume_name = []
        self.number_of_killed_particles = 0

    def __initcpp__(self):
        g4.GateKillAccordingProcessesActor.__init__(self, self.user_info)
        self.AddActions(
            {"BeginOfRunAction","PreUserTrackingAction", "SteppingAction","EndSimulationAction"}
        )

    def initialize(self):
        ActorBase.initialize(self)
        self.InitializeUserInput(self.user_info)
        self.InitializeCpp()
        volume_tree = self.simulation.volume_manager.get_volume_tree()
        dico_of_volume_tree = {}
        for pre, _, node in RenderTree(volume_tree):
            dico_of_volume_tree[str(node.name)] = node
        volume_name = self.user_info.attached_to
        while volume_name != "world":
            node = dico_of_volume_tree[volume_name]
            volume_name = node.mother
            self.list_of_volume_name.append(volume_name)
        self.fListOfVolumeAncestor = self.list_of_volume_name
        common_elements = set(self.processes_to_kill_if_no_occurence).intersection(self.processes_to_kill_if_occurence)
        if len(common_elements) > 0:
            fatal(
                "You put the same process on both lists !"
            )






    def EndSimulationAction(self):
        self.user_output.kill_interacting_particles.number_of_killed_particles = self.number_of_killed_particles


    def __str__(self):
        s = self.user_output["kill_non_interacting_particles"].__str__()
        return s

class KillActor(ActorBase, g4.GateKillActor):

    def __init__(self, *args, **kwargs):
        ActorBase.__init__(self, *args, **kwargs)
        self.number_of_killed_particles = 0
        self.__initcpp__()

    def __initcpp__(self):
        g4.GateKillActor.__init__(self, self.user_info)
        self.AddActions(
            {"StartSimulationAction", "EndSimulationAction", "SteppingAction"}
        )

    def initialize(self):
        ActorBase.initialize(self)
        self.InitializeUserInfo(self.user_info)
        self.InitializeCpp()

    def EndSimulationAction(self):
        self.number_of_killed_particles = self.GetNumberOfKilledParticles()


class ActorOutputKillNonInteractingParticleActor(ActorOutputBase):

    def __init__(self, *args, **kwargs):
        super().__init__(*args, **kwargs)
        self.number_of_killed_particles = 0


    def get_processed_output(self):
        d = {}
        d["particles killed"] = self.number_of_killed_particles
        return d

    def __str__(self):
        s = ""
        for k, v in self.get_processed_output().items():
            s = k + ": " + str(v)
            s += "\n"
        return(s)



class KillNonInteractingParticleActor(ActorBase, g4.GateKillNonInteractingParticleActor):

    """
    If a particle, not generated or generated within the volume at which our actor is attached, crosses the volume
    without interaction, the particle is killed. Warning : this actor being based on energy measurement, Rayleigh photon
    may not be killed.
    """

    def __init__(self, *args, **kwargs):
        ActorBase.__init__(self, *args, **kwargs)
        self._add_user_output(ActorOutputKillNonInteractingParticleActor, "kill_non_interacting_particles")
        self.__initcpp__()
        self.list_of_volume_name = []
        self.number_of_killed_particles = 0

    def __initcpp__(self):
        g4.GateKillNonInteractingParticleActor.__init__(self, self.user_info)
        self.AddActions(
            {"StartSimulationAction","PreUserTrackingAction", "SteppingAction","EndOfSimulationAction"}
        )

    def initialize(self):
        ActorBase.initialize(self)
        self.InitializeUserInput(self.user_info)
        self.InitializeCpp()
        volume_tree = self.simulation.volume_manager.get_volume_tree()
        dico_of_volume_tree = {}
        for pre, _, node in RenderTree(volume_tree):
            dico_of_volume_tree[str(node.name)] = node
        volume_name = self.user_info.attached_to
        while volume_name != "world":
            node = dico_of_volume_tree[volume_name]
            volume_name = node.mother
            self.list_of_volume_name.append(volume_name)
        self.fListOfVolumeAncestor = self.list_of_volume_name


    def EndSimulationAction(self):
        self.user_output.kill_non_interacting_particles.number_of_killed_particles = self.number_of_killed_particles


    def __str__(self):
        s = self.user_output["kill_non_interacting_particles"].__str__()
        return s


def _setter_hook_particles(self, value):
    if isinstance(value, str):
        return [value]
    else:
        return list(value)



class SplittingActorBase(ActorBase):
    # hints for IDE
    splitting_factor: int
    bias_primary_only: bool
    bias_only_once: bool
    particles: list

    user_info_defaults = {
        "splitting_factor": (
            1,
            {
                "doc": "FIXME",
            },
        ),
        "bias_primary_only": (
            True,
            {
                "doc": "FIXME",
            },
        ),
        "bias_only_once": (
            True,
            {
                "doc": "FIXME",
            },
        ),
        "particles": (
            [
                "all",
            ],
            {
                "doc": "FIXME",
                "setter_hook": _setter_hook_particles,
            },
        ),
    }


class ComptSplittingActor(SplittingActorBase, g4.GateOptrComptSplittingActor):
    # hints for IDE
    weight_threshold: float
    min_weight_of_particle: float
    russian_roulette: bool
    rotation_vector_director: bool
    vector_director: list
    max_theta: float

    user_info_defaults = {
        "weight_threshold": (
            0,
            {
                "doc": "FIXME",
            },
        ),
        "min_weight_of_particle": (
            0,
            {
                "doc": "FIXME",
            },
        ),
        "russian_roulette": (
            False,
            {
                "doc": "FIXME",
            },
        ),
        "rotation_vector_director": (
            False,
            {
                "doc": "FIXME",
            },
        ),
        "vector_director": (
            [0, 0, 1],
            {
                "doc": "FIXME",
            },
        ),
        "max_theta": (
            90 * g4_units.deg,
            {
                "doc": "FIXME",
            },
        ),
    }

    processes = ("compt",)

    def __init__(self, *args, **kwargs):
        SplittingActorBase.__init__(self, *args, **kwargs)
        self.__initcpp__()

    def __initcpp__(self):
        g4.GateOptrComptSplittingActor.__init__(self, {"name": self.name})

    def initialize(self):
        SplittingActorBase.initialize(self)
        self.InitializeUserInfo(self.user_info)
        self.InitializeCpp()


<<<<<<< HEAD
class LastVertexInteractionSplittingActor(ActorBase,g4.GateLastVertexInteractionSplittingActor):
    """This splitting actor proposes an interaction splitting at the last particle vertex before the exit
        of the biased volume.  This actor can be usefull for application where collimation are important,
       such as in medical LINAC (Linear Accelerator) simulations or radiation shielding.
=======
class LastVertexInteractionSplittingActor(
    ActorBase, g4.GateLastVertexInteractionSplittingActor
):
    """This splitting actor proposes an interaction splitting at the last particle vertex before the exit
     of the biased volume.  This actor can be usefull for application where collimation are important,
    such as in medical LINAC (Linear Accelerator) simulations or radiation shielding.
>>>>>>> c0c0fb20
    """

    user_info_defaults = {
        "splitting_factor": (
            1,
            {
                "doc": "Defines the number of particles exiting at each split process. Unlike other split actors, this splitting factor counts particles that actually exit, not just those generated.",
            },
        ),
<<<<<<< HEAD

=======
>>>>>>> c0c0fb20
        "angular_kill": (
            False,
            {
                "doc": "If enabled, particles with momentum outside a specified angular range are killed.",
            },
        ),
<<<<<<< HEAD

=======
>>>>>>> c0c0fb20
        "max_theta": (
            90 * g4_units.deg,
            {
                "doc": "Defines the maximum angle (in degrees) from a central axis within which particles are retained. Particles with momentum beyond this angle are removed. The angular range spans from 0 to max_theta, measured from the vector_director",
            },
        ),
<<<<<<< HEAD


=======
>>>>>>> c0c0fb20
        "vector_director": (
            [0, 0, 1],
            {
                "doc": "Specifies the reference direction vector from which max_theta is measured. Particles’ angular range is calculated based on this direction.",
            },
        ),
        "rotation_vector_director": (
            False,
            {
                "doc": "If enabled, the vector_director rotates in alignment with any rotation applied to the biased volume attached to this actor.",
            },
        ),
        "batch_size": (
            1,
            {
<<<<<<< HEAD
                "doc": "Defines a batch of number of processes to regenerate, calculated as batch_size * splitting_factor. The optimal value depends on the collimation setup; for example, a batch_size of 10 works well for LINAC configurations.",
            },
        ),


    }


=======
                "doc": "Defines a batch of number of processes to regenerate, calculated as batch_size * splitting_factor. The optimal value depends on the collimation setup; for example, a batch_size of 10 works well for LINAC head configurations.",
            },
        ),
    }

>>>>>>> c0c0fb20
    def __init__(self, *args, **kwargs):
        ActorBase.__init__(self, *args, **kwargs)
        self.__initcpp__()
        self.list_of_volume_name = []

    def __initcpp__(self):
        g4.GateLastVertexInteractionSplittingActor.__init__(self, {"name": self.name})
<<<<<<< HEAD
        self.AddActions({"BeginOfRunAction",
                         "BeginOfEventAction",
                         "PreUserTrackingAction",
                         "SteppingAction",
                         "PostUserTrackingAction",
                         "EndOfEventAction"})


    def initialize(self):
        ActorBase.initialize(self)
        self.InitializeUserInput(self.user_info)
=======
        self.AddActions(
            {
                "BeginOfRunAction",
                "BeginOfEventAction",
                "PreUserTrackingAction",
                "SteppingAction",
                "PostUserTrackingAction",
                "EndOfEventAction",
            }
        )

    def initialize(self):
        ActorBase.initialize(self)
        self.InitializeUserInfo(self.user_info)
>>>>>>> c0c0fb20
        self.InitializeCpp()
        volume_tree = self.simulation.volume_manager.get_volume_tree()
        dico_of_volume_tree = {}
        for pre, _, node in RenderTree(volume_tree):
            dico_of_volume_tree[str(node.name)] = node
        volume_name = self.user_info.attached_to
        while volume_name != "world":
            node = dico_of_volume_tree[volume_name]
            volume_name = node.mother
            self.list_of_volume_name.append(volume_name)
        self.fListOfVolumeAncestor = self.list_of_volume_name

<<<<<<< HEAD
=======

>>>>>>> c0c0fb20
class BremSplittingActor(SplittingActorBase, g4.GateBOptrBremSplittingActor):
    # hints for IDE
    processes: list

    user_info_defaults = {
        "processes": (
            ["eBrem"],
            {
                "doc": "FIXME",
            },
        ),
    }

    processes = ("eBrem",)

    def __init__(self, *args, **kwargs):
        SplittingActorBase.__init__(self, *args, **kwargs)
        self.__initcpp__()

    def __initcpp__(self):
        g4.GateBOptrBremSplittingActor.__init__(self, {"name": self.name})

    def initialize(self):
        SplittingActorBase.initialize(self)
        self.InitializeUserInfo(self.user_info)
        self.InitializeCpp()


process_cls(ActorOutputStatisticsActor)
process_cls(SimulationStatisticsActor)
process_cls(KillActor)
<<<<<<< HEAD
process_cls(KillAccordingProcessesActor)
process_cls(LastVertexInteractionSplittingActor)
process_cls(KillNonInteractingParticleActor)
=======
process_cls(LastVertexInteractionSplittingActor)
>>>>>>> c0c0fb20
process_cls(SplittingActorBase)
process_cls(ComptSplittingActor)
process_cls(BremSplittingActor)<|MERGE_RESOLUTION|>--- conflicted
+++ resolved
@@ -337,7 +337,7 @@
 
     def initialize(self):
         ActorBase.initialize(self)
-        self.InitializeUserInput(self.user_info)
+        self.InitializeUserInfo(self.user_info)
         self.InitializeCpp()
         volume_tree = self.simulation.volume_manager.get_volume_tree()
         dico_of_volume_tree = {}
@@ -434,7 +434,7 @@
 
     def initialize(self):
         ActorBase.initialize(self)
-        self.InitializeUserInput(self.user_info)
+        self.InitializeUserInfo(self.user_info)
         self.InitializeCpp()
         volume_tree = self.simulation.volume_manager.get_volume_tree()
         dico_of_volume_tree = {}
@@ -566,19 +566,12 @@
         self.InitializeCpp()
 
 
-<<<<<<< HEAD
-class LastVertexInteractionSplittingActor(ActorBase,g4.GateLastVertexInteractionSplittingActor):
-    """This splitting actor proposes an interaction splitting at the last particle vertex before the exit
-        of the biased volume.  This actor can be usefull for application where collimation are important,
-       such as in medical LINAC (Linear Accelerator) simulations or radiation shielding.
-=======
 class LastVertexInteractionSplittingActor(
     ActorBase, g4.GateLastVertexInteractionSplittingActor
 ):
     """This splitting actor proposes an interaction splitting at the last particle vertex before the exit
      of the biased volume.  This actor can be usefull for application where collimation are important,
     such as in medical LINAC (Linear Accelerator) simulations or radiation shielding.
->>>>>>> c0c0fb20
     """
 
     user_info_defaults = {
@@ -588,31 +581,18 @@
                 "doc": "Defines the number of particles exiting at each split process. Unlike other split actors, this splitting factor counts particles that actually exit, not just those generated.",
             },
         ),
-<<<<<<< HEAD
-
-=======
->>>>>>> c0c0fb20
         "angular_kill": (
             False,
             {
                 "doc": "If enabled, particles with momentum outside a specified angular range are killed.",
             },
         ),
-<<<<<<< HEAD
-
-=======
->>>>>>> c0c0fb20
         "max_theta": (
             90 * g4_units.deg,
             {
                 "doc": "Defines the maximum angle (in degrees) from a central axis within which particles are retained. Particles with momentum beyond this angle are removed. The angular range spans from 0 to max_theta, measured from the vector_director",
             },
         ),
-<<<<<<< HEAD
-
-
-=======
->>>>>>> c0c0fb20
         "vector_director": (
             [0, 0, 1],
             {
@@ -628,22 +608,11 @@
         "batch_size": (
             1,
             {
-<<<<<<< HEAD
-                "doc": "Defines a batch of number of processes to regenerate, calculated as batch_size * splitting_factor. The optimal value depends on the collimation setup; for example, a batch_size of 10 works well for LINAC configurations.",
-            },
-        ),
-
-
+                "doc": "Defines a batch of number of processes to regenerate, calculated as batch_size * splitting_factor. The optimal value depends on the collimation setup; for example, a batch_size of 10 works well for LINAC head configurations.",
+            },
+        ),
     }
 
-
-=======
-                "doc": "Defines a batch of number of processes to regenerate, calculated as batch_size * splitting_factor. The optimal value depends on the collimation setup; for example, a batch_size of 10 works well for LINAC head configurations.",
-            },
-        ),
-    }
-
->>>>>>> c0c0fb20
     def __init__(self, *args, **kwargs):
         ActorBase.__init__(self, *args, **kwargs)
         self.__initcpp__()
@@ -651,19 +620,6 @@
 
     def __initcpp__(self):
         g4.GateLastVertexInteractionSplittingActor.__init__(self, {"name": self.name})
-<<<<<<< HEAD
-        self.AddActions({"BeginOfRunAction",
-                         "BeginOfEventAction",
-                         "PreUserTrackingAction",
-                         "SteppingAction",
-                         "PostUserTrackingAction",
-                         "EndOfEventAction"})
-
-
-    def initialize(self):
-        ActorBase.initialize(self)
-        self.InitializeUserInput(self.user_info)
-=======
         self.AddActions(
             {
                 "BeginOfRunAction",
@@ -678,7 +634,6 @@
     def initialize(self):
         ActorBase.initialize(self)
         self.InitializeUserInfo(self.user_info)
->>>>>>> c0c0fb20
         self.InitializeCpp()
         volume_tree = self.simulation.volume_manager.get_volume_tree()
         dico_of_volume_tree = {}
@@ -691,10 +646,6 @@
             self.list_of_volume_name.append(volume_name)
         self.fListOfVolumeAncestor = self.list_of_volume_name
 
-<<<<<<< HEAD
-=======
-
->>>>>>> c0c0fb20
 class BremSplittingActor(SplittingActorBase, g4.GateBOptrBremSplittingActor):
     # hints for IDE
     processes: list
@@ -726,13 +677,9 @@
 process_cls(ActorOutputStatisticsActor)
 process_cls(SimulationStatisticsActor)
 process_cls(KillActor)
-<<<<<<< HEAD
 process_cls(KillAccordingProcessesActor)
 process_cls(LastVertexInteractionSplittingActor)
 process_cls(KillNonInteractingParticleActor)
-=======
-process_cls(LastVertexInteractionSplittingActor)
->>>>>>> c0c0fb20
 process_cls(SplittingActorBase)
 process_cls(ComptSplittingActor)
 process_cls(BremSplittingActor)