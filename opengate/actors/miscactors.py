--- conflicted
+++ resolved
@@ -215,66 +215,6 @@
         self.number_of_killed_particles = self.GetNumberOfKilledParticles()
 
 
-<<<<<<< HEAD
-def _setter_hook_particles(self, value):
-    if isinstance(value, str):
-        return [value]
-    else:
-        return list(value)
-
-
-class SplittingActorBase(ActorBase):
-    """Actors based on the G4GenericBiasing class of GEANT4. This class provides tools to interact with GEANT4 processes
-    during a simulation, allowing direct modification of process properties. Additionally, it enables non-physics-based
-    particle splitting (e.g., pure geometrical splitting) to introduce biasing into simulations. SplittingActorBase
-    serves as a foundational class for particle splitting operations, with parameters for configuring the splitting
-    behavior based on various conditions.
-    """
-
-    # hints for IDE
-    splitting_factor: int
-    bias_primary_only: bool
-    bias_only_once: bool
-    particles: list
-
-    user_info_defaults = {
-        "splitting_factor": (
-            1,
-            {
-                "doc": "Specifies the number of particles to generate each time the splitting mechanism is applied",
-            },
-        ),
-        "bias_primary_only": (
-            True,
-            {
-                "doc": "If true, the splitting mechanism is applied only to particles with a ParentID of 1",
-            },
-        ),
-        "bias_only_once": (
-            True,
-            {
-                "doc": "If true, the splitting mechanism is applied only once per particle history",
-            },
-        ),
-        "particles": (
-            [
-                "all",
-            ],
-            {
-                "doc": "Specifies the particles to split. The default value, all, includes all particles",
-                "setter_hook": _setter_hook_particles,
-            },
-        ),
-    }
-
-
-class ComptSplittingActor(SplittingActorBase, g4.GateOptrComptSplittingActor):
-    """This splitting actor enables process-based splitting specifically for Compton interactions. Each time a Compton
-    process occurs, its behavior is modified by generating multiple Compton scattering tracks
-    (splitting factor - 1 additional tracks plus the original) associated with the initial particle.
-    Compton electrons produced in the interaction are also included, in accordance with the secondary cut settings
-    provided by the user.
-=======
 class AttenuationImageActor(ActorBase, g4.GateAttenuationImageActor):
     """
     This actor generates an attenuation image for a simulation run.
@@ -283,7 +223,6 @@
     - image_volume: Input volume from which the attenuation map is generated.
     - energy: The energy level for which to generate the attenuation image.
     - database: The database source for attenuation coefficients, either 'EPDL' or 'NIST'.
->>>>>>> 1b6991fc
     """
 
     # IDE hints
@@ -311,39 +250,6 @@
         ),
     }
 
-<<<<<<< HEAD
-    processes = ("compt",)
-
-    def __init__(self, *args, **kwargs):
-        SplittingActorBase.__init__(self, *args, **kwargs)
-        self.__initcpp__()
-
-    def __initcpp__(self):
-        g4.GateOptrComptSplittingActor.__init__(self, {"name": self.name})
-
-    def initialize(self):
-        SplittingActorBase.initialize(self)
-        self.InitializeUserInfo(self.user_info)
-        self.InitializeCpp()
-
-
-class BremSplittingActor(SplittingActorBase, g4.GateBOptrBremSplittingActor):
-    """This splitting actor enables process-based splitting specifically for bremsstrahlung process. Each time a Brem
-    process occurs, its behavior is modified by generating multiple secondary Brem scattering tracks
-    (splitting factor) attached to  the initial charged particle.
-    """
-
-    # hints for IDE
-    processes: list
-
-    user_info_defaults = {
-        "processes": (
-            ["eBrem"],
-            {
-                "doc": "Specifies the process split by this actor. This parameter is set to eBrem, as the actor is specifically developed for this process. It is recommended not to modify this setting.",
-            },
-        ),
-=======
     user_output_config = {
         "attenuation_image": {
             "actor_output_class": ActorOutputSingleImage,
@@ -352,7 +258,6 @@
             "keep_data_in_memory": True,
             "keep_data_per_run": True,
         },
->>>>>>> 1b6991fc
     }
 
     def __init__(self, *args, **kwargs):
