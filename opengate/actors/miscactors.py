--- conflicted
+++ resolved
@@ -578,8 +578,6 @@
     such as in medical LINAC (Linear Accelerator) simulations or radiation shielding.
     """
 
-<<<<<<< HEAD
-=======
 
     # hints for IDE
     splitting_factor: int
@@ -591,7 +589,6 @@
     nb_of_max_batch_per_event:int
 
 
->>>>>>> 8b36ea65
     user_info_defaults = {
         "splitting_factor": (
             1,
@@ -626,9 +623,6 @@
         "batch_size": (
             1,
             {
-<<<<<<< HEAD
-                "doc": "Defines a batch of number of processes to regenerate, calculated as batch_size * splitting_factor. The optimal value depends on the collimation setup; for example, a batch_size of 10 works well for LINAC head configurations.",
-=======
                 "doc": "Defines a batch of number of processes to regenerate. The optimal value depends on the collimation setup; for example, a batch_size of 10 works well for LINAC head configurations.",
             },
         ),
@@ -636,7 +630,6 @@
             500,
             {
                 "doc": "Defines a maximum number of attempt to enable the particles to exit. Useful to avoid an important loss of time for extremely rare events",
->>>>>>> 8b36ea65
             },
         ),
     }
@@ -712,13 +705,9 @@
 process_cls(ActorOutputStatisticsActor)
 process_cls(SimulationStatisticsActor)
 process_cls(KillActor)
-<<<<<<< HEAD
 process_cls(KillAccordingProcessesActor)
 process_cls(LastVertexInteractionSplittingActor)
 process_cls(KillNonInteractingParticleActor)
-=======
-process_cls(LastVertexInteractionSplittingActor)
->>>>>>> 8b36ea65
 process_cls(SplittingActorBase)
 process_cls(ComptSplittingActor)
 process_cls(BremSplittingActor)