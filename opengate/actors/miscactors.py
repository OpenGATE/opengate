--- conflicted
+++ resolved
@@ -428,20 +428,6 @@
     def __init__(self, user_info):
         ActorBase.__init__(self, user_info)
         g4.GateKillActor.__init__(self, user_info.__dict__)
-<<<<<<< HEAD
-
-
-"""
-class ComptonSplittingActor(g4.GateComptonSplittingActor,ActorBase):
-    type_name = "ComptonSplittingActor"
-    def set_default_user_info(user_info):
-        ActorBase.set_default_user_info(user_info)
-        user_info.SplittingFactor = 0
-
-    def __init__(self, user_info):
-        ActorBase.__init__(self, user_info)
-        g4.GateComptonSplittingActor.__init__(self, user_info.__dict__)
-"""
 
 
 class ComptSplittingActor(g4.GateOptrComptSplittingActor, ActorBase):
@@ -504,7 +490,6 @@
     def __init__(self, user_info):
         ActorBase.__init__(self, user_info)
         g4.GateBOptrBremSplittingActor.__init__(self, user_info.__dict__)
-=======
         
 
 class KillNonInteractingParticleActor(g4.GateKillNonInteractingParticleActor, ActorBase):
@@ -535,8 +520,3 @@
             volume_name = node.mother
             self.list_of_volume_name.append(volume_name)
         self.fListOfVolumeAncestor = self.list_of_volume_name
-
-
-
-
->>>>>>> 01041fa5
