--- conflicted
+++ resolved
@@ -264,7 +264,7 @@
         self.user_output.stats.write_data_if_requested()
 
 
-<<<<<<< HEAD
+
 """
     It is feasible to get callback every Run, Event, Track, Step in the python side.
     However, it is VERY time consuming. For SteppingAction, expect large performance drop.
@@ -368,8 +368,6 @@
         s = self.user_output["kill_non_interacting_particles"].__str__()
         return s
 
-=======
->>>>>>> 1637b2bd
 class KillActor(ActorBase, g4.GateKillActor):
 
     def __init__(self, *args, **kwargs):
@@ -612,7 +610,9 @@
         "batch_size": (
             1,
             {
-                "doc": "Defines a batch of number of processes to regenerate, calculated as batch_size * splitting_factor. The optimal value depends on the collimation setup; for example, a batch_size of 10 works well for LINAC head configurations.",
+                "doc": "Defines a batch of number of processes to regenerate, calculated as batch_size * splitting_factor. The optimal value depends on the collimation setup; for example, a batch_size of 10 works well for LINAC 
+              
+              configurations.",
             },
         ),
 
