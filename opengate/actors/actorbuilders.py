--- conflicted
+++ resolved
@@ -19,13 +19,10 @@
     KillActor,
     BremSplittingActor,
     ComptSplittingActor,
-<<<<<<< HEAD
     LastVertexInteractionSplittingActor,
-=======
     ComptPseudoTransportationActor,
     KillNonInteractingParticleActor,
     SurfaceSplittingActor,
->>>>>>> e6c0b5b5
 )
 from .dynamicactors import DynamicGeometryActor
 from ..utility import make_builders
@@ -53,13 +50,10 @@
     KillActor,
     BremSplittingActor,
     ComptSplittingActor,
-<<<<<<< HEAD
     LastVertexInteractionSplittingActor,
-=======
     ComptPseudoTransportationActor,
     KillNonInteractingParticleActor,
     SurfaceSplittingActor,
->>>>>>> e6c0b5b5
     DynamicGeometryActor,
 }
 actor_builders = make_builders(actor_type_names)