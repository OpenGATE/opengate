from .arfactors import ARFActor, ARFTrainingDatasetActor
from .doseactors import DoseActor, LETActor, FluenceActor
from .digitizers import (
    DigitizerAdderActor,
    DigitizerReadoutActor,
    DigitizerHitsCollectionActor,
    DigitizerEnergyWindowsActor,
    DigitizerProjectionActor,
    DigitizerBlurringActor,
    DigitizerSpatialBlurringActor,
    DigitizerEfficiencyActor,
    PhaseSpaceActor,
)
from .miscactors import (
    MotionVolumeActor,
    SimulationStatisticsActor,
    SourceInfoActor,
    TestActor,
    KillActor,
    BremSplittingActor,
    ComptSplittingActor,
    ComptPseudoTransportationActor,
)
from .dynamicactors import DynamicGeometryActor
from ..utility import make_builders


actor_type_names = {
    SimulationStatisticsActor,
    DoseActor,
    FluenceActor,
    LETActor,
    SourceInfoActor,
    PhaseSpaceActor,
    DigitizerHitsCollectionActor,
    DigitizerAdderActor,
    DigitizerEnergyWindowsActor,
    DigitizerProjectionActor,
    DigitizerReadoutActor,
    DigitizerBlurringActor,
    DigitizerSpatialBlurringActor,
    DigitizerEfficiencyActor,
    MotionVolumeActor,
    ARFActor,
    ARFTrainingDatasetActor,
    TestActor,
    KillActor,
<<<<<<< HEAD
    BremSplittingActor,
    ComptSplittingActor,
    ComptPseudoTransportationActor,
=======
    DynamicGeometryActor,
>>>>>>> 75ff0ba9
}
actor_builders = make_builders(actor_type_names)<|MERGE_RESOLUTION|>--- conflicted
+++ resolved
@@ -45,12 +45,9 @@
     ARFTrainingDatasetActor,
     TestActor,
     KillActor,
-<<<<<<< HEAD
     BremSplittingActor,
     ComptSplittingActor,
     ComptPseudoTransportationActor,
-=======
     DynamicGeometryActor,
->>>>>>> 75ff0ba9
 }
 actor_builders = make_builders(actor_type_names)