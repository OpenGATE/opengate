--- conflicted
+++ resolved
@@ -17,13 +17,10 @@
     SourceInfoActor,
     TestActor,
     KillActor,
-<<<<<<< HEAD
     BremSplittingActor,
     ComptSplittingActor,
     ComptPseudoTransportationActor,
-=======
     KillNonInteractingParticleActor,
->>>>>>> 01041fa5
 )
 from .dynamicactors import DynamicGeometryActor
 from ..utility import make_builders
@@ -49,13 +46,10 @@
     ARFTrainingDatasetActor,
     TestActor,
     KillActor,
-<<<<<<< HEAD
     BremSplittingActor,
     ComptSplittingActor,
     ComptPseudoTransportationActor,
-=======
     KillNonInteractingParticleActor,
->>>>>>> 01041fa5
     DynamicGeometryActor,
 }
 actor_builders = make_builders(actor_type_names)