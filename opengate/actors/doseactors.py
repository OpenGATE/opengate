import numpy as np
from scipy.spatial.transform import Rotation

import opengate_core as g4
from .base import ActorBase
from ..exception import fatal, warning
from ..utility import (
    g4_units,
    standard_error_c4_correction,
)
from ..image import (
    update_image_py_to_cpp,
    get_py_image_from_cpp_image,
    images_have_same_domain,
    resample_itk_image_like,
)
from ..geometry.utility import get_transform_world_to_local
from ..base import process_cls
from .actoroutput import (
    ActorOutputSingleImage,
    ActorOutputSingleMeanImage,
    ActorOutputQuotientMeanImage,
    ActorOutputSingleImageWithVariance,
    UserInterfaceToActorOutputImage,
)


class VoxelDepositActor(ActorBase):
    """Base class which holds user input parameters common to all actors
    that deposit quantities in a voxel grid, e.g. the DoseActor.
    """

    # hints for IDE
    size: list
    spacing: list
    translation: list
    rotation: list
    repeated_volume_index: int
    hit_type: str
    output: str
    img_coord_system: str
    output_coordinate_system: str

    user_info_defaults = {
        "size": (
            [10, 10, 10],
            {
                "doc": "Size of the dose grid in number of voxels [N_x, N_y, N_z]. Expects a list of integer values of size 3.",
            },
        ),
        "spacing": (
            [1 * g4_units.mm, 1 * g4_units.mm, 1 * g4_units.mm],
            {
                "doc": "Voxel spacing vector along the [x, y, z] coordinates with units. "
                "The user sets the units by multiplication with g4_units.XX. "
                "The default unit is g4_unit.mm amd the default spacing is [1, 1, 1] [g4_units.mm]",
            },
        ),
        "translation": (
            [0 * g4_units.mm, 0 * g4_units.mm, 0 * g4_units.mm],
            {
                "doc": "Translation vector to (optionally) translate the image in along [x, y, z] from the center of the attached volume. The default unit is g4_units.mm and default value is the unity operation [0, 0, 0] * g4_units.mm. ",
            },
        ),
        "rotation": (
            Rotation.identity().as_matrix(),
            {
                "doc": "Rotation matrix to (optionally) rotate the image. Default is the identiy matrix.",
            },
        ),
        "repeated_volume_index": (
            0,
            {
                "doc": "Index of the repeated volume (G4PhysicalVolume) to which this actor is attached. "
                "For non-repeated volumes, this value is always 0. ",
            },
        ),
        "hit_type": (
            "random",
            {
                "doc": "For advanced users: define the position of interaction to which the deposited quantity is associated to, "
                "i.e. at the Geant4 PreStepPoint, PostStepPoint, or somewhere in between (middle or (uniform) random). In doubt use/start with random.",
                "allowed_values": ("random", "pre", "post", "middle"),
            },
        ),
        "output": (
            None,
            {
                "deprecated": "The output filename is now set via output_filename relative to the output "
                "directory of the simulation, which can be set via sim.output_dir. "
                "If no output_filename is provided, it will be generated automatically. "
                "To specify whether the actor output should be written to disk, use write_to_disk=True/False."
            },
        ),
        "img_coord_system": (
            None,
            {
                "deprecated": "The user input parameter 'img_coord_system' is deprecated. "
                "Use my_actor.output_coordinate_system='attached_to_image' instead, "
                "where my_actor should be replaced with your actor object. ",
            },
        ),
        "output_coordinate_system": (
            "local",
            {
                "doc": "This command sets the refernce coordinate system, which can be the local volume (attached_to commmand), global or attached to image.",
                "allowed_values": ("local", "global", "attached_to_image", None),
            },
        ),
    }

    def __init__(self, *args, **kwargs) -> None:
        ActorBase.__init__(self, *args, **kwargs)

    def check_user_input(self):
        if self.output_coordinate_system == "attached_to_image":
            if not hasattr(
                self.attached_to_volume, "native_translation"
            ) or not hasattr(self.attached_to_volume, "native_rotation"):
                fatal(
                    f"User input 'output_coordinate_system' = {self.output_coordinate_system} "
                    f"of actor {self.name} is not compatible "
                    f"with the volume to which this actor is attached: "
                    f"{self.attached_to} ({self.attached_to_volume.volume_type})"
                )

    def initialize(self):
        super().initialize()

        msg = (
            f"cannot be used in actor {self.name} "
            f"because the volume ({self.attached_to}, {self.attached_to_volume.type_name}) "
            f"to which the actor is attached does not support it. "
        )
        if isinstance(self.spacing, str) and self.spacing == "like_image_volume":
            if not hasattr(self.attached_to_volume, "spacing"):
                fatal("spacing = 'like_image_volume' " + msg)
            self.spacing = self.attached_to_volume.spacing
        if isinstance(self.size, str) and self.size == "like_image_volume":
            if not hasattr(self.attached_to_volume, "size_pix"):
                fatal("size = 'like_image_volume' " + msg)
            self.size = self.attached_to_volume.size_pix

    def get_physical_volume_name(self):
        # init the origin and direction according to the physical volume
        # (will be updated in the BeginOfRun)
        if self.repeated_volume_index is None:
            repeated_volume_index = 0
        else:
            repeated_volume_index = self.repeated_volume_index
        try:
            g4_phys_volume = self.attached_to_volume.g4_physical_volumes[
                repeated_volume_index
            ]
        except IndexError:
            fatal(
                f"Error in the actor {self.type_name} named {self.name}. "
                f"Could not find the physical volume with index {repeated_volume_index} "
                f"in volume '{self.attached_to}' to which this actor is attached. "
            )
        # Return the real physical volume name
        return str(g4_phys_volume.GetName())

    def _update_output_coordinate_system(self, which_output, run_index):
        """Method to be called at the end of a run.
        Note: The output image is aligned with the volume to which the actor as attached
        at the beginning of a run. So for the option output_coordinate_system='global',
        nothing has to be done here.
        """
        size = np.array(self.size)
        spacing = np.array(self.spacing)
        origin = -size * spacing / 2.0 + spacing / 2.0

        translation = np.array(self.translation)
        origin_local = Rotation.from_matrix(self.rotation).apply(origin) + translation

        # image centered at (0,0,0), no rotation
        if self.output_coordinate_system is None:
            self.user_output[which_output].set_image_properties(
                run_index,
                origin=origin.tolist(),
                rotation=Rotation.identity().as_matrix(),
            )
        # image centered at self.translation and rotated by self.rotation,
        # i.e. in the reference frame of the volume to which the actor is attached.
        elif self.output_coordinate_system in ("local",):
            self.user_output[which_output].set_image_properties(
                run_index, origin=origin_local.tolist(), rotation=self.rotation
            )
        # only applicable if the attached_to volume is an image volume
        # as 'local', but considering the origin and direction (rotation) of the image
        # used to create the image volume. Useful overlay output and image volume for further analysis
        elif self.output_coordinate_system in ("attached_to_image",):
            native_origin_image = self.attached_to_volume.native_translation
            native_rotation_image = self.attached_to_volume.native_rotation
            origin_wrt_image = (
                Rotation.from_matrix(native_rotation_image).apply(origin_local)
                + native_origin_image
            )
            rotation_wrt_image = np.matmul(native_rotation_image, self.rotation)

            self.user_output[which_output].set_image_properties(
                run_index, origin=origin_wrt_image.tolist(), rotation=rotation_wrt_image
            )
        elif self.output_coordinate_system in ("global",):
            translation_phys_vol, rotation_phys_vol = get_transform_world_to_local(
                self.attached_to_volume, self.repeated_volume_index
            )
            origin_global = (
                Rotation.from_matrix(rotation_phys_vol).apply(origin_local)
                + translation_phys_vol
            )
            rotation_global = np.matmul(rotation_phys_vol, self.rotation)
            self.user_output[which_output].set_image_properties(
                run_index, origin=origin_global.tolist(), rotation=rotation_global
            )
        else:
            fatal(
                f"Illegal parameter 'output_coordinate_system': {self.output_coordinate_system}"
            )

    def prepare_output_for_run(self, output_name, run_index, **kwargs):
        self._assert_output_exists(output_name)
        # self.user_output[output_name].size = self.size
        # self.user_output[output_name].spacing = self.spacing
        self.user_output[output_name].create_empty_image(
            run_index, self.size, self.spacing, origin=self.translation, **kwargs
        )

    def fetch_from_cpp_image(self, output_name, run_index, *cpp_image):
        self._assert_output_exists(output_name)
        data = []
        for i, cppi in enumerate(cpp_image):
            if self.user_output[output_name].get_active(item=i):
                py_image = get_py_image_from_cpp_image(cppi, view=False)
                # FIXME: not needed, I think, because get_py_image_from_cpp_image copies spacing and origin
                # There is an empty image already which has served as storage for meta info like size and spacing.
                # So we get this info back
                # py_image.CopyInformation(
                #     self.user_output[output_name].get_data(run_index, item=i)
                # )
                data.append(py_image)
            else:
                data.append(None)
        self.user_output[output_name].store_data(run_index, *data)

    def push_to_cpp_image(self, output_name, run_index, *cpp_image, copy_data=True):
        self._assert_output_exists(output_name)
        for i, cppi in enumerate(cpp_image):
            if self.user_output[output_name].get_active(item=i):
                update_image_py_to_cpp(
                    self.user_output[output_name].get_data(run_index, item=i),
                    cppi,
                    copy_data,
                )

    def EndOfRunActionMasterThread(self, run_index):
        # inform actor output that this run is over
        for u in self.user_output.values():
            if u.get_active(item="all"):
                u.end_of_run(run_index)
        return 0

<<<<<<< HEAD
    def inform_user_output_about_end(self):
=======
    def StartSimulationAction(self):
        # inform actor output that this simulation is starting
        for u in self.user_output.values():
            if u.get_active(item="any"):
                u.start_of_simulation()

    def EndSimulationAction(self):
        # inform actor output that this simulation is over and write data
>>>>>>> db13058b
        for u in self.user_output.values():
            if u.get_active(item="any"):
                u.end_of_simulation()

    def EndSimulationAction(self):
        self.inform_user_output_about_end()

    def EndOfMultiProcessAction(self):
        self.inform_user_output_about_end()


def compute_std_from_sample(
    number_of_samples, value_array, squared_value_array, correct_bias=False
):
    unc = np.ones_like(value_array)
    if number_of_samples > 1:
        # unc = np.sqrt(1 / (N - 1) * (square / N - np.power(edep / N, 2)))
        unc = np.sqrt(
            np.clip(
                (
                    squared_value_array / number_of_samples
                    - np.power(value_array / number_of_samples, 2)
                )
                / (number_of_samples - 1),
                0,
                None,
            )
        )
        if correct_bias:
            # Standard error is biased (to underestimate the error);
            # this option allows to correct for the bias - assuming normal distribution.
            # For few N this in is huge, but for N>8 the difference is minimal
            unc /= standard_error_c4_correction(number_of_samples)
        unc = np.divide(
            unc,
            value_array / number_of_samples,
            out=np.ones_like(unc),
            where=value_array != 0,
        )

    else:
        # unc += 1 # we init with 1.
        warning(
            "You try to compute statistical errors with only one or zero event! "
            "The uncertainty value for all voxels has been fixed at 1"
        )
    return unc


def _setter_hook_ste_of_mean_unbiased(self, value):
    if value is True:
        self.ste_of_mean = True
    return value


def _setter_hook_ste_of_mean(self, value):
    if value is True:
        self.square = True
        self.use_more_ram = True
    return value


def _setter_hook_uncertainty(self, value):
    if value is True:
        self.square = True
    return value


def _setter_hook_uncertainty_goal(self, value):
    if value is not None and (value < 0.0 or value > 1.0):
        fatal(
            f"Uncertainty goal must be > 0 and < 1, where 1 means 100%. The provided value is: {value}"
        )
    return value


class DoseActor(VoxelDepositActor, g4.GateDoseActor):
    """Computes the deposited energy or absorbed dose in the volume to which it is attached.
    It creates a virtual voxelized scoring image, whose shape and position can be defined by the user.
    """

    # hints for IDE
    score_in: str

    user_info_defaults = {
        "square": (
            True,
            {
                "doc": "This option will provide an additional output image with the squared energy (or dose) deposited per event. This image can be used to calculate the variance of the output variable, as Var(X) = E[X^2] - E[X]^2. This option enables the E[X^2] image.",
                "deprecated": "Use: my_actor.user_output.square.active=True/False "
                "to request uncertainty scoring of the respective quantity, "
                "where 'my_actor' should be your actor object. "
                "Note: activating user_output.edep_uncertainty or user_output.dose_uncertainty "
                "implies activating user_output.square. ",
            },
        ),
        "uncertainty": (
            True,
            {
                "doc": "This option will create an additional output image providing the uncertainty of the scored variable (dose or edep).",
                "deprecated": "Use: my_actor.user_output.dose_uncertainty.active=True/False and"
                "my_actor.user_output.edep_uncertainty.active=True/False "
                "to request uncertainty scoring of the respective quantity, "
                "where 'my_actor' should be your actor object. ",
                # "setter_hook": _setter_hook_uncertainty,
            },
        ),
        "dose": (
            False,
            {
                "doc": "This option will enable the calculation of the dose image.",
                "deprecated": "Use: my_actor.user_output.dose.active=True/False "
                "to request the actor to score dose, "
                "where 'my_actor' should be your actor object. "
                "By default, only the deposited energy is scored. ",
            },
        ),
        "to_water": (
            False,
            {
                "doc": "This option will convert the dose image to dose to water.",
                "deprecated": "Use my_dose_actor.score_in='G4_WATER' instead. ",
            },
        ),
        "score_in": (
            "material",
            {
                "doc": """The score_in command allows to convert the LET from the material, which is defined in the geometry, to any user defined material. Note, that this does not change the material definition in the geometry. The default value is 'material', which means that no conversion is performed and the LET to the local material is scored. You can use any material defined in the simulation or pre-defined by Geant4 such as 'G4_WATER', which may be one of the most use cases of this functionality.
                """,
                "allowed_values": (
                    "material",
                    "G4_WATER",
                ),
            },
        ),
        "ste_of_mean": (
            False,
            {
                "doc": "Calculate the standard error of the mean. Only working in MT mode and the number of threads are considered the sample. To have a meaningful uncertainty at least 8 threads are needed.",
                "setter_hook": _setter_hook_ste_of_mean,
                "deactivated": True,
            },
        ),
        "ste_of_mean_unbiased": (
            False,
            {
                "doc": "Similar to ste_of_mean, but compensates for a bias in ste_of_mean for small sample sizes (<8).  ",
                "setter_hook": _setter_hook_ste_of_mean_unbiased,
                "deactivated": True,
            },
        ),
        "uncertainty_goal": (
            None,
            {
                "doc": "If set, it defines the statistical uncertainty goal. The simulation will stop once the statistical uncertainty is smaller or equal this value.",
                "setter_hook": _setter_hook_uncertainty_goal,
            },
        ),
        "uncertainty_first_check_after_n_events": (
            1e4,
            {
                "doc": "Only applies if uncertainty_goal is set True: Number of events after which uncertainty is evaluated the first time. "
                "After the first evaluation, the value is updated with an estimation of the N events needed to achieve the uncertainty goal, Therefore it is recommended to select a sufficiently large number so the uncertainty of the uncertainty is not too large.",
            },
        ),
        "uncertainty_voxel_edep_threshold": (
            0.7,
            {
                "doc": "Only applies if uncertainty_goal is set True: The calculation of the mean uncertainty of the edep image, only voxels that are above this relative threshold are considered. The threshold must range between [0, 1] and gives the fraction relative to max edep value in the image.",
            },
        ),
        "uncertainty_overshoot_factor_N_events": (
            1.05,
            {
                "doc": "Only applies if uncertainty_goal is set True: Factor multiplying the estimated N events needed to achieve the uncertainty goal, to ensure convergence.",
            },
        ),
        "dose_calc_on_the_fly": (
            False,
            {
                "doc": "FIXME",
                "deactivated": True,
            },
        ),
    }

    user_output_config = {
        "edep_with_uncertainty": {
            "actor_output_class": ActorOutputSingleImageWithVariance,
            "interfaces": {
                "edep": {
                    "interface_class": UserInterfaceToActorOutputImage,
                    "item": 0,
                    "active": True,
                },
                "edep_squared": {
                    "interface_class": UserInterfaceToActorOutputImage,
                    "item": 1,
                    "active": False,
                },
                "edep_uncertainty": {
                    "interface_class": UserInterfaceToActorOutputImage,
                    "item": "uncertainty",
                    "active": False,
                },
            },
        },
        "dose_with_uncertainty": {
            "actor_output_class": ActorOutputSingleImageWithVariance,
            "interfaces": {
                "dose": {
                    "interface_class": UserInterfaceToActorOutputImage,
                    "item": 0,
                    "active": False,
                },
                "dose_squared": {
                    "interface_class": UserInterfaceToActorOutputImage,
                    "item": 1,
                    "active": False,
                },
                "dose_uncertainty": {
                    "interface_class": UserInterfaceToActorOutputImage,
                    "item": "uncertainty",
                    "active": False,
                },
            },
        },
        "density": {
            "actor_output_class": ActorOutputSingleMeanImage,
            "active": False,
        },
        "counts": {
            "actor_output_class": ActorOutputSingleImage,
            "active": False,
        },
    }

    def __init__(self, *args, **kwargs):
        VoxelDepositActor.__init__(self, *args, **kwargs)
        self.__initcpp__()

    def __initcpp__(self):
        g4.GateDoseActor.__init__(self, self.user_info)
        self.AddActions(
            {
                "BeginOfRunActionMasterThread",
                "EndOfRunActionMasterThread",
                "BeginOfRunAction",
                "EndOfRunAction",
                "BeginOfEventAction",
                "SteppingAction",
                "EndOfEventAction",
            }
        )

    def create_density_image_from_image_volume(self, deposit_image):
        if self.attached_to_volume.volume_type != "ImageVolume":
            fatal(
                f"Cannot calculate the density map from the ImageVolume "
                f"because this actor is attached to a {self.attached_to_volume.volume_type}. "
            )

        density_image = self.attached_to_volume.create_density_image()
        if images_have_same_domain(deposit_image, density_image) is False:
            density_image = resample_itk_image_like(
                density_image, deposit_image, 0, linear=True
            )
        return density_image

    def initialize(self, *args):
        """
        At the start of the run, the image is centered according to the coordinate system of
        the attached volume. This function computes the correct origin = center + translation.
        Note that there is a half-pixel shift to align according to the center of the pixel,
        like in ITK.
        """
        self.check_user_input()

        VoxelDepositActor.initialize(self)

        # the edep component has to be active in any case
        self.user_output.edep_with_uncertainty.set_active(True, item=0)

        # Make sure the squared component (item 1) is active if any of the quantities relying on it are active
        if (
            self.user_output.edep_with_uncertainty.get_active(
                item=("uncertainty", "std", "variance")
            )
            is True
            or self.uncertainty_goal is not None
        ):
            # activate the squared component, but avoid writing it to disk
            # because the user has not activated it and thus most likely does not want it
            if not self.user_output.edep_with_uncertainty.get_active(item=1):
                self.user_output.edep_with_uncertainty.set_write_to_disk(False, item=1)
                self.user_output.edep_with_uncertainty.set_active(
                    True, item=1
                )  # activate squared component

        # Make sure the squared component (item 1) is active if any of the quantities relying on it are active
        if (
            self.user_output.dose_with_uncertainty.get_active(
                item=("uncertainty", "std", "variance")
            )
            is True
        ):
            # activate the dose component
            self.user_output.dose_with_uncertainty.set_active(True, item=0)
            # activate the squared component, but avoid writing it to disk
            # because the user has not activated it and thus most likely does not want it
            if not self.user_output.dose_with_uncertainty.get_active(item=1):
                self.user_output.dose_with_uncertainty.set_write_to_disk(False, item=1)
                self.user_output.dose_with_uncertainty.set_active(
                    True, item=1
                )  # activate squared component

        if (
            self.user_output.density.get_active() is True
            and self.attached_to_volume.volume_type != "ImageVolume"
        ):
            fatal(
                "The dose actor can only produce a density map if it is attached to an ImageVolume. "
                f"This actor is attached to a {self.attached_to_volume.volume_type} volume. "
            )

        self.InitializeUserInfo(self.user_info)  # C++ side
        # Set the flags on C++ side so the C++ knows which quantities need to be scored
        self.SetEdepSquaredFlag(
            self.user_output.edep_with_uncertainty.get_active(item=1)
        )
        self.SetDoseFlag(self.user_output.dose_with_uncertainty.get_active(item=0))
        self.SetDoseSquaredFlag(
            self.user_output.dose_with_uncertainty.get_active(item=1)
        )
        # item=0 is the default
        self.SetCountsFlag(self.user_output.counts.get_active())
        # C++ side has a boolean toWaterFlag and self.score_in == "water" yields True/False
        self.SetToWaterFlag(self.score_in == "G4_WATER")

        # variables for stop on uncertainty functionality
        if self.uncertainty_goal is None:
            self.SetUncertaintyGoal(0)
        else:
            self.SetUncertaintyGoal(self.uncertainty_goal)
        self.SetThreshEdepPerc(self.uncertainty_voxel_edep_threshold)
        self.SetOvershoot(self.uncertainty_overshoot_factor_N_events)
        self.SetNbEventsFirstCheck(int(self.uncertainty_first_check_after_n_events))

        # Set the physical volume name on the C++ side
        self.SetPhysicalVolumeName(self.get_physical_volume_name())
        self.InitializeCpp()

    def BeginOfRunActionMasterThread(self, run_index):
        self.prepare_output_for_run("edep_with_uncertainty", run_index)
        self.push_to_cpp_image(
            "edep_with_uncertainty",
            run_index,
            self.cpp_edep_image,
            self.cpp_edep_squared_image,
        )

        if self.user_output.dose_with_uncertainty.get_active(item="any"):
            self.prepare_output_for_run("dose_with_uncertainty", run_index)
            self.push_to_cpp_image(
                "dose_with_uncertainty",
                run_index,
                self.cpp_dose_image,
                self.cpp_dose_squared_image,
            )

        if self.user_output.counts.get_active():
            self.prepare_output_for_run("counts", run_index)
            self.push_to_cpp_image("counts", run_index, self.cpp_counts_image)

        g4.GateDoseActor.BeginOfRunActionMasterThread(self, run_index)

    def EndOfRunActionMasterThread(self, run_index):
        self.fetch_from_cpp_image(
            "edep_with_uncertainty",
            run_index,
            self.cpp_edep_image,
            self.cpp_edep_squared_image,
        )
        self._update_output_coordinate_system("edep_with_uncertainty", run_index)
        self.user_output.edep_with_uncertainty.store_meta_data(
            run_index, number_of_samples=self.NbOfEvent
        )

        if self.user_output.dose_with_uncertainty.get_active(item="any"):
            self.fetch_from_cpp_image(
                "dose_with_uncertainty",
                run_index,
                self.cpp_dose_image,
                self.cpp_dose_squared_image,
            )
            self._update_output_coordinate_system("dose_with_uncertainty", run_index)
            self.user_output.dose_with_uncertainty.store_meta_data(
                run_index, number_of_samples=self.NbOfEvent
            )
            # divide by voxel volume and scale to unit Gy
            if self.user_output.dose_with_uncertainty.get_active(item=0):
                self.user_output.dose_with_uncertainty.data_per_run[run_index].data[
                    0
                ] /= (g4_units.Gy * self.spacing[0] * self.spacing[1] * self.spacing[2])
            if self.user_output.dose_with_uncertainty.get_active(item=1):
                # in the squared component 1, the denominator needs to be squared
                self.user_output.dose_with_uncertainty.data_per_run[run_index].data[
                    1
                ] /= (
                    g4_units.Gy * self.spacing[0] * self.spacing[1] * self.spacing[2]
                ) ** 2

        if self.user_output.counts.get_active():
            self.fetch_from_cpp_image("counts", run_index, self.cpp_counts_image)
            self._update_output_coordinate_system("counts", run_index)
            self.user_output.counts.store_meta_data(
                run_index, number_of_samples=self.NbOfEvent
            )

        # density image
        if self.user_output.density.get_active():
            edep_image = self.user_output.edep_with_uncertainty.get_data(
                run_index, item=0
            )
            self.user_output.density.store_data(
                run_index, self.create_density_image_from_image_volume(edep_image)
            )
            self.user_output.density.store_meta_data(
                run_index, number_of_samples=self.NbOfEvent
            )

        VoxelDepositActor.EndOfRunActionMasterThread(self, run_index)

        # FIXME: should check if uncertainty goal is reached (return value: 0),
        # but the current mechanism is quite hacky and it is therefore temporarily not in use!
        return 0

    def EndSimulationAction(self):
        g4.GateDoseActor.EndSimulationAction(self)
        VoxelDepositActor.EndSimulationAction(self)


class TLEDoseActor(DoseActor, g4.GateTLEDoseActor):
    """TLE = Track Length Estimator"""

    energy_min: float
    energy_max: float
    database: str

    user_info_defaults = {
        "energy_min": (
            0.0,
            {"doc": "Kill the gamma if below this energy"},
        ),
        "energy_max": (
            1.0 * g4_units.MeV,
            {
                "doc": "Above this energy, do not perform TLE (TLE is only relevant for low energy gamma)"
            },
        ),
        "database": (
            "EPDL",
            {
                "doc": "which database to use",
                "allowed_values": ("EPDL", "NIST"),  # "simulated" does not work
            },
        ),
    }

    def __initcpp__(self):
        g4.GateTLEDoseActor.__init__(self, self.user_info)
        self.AddActions(
            {
                "BeginOfRunActionMasterThread",
                "EndOfRunActionMasterThread",
                "BeginOfRunAction",
                "EndOfRunAction",
                "BeginOfEventAction",
                "SteppingAction",
                "PreUserTrackingAction",
            }
        )

    def initialize(self, *args):
        if self.score_in != "material":
            fatal(
                f"TLEDoseActor cannot score in {self.score_in}, only 'material' is allowed."
            )
        super().initialize(args)


def _setter_hook_score_in_let_actor(self, value):
    if value.lower() in ("g4_water", "g4water"):
        """Assuming a misspelling of G4_WATER and correcting it to correct spelling; Note that this is rather dangerous operation."""
        return "G4_WATER"
    else:
        return value


class LETActor(VoxelDepositActor, g4.GateLETActor):
    """This actor scores the Linear Energy Transfer (LET) on a voxel grid in the volume to which the actor is attached. Note that the LET Actor puts a virtual grid on the volume it is attached to. Any changes on the LET Actor will not influence the geometry/material or physics of the particle tranpsort simulation."""

    # hints for IDE
    averaging_method: str
    score_in: str

    user_info_defaults = {
        "averaging_method": (
            "dose_average",
            {
                "doc": "The LET actor returns either dose or fluence (also called track) average. Select the type with this command.",
                "allowed_values": ("dose_average", "track_average"),
            },
        ),
        "score_in": (
            "G4_WATER",
            {
                "doc": "The score_in command allows to convert the LET from the material, "
                "which is defined in the geometry, to any user defined material. "
                "Note that this does not change the material definition in the geometry. "
                "The default value is 'material', which means that no conversion is "
                "performed and the LET to the local material is scored. "
                "You can use any material defined in the simulation "
                "or pre-defined by Geant4 such as 'G4_WATER', "
                "which may be one of the most use cases of this functionality.",
                "setter_hook": _setter_hook_score_in_let_actor,
            },
        ),
        "separate_output": (
            False,
            {
                "doc": "FIXME",
                "deprecated": "Denominator and numerator images are automatically handled and stored. ",
            },
        ),
    }

    user_output_config = {
        "let": {
            "actor_output_class": ActorOutputQuotientMeanImage,
            "interfaces": {
                "numerator": {
                    "interface_class": UserInterfaceToActorOutputImage,
                    "item": 0,
                    "active": True,
                    "write_to_disk": False,
                },
                "denominator": {
                    "interface_class": UserInterfaceToActorOutputImage,
                    "item": 1,
                    "active": True,
                    "write_to_disk": False,
                },
                "let": {
                    "interface_class": UserInterfaceToActorOutputImage,
                    "item": "quotient",
                    "write_to_disk": True,
                    "active": True,
                    "suffix": None,  # default suffix would be 'let', but we prefer no suffix
                },
            },
        },
    }

    def __init__(self, *args, **kwargs):
        VoxelDepositActor.__init__(self, *args, **kwargs)
        self.__initcpp__()

    def __initcpp__(self):
        g4.GateLETActor.__init__(self, self.user_info)
        self.AddActions(
            {
                "BeginOfRunActionMasterThread",
                "EndOfRunActionMasterThread",
                "BeginOfEventAction",
            }
        )

    def initialize(self):
        """
        At the start of the run, the image is centered according to the coordinate system of
        the attached volume. This function computes the correct origin = center + translation.
        Note that there is a half-pixel shift to align according to the center of the pixel,
        like in ITK.
        """
        VoxelDepositActor.initialize(self)

        self.check_user_input()

        self.InitializeUserInfo(self.user_info)
        # Set the physical volume name on the C++ side
        self.SetPhysicalVolumeName(self.get_physical_volume_name())
        self.InitializeCpp()

    def BeginOfRunActionMasterThread(self, run_index):
        self.prepare_output_for_run("let", run_index)
        # self.prepare_output_for_run("let_numerator", run_index)
        # self.prepare_output_for_run("let_denominator", run_index)

        self.push_to_cpp_image(
            "let", run_index, self.cpp_numerator_image, self.cpp_denominator_image
        )
        g4.GateLETActor.BeginOfRunActionMasterThread(self, run_index)

    def EndOfRunActionMasterThread(self, run_index):
        self.fetch_from_cpp_image(
            "let", run_index, self.cpp_numerator_image, self.cpp_denominator_image
        )
        self._update_output_coordinate_system("let", run_index)
        self.user_output.let.store_meta_data(
            run_index, number_of_samples=self.NbOfEvent
        )

        VoxelDepositActor.EndOfRunActionMasterThread(self, run_index)
        return 0

    def EndSimulationAction(self):
        g4.GateLETActor.EndSimulationAction(self)
        VoxelDepositActor.EndSimulationAction(self)


class ProductionAndStoppingActor(VoxelDepositActor, g4.GateProductionAndStoppingActor):
    """This actor scores the number of particles stopping or starting in a voxel grid in the volume to which the actor is attached to."""

    # hints for IDE
    method: str

    user_info_defaults = {
        "method": (
            "stopping",
            {
                "doc": "Want to score production or stopping of particles?",
                "allowed_values": ("production", "stopping"),
            },
        )
    }

    user_output_config = {
        "production_stopping": {
            "actor_output_class": ActorOutputSingleImage,
        },
    }

    def __init__(self, *args, **kwargs):
        VoxelDepositActor.__init__(self, *args, **kwargs)

        self.__initcpp__()

    def __initcpp__(self):
        g4.GateProductionAndStoppingActor.__init__(self, self.user_info)
        self.AddActions(
            {
                "BeginOfRunActionMasterThread",
                "EndOfRunActionMasterThread",
                "BeginOfEventAction",
            }
        )

    def initialize(self):
        """
        At the start of the run, the image is centered according to the coordinate system of
        the attached volume. This function computes the correct origin = center + translation.
        Note that there is a half-pixel shift to align according to the center of the pixel,
        like in ITK.
        """
        VoxelDepositActor.initialize(self)

        self.check_user_input()

        self.InitializeUserInfo(self.user_info)
        # Set the physical volume name on the C++ side
        self.SetPhysicalVolumeName(self.get_physical_volume_name())
        self.InitializeCpp()

    def BeginOfRunActionMasterThread(self, run_index):
        self.prepare_output_for_run("production_stopping", run_index)

        self.push_to_cpp_image("production_stopping", run_index, self.cpp_value_image)
        g4.GateProductionAndStoppingActor.BeginOfRunActionMasterThread(self, run_index)

    def EndOfRunActionMasterThread(self, run_index):
        self.fetch_from_cpp_image(
            "production_stopping", run_index, self.cpp_value_image
        )
        self._update_output_coordinate_system("production_stopping", run_index)
        self.user_output.production_stopping.store_meta_data(run_index)

        VoxelDepositActor.EndOfRunActionMasterThread(self, run_index)
        return 0

    def EndSimulationAction(self):
        g4.GateProductionAndStoppingActor.EndSimulationAction(self)
        VoxelDepositActor.EndSimulationAction(self)


class FluenceActor(VoxelDepositActor, g4.GateFluenceActor):
    """
    FluenceActor: compute a 3D map of fluence
    FIXME: add scatter order and uncertainty
    """

    # hints for IDE
    uncertainty: bool
    scatter: bool

    user_info_defaults = {
        "uncertainty": (
            False,
            {
                "doc": "FIXME",
            },
        ),
        "scatter": (
            False,
            {
                "doc": "FIXME",
            },
        ),
    }

    user_output_config = {
        "fluence": {
            "actor_output_class": ActorOutputSingleImage,
        },
    }

    def __init__(self, *args, **kwargs):
        VoxelDepositActor.__init__(self, *args, **kwargs)
        self.__initcpp__()

    def __initcpp__(self):
        g4.GateFluenceActor.__init__(self, self.user_info)
        self.AddActions(
            {
                "BeginOfRunActionMasterThread",
                "EndOfRunActionMasterThread",
                "BeginOfEventAction",
            }
        )

    def initialize(self):
        VoxelDepositActor.initialize(self)

        self.check_user_input()

        # no options yet
        if self.uncertainty or self.scatter:
            fatal("FluenceActor : uncertainty and scatter not implemented yet")

        self.InitializeUserInfo(self.user_info)
        # Set the physical volume name on the C++ side
        self.SetPhysicalVolumeName(self.get_physical_volume_name())
        self.InitializeCpp()

    def BeginOfRunActionMasterThread(self, run_index):
        self.prepare_output_for_run("fluence", run_index)
        self.push_to_cpp_image("fluence", run_index, self.cpp_fluence_image)
        g4.GateFluenceActor.BeginOfRunActionMasterThread(self, run_index)

    def EndOfRunActionMasterThread(self, run_index):
        self.fetch_from_cpp_image("fluence", run_index, self.cpp_fluence_image)
        self._update_output_coordinate_system("fluence", run_index)
        self.user_output.fluence.store_meta_data(
            run_index, number_of_samples=self.NbOfEvent
        )
        VoxelDepositActor.EndOfRunActionMasterThread(self, run_index)
        return 0

    def EndSimulationAction(self):
        g4.GateFluenceActor.EndSimulationAction(self)
        VoxelDepositActor.EndSimulationAction(self)


process_cls(VoxelDepositActor)
process_cls(DoseActor)
process_cls(TLEDoseActor)
process_cls(LETActor)
process_cls(FluenceActor)
process_cls(ProductionAndStoppingActor)<|MERGE_RESOLUTION|>--- conflicted
+++ resolved
@@ -261,18 +261,13 @@
                 u.end_of_run(run_index)
         return 0
 
-<<<<<<< HEAD
-    def inform_user_output_about_end(self):
-=======
     def StartSimulationAction(self):
         # inform actor output that this simulation is starting
         for u in self.user_output.values():
             if u.get_active(item="any"):
                 u.start_of_simulation()
 
-    def EndSimulationAction(self):
-        # inform actor output that this simulation is over and write data
->>>>>>> db13058b
+    def inform_user_output_about_end(self):
         for u in self.user_output.values():
             if u.get_active(item="any"):
                 u.end_of_simulation()
