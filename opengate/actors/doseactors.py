import numpy as np
import pandas as pd
from scipy.spatial.transform import Rotation
from pathlib import Path
import SimpleITK as sitk

import opengate_core as g4
from .base import ActorBase
from ..exception import fatal, warning
from ..utility import (
    g4_units,
    standard_error_c4_correction,
)
from ..image import (
    update_image_py_to_cpp,
    get_py_image_from_cpp_image,
    images_have_same_domain,
    resample_itk_image_like,
    itk_image_from_array,
    divide_itk_images,
    scale_itk_image,
)
from ..geometry.utility import get_transform_world_to_local
from ..geometry.materials import create_density_img
from ..base import process_cls
from .actoroutput import (
    ActorOutputSingleImage,
    ActorOutputSingleMeanImage,
    ActorOutputQuotientMeanImage,
    ActorOutputSingleImageWithVariance,
    UserInterfaceToActorOutputImage,
)
from .dataitems import (
    ItkImageDataItem,
)


class VoxelDepositActor(ActorBase):
    """Base class which holds user input parameters common to all actors
    that deposit quantities in a voxel grid, e.g. the DoseActor.
    """

    # hints for IDE
    size: list
    spacing: list
    translation: list
    rotation: list
    repeated_volume_index: int
    hit_type: str
    output: str
    img_coord_system: str
    output_coordinate_system: str

    user_info_defaults = {
        "size": (
            [10, 10, 10],
            {
                "doc": "Size of the dose grid in number of voxels [N_x, N_y, N_z]. Expects a list of integer values of size 3.",
            },
        ),
        "spacing": (
            [1 * g4_units.mm, 1 * g4_units.mm, 1 * g4_units.mm],
            {
                "doc": "Voxel spacing vector along the [x, y, z] coordinates with units. "
                "The user sets the units by multiplication with g4_units.XX. "
                "The default unit is g4_unit.mm amd the default spacing is [1, 1, 1] [g4_units.mm]",
            },
        ),
        "translation": (
            [0 * g4_units.mm, 0 * g4_units.mm, 0 * g4_units.mm],
            {
                "doc": "Translation vector to (optionally) translate the image in along [x, y, z] from the center of the attached volume. The default unit is g4_units.mm and default value is the unity operation [0, 0, 0] * g4_units.mm. ",
            },
        ),
        "rotation": (
            Rotation.identity().as_matrix(),
            {
                "doc": "Rotation matrix to (optionally) rotate the image. Default is the identiy matrix.",
            },
        ),
        "repeated_volume_index": (
            0,
            {
                "doc": "Index of the repeated volume (G4PhysicalVolume) to which this actor is attached. "
                "For non-repeated volumes, this value is always 0. ",
            },
        ),
        "hit_type": (
            "random",
            {
                "doc": "For advanced users: define the position of interaction to which the deposited quantity is associated to, "
                "i.e. at the Geant4 PreStepPoint, PostStepPoint, or somewhere in between (middle or (uniform) random). In doubt use/start with random.",
                "allowed_values": ("random", "pre", "post", "middle"),
            },
        ),
        "output": (
            None,
            {
                "deprecated": "The output filename is now set via output_filename relative to the output "
                "directory of the simulation, which can be set via sim.output_dir. "
                "If no output_filename is provided, it will be generated automatically. "
                "To specify whether the actor output should be written to disk, use write_to_disk=True/False."
            },
        ),
        "img_coord_system": (
            None,
            {
                "deprecated": "The user input parameter 'img_coord_system' is deprecated. "
                "Use my_actor.output_coordinate_system='attached_to_image' instead, "
                "where my_actor should be replaced with your actor object. ",
            },
        ),
        "output_coordinate_system": (
            "local",
            {
                "doc": "This command sets the reference coordinate system, which can be the local volume (attached_to commmand), global or attached to image.",
                "allowed_values": ("local", "global", "attached_to_image", None),
            },
        ),
    }

    def __init__(self, *args, **kwargs) -> None:
        ActorBase.__init__(self, *args, **kwargs)

    def check_user_input(self):
        if self.output_coordinate_system == "attached_to_image":
            if not hasattr(
                self.attached_to_volume, "native_translation"
            ) or not hasattr(self.attached_to_volume, "native_rotation"):
                fatal(
                    f"User input 'output_coordinate_system' = {self.output_coordinate_system} "
                    f"of actor {self.name} is not compatible "
                    f"with the volume to which this actor is attached: "
                    f"{self.attached_to} ({self.attached_to_volume.volume_type})"
                )

    def initialize(self):
        super().initialize()

        msg = (
            f"cannot be used in actor {self.name} "
            f"because the volume ({self.attached_to}, {self.attached_to_volume.type_name}) "
            f"to which the actor is attached does not support it. "
        )
        if isinstance(self.spacing, str) and self.spacing == "like_image_volume":
            if not hasattr(self.attached_to_volume, "spacing"):
                fatal("spacing = 'like_image_volume' " + msg)
            self.spacing = self.attached_to_volume.spacing
        if isinstance(self.size, str) and self.size == "like_image_volume":
            if not hasattr(self.attached_to_volume, "size_pix"):
                fatal("size = 'like_image_volume' " + msg)
            self.size = self.attached_to_volume.size_pix

    def get_physical_volume_name(self):
        # init the origin and direction according to the physical volume
        # (will be updated in the BeginOfRun)
        if self.repeated_volume_index is None:
            repeated_volume_index = 0
        else:
            repeated_volume_index = self.repeated_volume_index
        try:
            g4_phys_volume = self.attached_to_volume.g4_physical_volumes[
                repeated_volume_index
            ]
        except IndexError:
            fatal(
                f"Error in the actor {self.type_name} named {self.name}. "
                f"Could not find the physical volume with index {repeated_volume_index} "
                f"in volume '{self.attached_to}' to which this actor is attached. "
            )
        # Return the real physical volume name
        return str(g4_phys_volume.GetName())

    def _update_output_coordinate_system(self, which_output, run_index):
        """Method to be called at the end of a run.
        Note: The output image is aligned with the volume to which the actor as attached
        at the beginning of a run. So for the option output_coordinate_system='global',
        nothing has to be done here.
        """
        size = np.array(self.size)
        spacing = np.array(self.spacing)
        origin = -size * spacing / 2.0 + spacing / 2.0

        translation = np.array(self.translation)
        origin_local = Rotation.from_matrix(self.rotation).apply(origin) + translation

        # image centered at (0,0,0), no rotation
        if self.output_coordinate_system is None:
            self.user_output[which_output].set_image_properties(
                run_index,
                origin=origin.tolist(),
                rotation=Rotation.identity().as_matrix(),
            )
        # image centered at self.translation and rotated by self.rotation,
        # i.e. in the reference frame of the volume to which the actor is attached.
        elif self.output_coordinate_system in ("local",):
            self.user_output[which_output].set_image_properties(
                run_index, origin=origin_local.tolist(), rotation=self.rotation
            )
        # only applicable if the attached_to volume is an image volume
        # as 'local', but considering the origin and direction (rotation) of the image
        # used to create the image volume. Useful overlay output and image volume for further analysis
        elif self.output_coordinate_system in ("attached_to_image",):
            native_origin_image = self.attached_to_volume.native_translation
            native_rotation_image = self.attached_to_volume.native_rotation
            origin_wrt_image = (
                Rotation.from_matrix(native_rotation_image).apply(origin_local)
                + native_origin_image
            )
            rotation_wrt_image = np.matmul(native_rotation_image, self.rotation)

            self.user_output[which_output].set_image_properties(
                run_index, origin=origin_wrt_image.tolist(), rotation=rotation_wrt_image
            )
        elif self.output_coordinate_system in ("global",):
            translation_phys_vol, rotation_phys_vol = get_transform_world_to_local(
                self.attached_to_volume, self.repeated_volume_index
            )
            origin_global = (
                Rotation.from_matrix(rotation_phys_vol).apply(origin_local)
                + translation_phys_vol
            )
            rotation_global = np.matmul(rotation_phys_vol, self.rotation)
            self.user_output[which_output].set_image_properties(
                run_index, origin=origin_global.tolist(), rotation=rotation_global
            )
        else:
            fatal(
                f"Illegal parameter 'output_coordinate_system': {self.output_coordinate_system}"
            )

    def prepare_output_for_run(self, output_name, run_index, **kwargs):
        self._assert_output_exists(output_name)
        # self.user_output[output_name].size = self.size
        # self.user_output[output_name].spacing = self.spacing
        self.user_output[output_name].create_empty_image(
            run_index, self.size, self.spacing, origin=self.translation, **kwargs
        )

    def fetch_from_cpp_image(self, output_name, run_index, *cpp_image):
        self._assert_output_exists(output_name)
        data = []
        for i, cppi in enumerate(cpp_image):
            if self.user_output[output_name].get_active(item=i):
                py_image = get_py_image_from_cpp_image(cppi, view=False)
                # FIXME: not needed, I think, because get_py_image_from_cpp_image copies spacing and origin
                # There is an empty image already which has served as storage for meta info like size and spacing.
                # So we get this info back
                # py_image.CopyInformation(
                #     self.user_output[output_name].get_data(run_index, item=i)
                # )
                data.append(py_image)
            else:
                data.append(None)
        self.user_output[output_name].store_data(run_index, *data)

    def push_to_cpp_image(self, output_name, run_index, *cpp_image, copy_data=True):
        self._assert_output_exists(output_name)
        for i, cppi in enumerate(cpp_image):
            if self.user_output[output_name].get_active(item=i):
                update_image_py_to_cpp(
                    self.user_output[output_name].get_data(run_index, item=i),
                    cppi,
                    copy_data,
                )

    def EndOfRunActionMasterThread(self, run_index):
        # inform actor output that this run is over
        for u in self.user_output.values():
            if u.get_active(item="all"):
                u.end_of_run(run_index)
        return 0

    def StartSimulationAction(self):
        # inform actor output that this simulation is starting
        for u in self.user_output.values():
            if u.get_active(item="any"):
                u.start_of_simulation()

    def EndSimulationAction(self):
        # inform actor output that this simulation is over and write data
        for u in self.user_output.values():
            if u.get_active(item="any"):
                u.end_of_simulation()


def compute_std_from_sample(
    number_of_samples, value_array, squared_value_array, correct_bias=False
):
    unc = np.ones_like(value_array)
    if number_of_samples > 1:
        # unc = np.sqrt(1 / (N - 1) * (square / N - np.power(edep / N, 2)))
        unc = np.sqrt(
            np.clip(
                (
                    squared_value_array / number_of_samples
                    - np.power(value_array / number_of_samples, 2)
                )
                / (number_of_samples - 1),
                0,
                None,
            )
        )
        if correct_bias:
            # Standard error is biased (to underestimate the error);
            # this option allows to correct for the bias - assuming normal distribution.
            # For few N this in is huge, but for N>8 the difference is minimal
            unc /= standard_error_c4_correction(number_of_samples)
        unc = np.divide(
            unc,
            value_array / number_of_samples,
            out=np.ones_like(unc),
            where=value_array != 0,
        )

    else:
        # unc += 1 # we init with 1.
        warning(
            "You try to compute statistical errors with only one or zero event! "
            "The uncertainty value for all voxels has been fixed at 1"
        )
    return unc


def _setter_hook_ste_of_mean_unbiased(self, value):
    if value is True:
        self.ste_of_mean = True
    return value


def _setter_hook_ste_of_mean(self, value):
    if value is True:
        self.square = True
        self.use_more_ram = True
    return value


def _setter_hook_uncertainty(self, value):
    if value is True:
        self.square = True
    return value


def _setter_hook_uncertainty_goal(self, value):
    if value is not None and (value < 0.0 or value > 1.0):
        fatal(
            f"Uncertainty goal must be > 0 and < 1, where 1 means 100%. The provided value is: {value}"
        )
    return value


class DoseActor(VoxelDepositActor, g4.GateDoseActor):
    """Computes the deposited energy or absorbed dose in the volume to which it is attached.
    It creates a virtual voxelized scoring image, whose shape and position can be defined by the user.
    """

    # hints for IDE
    score_in: str

    user_info_defaults = {
        "square": (
            True,
            {
                "doc": "This option will provide an additional output image with the squared energy (or dose) deposited per event. This image can be used to calculate the variance of the output variable, as Var(X) = E[X^2] - E[X]^2. This option enables the E[X^2] image.",
                "deprecated": "Use: my_actor.square.active=True/False "
                "to request uncertainty scoring of the respective quantity, "
                "where 'my_actor' should be your actor object. "
                "Note: activating user_output.edep_uncertainty or user_output.dose_uncertainty "
                "implies activating user_output.square. ",
            },
        ),
        "uncertainty": (
            True,
            {
                "doc": "This option will create an additional output image providing the uncertainty of the scored variable (dose or edep).",
                "deprecated": "Use: my_actor.dose_uncertainty.active=True/False and"
                "my_actor.user_output.edep_uncertainty.active=True/False "
                "to request uncertainty scoring of the respective quantity, "
                "where 'my_actor' should be your actor object. ",
                # "setter_hook": _setter_hook_uncertainty,
            },
        ),
        "dose": (
            False,
            {
                "doc": "This option will enable the calculation of the dose image.",
                "deprecated": "Use: my_actor.dose.active=True/False "
                "to request the actor to score dose, "
                "where 'my_actor' should be your actor object. "
                "By default, only the deposited energy is scored. ",
            },
        ),
        "to_water": (
            False,
            {
                "doc": "This option will convert the dose image to dose to water.",
                "deprecated": "Use my_dose_actor.score_in='G4_WATER' instead. ",
            },
        ),
        "score_in": (
            "material",
            {
                "doc": """The score_in command allows to convert the LET from the material, which is defined in the geometry, to any user defined material. Note, that this does not change the material definition in the geometry. The default value is 'material', which means that no conversion is performed and the LET to the local material is scored. You can use any material defined in the simulation or pre-defined by Geant4 such as 'G4_WATER', which may be one of the most use cases of this functionality.
                """,
                "allowed_values": (
                    "material",
                    "G4_WATER",
                ),
            },
        ),
        "ste_of_mean": (
            False,
            {
                "doc": "Calculate the standard error of the mean. Only working in MT mode and the number of threads are considered the sample. To have a meaningful uncertainty at least 8 threads are needed.",
                "setter_hook": _setter_hook_ste_of_mean,
                "deactivated": True,
            },
        ),
        "ste_of_mean_unbiased": (
            False,
            {
                "doc": "Similar to ste_of_mean, but compensates for a bias in ste_of_mean for small sample sizes (<8).  ",
                "setter_hook": _setter_hook_ste_of_mean_unbiased,
                "deactivated": True,
            },
        ),
        "uncertainty_goal": (
            None,
            {
                "doc": "If set, it defines the statistical uncertainty goal. The simulation will stop once the statistical uncertainty is smaller or equal this value.",
                "setter_hook": _setter_hook_uncertainty_goal,
            },
        ),
        "uncertainty_first_check_after_n_events": (
            1e4,
            {
                "doc": "Only applies if uncertainty_goal is set True: Number of events after which uncertainty is evaluated the first time. "
                "After the first evaluation, the value is updated with an estimation of the N events needed to achieve the uncertainty goal, Therefore it is recommended to select a sufficiently large number so the uncertainty of the uncertainty is not too large.",
            },
        ),
        "uncertainty_voxel_edep_threshold": (
            0.7,
            {
                "doc": "Only applies if uncertainty_goal is set True: The calculation of the mean uncertainty of the edep image, only voxels that are above this relative threshold are considered. The threshold must range between [0, 1] and gives the fraction relative to max edep value in the image.",
            },
        ),
        "uncertainty_overshoot_factor_N_events": (
            1.05,
            {
                "doc": "Only applies if uncertainty_goal is set True: Factor multiplying the estimated N events needed to achieve the uncertainty goal, to ensure convergence.",
            },
        ),
        "dose_calc_on_the_fly": (
            False,
            {
                "doc": "FIXME",
                "deactivated": True,
            },
        ),
    }

    user_output_config = {
        "edep_with_uncertainty": {
            "actor_output_class": ActorOutputSingleImageWithVariance,
            "interfaces": {
                "edep": {
                    "interface_class": UserInterfaceToActorOutputImage,
                    "item": 0,
                    "active": True,
                },
                "edep_squared": {
                    "interface_class": UserInterfaceToActorOutputImage,
                    "item": 1,
                    "active": False,
                },
                "edep_uncertainty": {
                    "interface_class": UserInterfaceToActorOutputImage,
                    "item": "uncertainty",
                    "active": False,
                },
            },
        },
        "dose_with_uncertainty": {
            "actor_output_class": ActorOutputSingleImageWithVariance,
            "interfaces": {
                "dose": {
                    "interface_class": UserInterfaceToActorOutputImage,
                    "item": 0,
                    "active": False,
                },
                "dose_squared": {
                    "interface_class": UserInterfaceToActorOutputImage,
                    "item": 1,
                    "active": False,
                },
                "dose_uncertainty": {
                    "interface_class": UserInterfaceToActorOutputImage,
                    "item": "uncertainty",
                    "active": False,
                },
            },
        },
        "density": {
            "actor_output_class": ActorOutputSingleMeanImage,
            "active": False,
        },
        "counts": {
            "actor_output_class": ActorOutputSingleImage,
            "active": False,
        },
    }

    def __init__(self, *args, **kwargs):
        VoxelDepositActor.__init__(self, *args, **kwargs)
        self.__initcpp__()

    def __initcpp__(self):
        g4.GateDoseActor.__init__(self, self.user_info)
        self.AddActions(
            {
                "BeginOfRunActionMasterThread",
                "EndOfRunActionMasterThread",
                "BeginOfRunAction",
                "EndOfRunAction",
                "BeginOfEventAction",
                "SteppingAction",
                "EndOfEventAction",
            }
        )

    def create_density_image_from_image_volume(self, deposit_image):
        if self.attached_to_volume.volume_type != "ImageVolume":
            fatal(
                f"Cannot calculate the density map from the ImageVolume "
                f"because this actor is attached to a {self.attached_to_volume.volume_type}. "
            )

        density_image = self.attached_to_volume.create_density_image()
        if images_have_same_domain(deposit_image, density_image) is False:
            density_image = resample_itk_image_like(
                density_image, deposit_image, 0, linear=True
            )
        return density_image

    def initialize(self, *args):
        """
        At the start of the run, the image is centered according to the coordinate system of
        the attached volume. This function computes the correct origin = center + translation.
        Note that there is a half-pixel shift to align according to the center of the pixel,
        like in ITK.
        """
        self.check_user_input()

        VoxelDepositActor.initialize(self)


        # the edep component has to be active in any case
        self.user_output.edep_with_uncertainty.set_active(True, item=0)

        # Make sure the squared component (item 1) is active if any of the quantities relying on it are active
        if (
            self.user_output.edep_with_uncertainty.get_active(
                item=("uncertainty", "std", "variance")
            )
            is True
            or self.uncertainty_goal is not None
        ):
            # activate the squared component, but avoid writing it to disk
            # because the user has not activated it and thus most likely does not want it
            if not self.user_output.edep_with_uncertainty.get_active(item=1):
                self.user_output.edep_with_uncertainty.set_write_to_disk(False, item=1)
                self.user_output.edep_with_uncertainty.set_active(
                    True, item=1
                )  # activate squared component

        # Make sure the squared component (item 1) is active if any of the quantities relying on it are active
        if (
            self.user_output.dose_with_uncertainty.get_active(
                item=("uncertainty", "std", "variance")
            )
            is True
        ):
            # activate the dose component
            self.user_output.dose_with_uncertainty.set_active(True, item=0)
            # activate the squared component, but avoid writing it to disk
            # because the user has not activated it and thus most likely does not want it
            if not self.user_output.dose_with_uncertainty.get_active(item=1):
                self.user_output.dose_with_uncertainty.set_write_to_disk(False, item=1)
                self.user_output.dose_with_uncertainty.set_active(
                    True, item=1
                )  # activate squared component

        if (
            self.user_output.density.get_active() is True
            and self.attached_to_volume.volume_type != "ImageVolume"
        ):
            fatal(
                "The dose actor can only produce a density map if it is attached to an ImageVolume. "
                f"This actor is attached to a {self.attached_to_volume.volume_type} volume. "
            )

        self.InitializeUserInfo(self.user_info)  # C++ side
        # Set the flags on C++ side so the C++ knows which quantities need to be scored
        self.SetEdepSquaredFlag(
            self.user_output.edep_with_uncertainty.get_active(item=1)
        )
        self.SetDoseFlag(self.user_output.dose_with_uncertainty.get_active(item=0))
        self.SetDoseSquaredFlag(
            self.user_output.dose_with_uncertainty.get_active(item=1)
        )
        # item=0 is the default
        self.SetCountsFlag(self.user_output.counts.get_active())
        # C++ side has a boolean toWaterFlag and self.score_in == "water" yields True/False
        self.SetToWaterFlag(self.score_in == "G4_WATER")

        # variables for stop on uncertainty functionality
        if self.uncertainty_goal is None:
            self.SetUncertaintyGoal(0)
        else:
            self.SetUncertaintyGoal(self.uncertainty_goal)
        self.SetThreshEdepPerc(self.uncertainty_voxel_edep_threshold)
        self.SetOvershoot(self.uncertainty_overshoot_factor_N_events)
        self.SetNbEventsFirstCheck(int(self.uncertainty_first_check_after_n_events))

        # Set the physical volume name on the C++ side
        self.SetPhysicalVolumeName(self.get_physical_volume_name())
        self.InitializeCpp()

    def BeginOfRunActionMasterThread(self, run_index):
        self.prepare_output_for_run("edep_with_uncertainty", run_index)
        self.push_to_cpp_image(
            "edep_with_uncertainty",
            run_index,
            self.cpp_edep_image,
            self.cpp_edep_squared_image,
        )

        if self.user_output.dose_with_uncertainty.get_active(item="any"):
            self.prepare_output_for_run("dose_with_uncertainty", run_index)
            self.push_to_cpp_image(
                "dose_with_uncertainty",
                run_index,
                self.cpp_dose_image,
                self.cpp_dose_squared_image,
            )

        if self.user_output.counts.get_active():
            self.prepare_output_for_run("counts", run_index)
            self.push_to_cpp_image("counts", run_index, self.cpp_counts_image)

        g4.GateDoseActor.BeginOfRunActionMasterThread(self, run_index)

    def EndOfRunActionMasterThread(self, run_index):
        self.fetch_from_cpp_image(
            "edep_with_uncertainty",
            run_index,
            self.cpp_edep_image,
            self.cpp_edep_squared_image,
        )
        self._update_output_coordinate_system("edep_with_uncertainty", run_index)
        self.user_output.edep_with_uncertainty.store_meta_data(
            run_index, number_of_samples=self.NbOfEvent
        )

        if self.user_output.dose_with_uncertainty.get_active(item="any"):
            self.fetch_from_cpp_image(
                "dose_with_uncertainty",
                run_index,
                self.cpp_dose_image,
                self.cpp_dose_squared_image,
            )
            self._update_output_coordinate_system("dose_with_uncertainty", run_index)
            self.user_output.dose_with_uncertainty.store_meta_data(
                run_index, number_of_samples=self.NbOfEvent
            )
            # divide by voxel volume and scale to unit Gy
            if self.user_output.dose_with_uncertainty.get_active(item=0):
                self.user_output.dose_with_uncertainty.data_per_run[run_index].data[
                    0
                ] /= (g4_units.Gy * self.spacing[0] * self.spacing[1] * self.spacing[2])
            if self.user_output.dose_with_uncertainty.get_active(item=1):
                # in the squared component 1, the denominator needs to be squared
                self.user_output.dose_with_uncertainty.data_per_run[run_index].data[
                    1
                ] /= (
                    g4_units.Gy * self.spacing[0] * self.spacing[1] * self.spacing[2]
                ) ** 2

        if self.user_output.counts.get_active():
            self.fetch_from_cpp_image("counts", run_index, self.cpp_counts_image)
            self._update_output_coordinate_system("counts", run_index)
            self.user_output.counts.store_meta_data(
                run_index, number_of_samples=self.NbOfEvent
            )

        # density image
        if self.user_output.density.get_active():
            edep_image = self.user_output.edep_with_uncertainty.get_data(
                run_index, item=0
            )
            self.user_output.density.store_data(
                run_index, self.create_density_image_from_image_volume(edep_image)
            )
            self.user_output.density.store_meta_data(
                run_index, number_of_samples=self.NbOfEvent
            )

        VoxelDepositActor.EndOfRunActionMasterThread(self, run_index)

        # FIXME: should check if uncertainty goal is reached (return value: 0),
        # but the current mechanism is quite hacky and it is therefore temporarily not in use!
        return 0

    def EndSimulationAction(self):
        g4.GateDoseActor.EndSimulationAction(self)
        VoxelDepositActor.EndSimulationAction(self)


class TLEDoseActor(DoseActor, g4.GateTLEDoseActor):
    """TLE = Track Length Estimator"""

    energy_min: float
    energy_max: float
    database: str

    user_info_defaults = {
        "energy_min": (
            0.0,
            {"doc": "Kill the gamma if below this energy"},
        ),
        "energy_max": (
            1.0 * g4_units.MeV,
            {
                "doc": "Above this energy, do not perform TLE (TLE is only relevant for low energy gamma)"
            },
        ),
        "database": (
            "EPDL",
            {
                "doc": "which database to use",
                "allowed_values": ("EPDL", "NIST"),  # "simulated" does not work
            },
        ),
    }

    def __initcpp__(self):
        g4.GateTLEDoseActor.__init__(self, self.user_info)
        self.AddActions(
            {
                "BeginOfRunActionMasterThread",
                "EndOfRunActionMasterThread",
                "BeginOfRunAction",
                "EndOfRunAction",
                "BeginOfEventAction",
                "SteppingAction",
                "PreUserTrackingAction",
            }
        )

    def initialize(self, *args):
        if self.score_in != "material":
            fatal(
                f"TLEDoseActor cannot score in {self.score_in}, only 'material' is allowed."
            )
        super().initialize(args)


def _setter_hook_score_in_let_actor(self, value):
    if value.lower() in ("g4_water", "g4water"):
        """Assuming a misspelling of G4_WATER and correcting it to correct spelling; Note that this is rather dangerous operation."""
        return "G4_WATER"
    else:
        return value


class LETActor(VoxelDepositActor, g4.GateLETActor):
    """This actor scores the Linear Energy Transfer (LET) on a voxel grid in the volume to which the actor is attached. Note that the LET Actor puts a virtual grid on the volume it is attached to. Any changes on the LET Actor will not influence the geometry/material or physics of the particle tranpsort simulation."""

    # hints for IDE
    averaging_method: str
    score_in: str

    user_info_defaults = {
        "averaging_method": (
            "dose_average",
            {
                "doc": "The LET actor returns either dose or fluence (also called track) average. Select the type with this command.",
                "allowed_values": ("dose_average", "track_average"),
            },
        ),
        "score_in": (
            "G4_WATER",
            {
                "doc": "The score_in command allows to convert the LET from the material, "
                "which is defined in the geometry, to any user defined material. "
                "Note that this does not change the material definition in the geometry. "
                "The default value is 'material', which means that no conversion is "
                "performed and the LET to the local material is scored. "
                "You can use any material defined in the simulation "
                "or pre-defined by Geant4 such as 'G4_WATER', "
                "which may be one of the most use cases of this functionality.",
                "setter_hook": _setter_hook_score_in_let_actor,
            },
        ),
        "separate_output": (
            False,
            {
                "doc": "FIXME",
                "deprecated": "Denominator and numerator images are automatically handled and stored. ",
            },
        ),
    }

    user_output_config = {
        "let": {
            "actor_output_class": ActorOutputQuotientMeanImage,
            "interfaces": {
                "numerator": {
                    "interface_class": UserInterfaceToActorOutputImage,
                    "item": 0,
                    "active": True,
                    "write_to_disk": False,
                },
                "denominator": {
                    "interface_class": UserInterfaceToActorOutputImage,
                    "item": 1,
                    "active": True,
                    "write_to_disk": False,
                },
                "let": {
                    "interface_class": UserInterfaceToActorOutputImage,
                    "item": "quotient",
                    "write_to_disk": True,
                    "active": True,
                    "suffix": None,  # default suffix would be 'let', but we prefer no suffix
                },
            },
        },
    }

    def __init__(self, *args, **kwargs):
        VoxelDepositActor.__init__(self, *args, **kwargs)
        self.__initcpp__()

    def __initcpp__(self):
        g4.GateLETActor.__init__(self, self.user_info)
        self.AddActions(
            {
                "BeginOfRunActionMasterThread",
                "EndOfRunActionMasterThread",
                "BeginOfEventAction",
            }
        )

    def initialize(self):
        """
        At the start of the run, the image is centered according to the coordinate system of
        the attached volume. This function computes the correct origin = center + translation.
        Note that there is a half-pixel shift to align according to the center of the pixel,
        like in ITK.
        """
        VoxelDepositActor.initialize(self)

        self.check_user_input()

        self.InitializeUserInfo(self.user_info)
        # Set the physical volume name on the C++ side
        self.SetPhysicalVolumeName(self.get_physical_volume_name())
        self.InitializeCpp()

    def BeginOfRunActionMasterThread(self, run_index):
        self.prepare_output_for_run("let", run_index)
        # self.prepare_output_for_run("let_numerator", run_index)
        # self.prepare_output_for_run("let_denominator", run_index)

        self.push_to_cpp_image(
            "let", run_index, self.cpp_numerator_image, self.cpp_denominator_image
        )
        g4.GateLETActor.BeginOfRunActionMasterThread(self, run_index)

    def EndOfRunActionMasterThread(self, run_index):
        self.fetch_from_cpp_image(
            "let", run_index, self.cpp_numerator_image, self.cpp_denominator_image
        )
        self._update_output_coordinate_system("let", run_index)
        self.user_output.let.store_meta_data(
            run_index, number_of_samples=self.NbOfEvent
        )

        VoxelDepositActor.EndOfRunActionMasterThread(self, run_index)
        return 0

    def EndSimulationAction(self):
        g4.GateLETActor.EndSimulationAction(self)
        VoxelDepositActor.EndSimulationAction(self)


class BeamQualityActor(VoxelDepositActor, g4.GateBeamQualityActor):
    """
    BeamQualityActor:
    Handles the logic for RE, RBE and potentially other actors

    """

    user_info_defaults = {
        "energy_per_nucleon": (
            True,
            {
                "doc": "The kinetic energy in the table is the energy per nucleon MeV/n, else False.",
            },
        ),
        "model": (
            "RE",
            {
                "doc": "which model is used to calculate beam quality.",
                "allowed_values": ("mMKM", "LEM1lda", "RE"),
            },
        ),
        "score_in": (
            "material",
            {
                "doc": """The score_in command allows to convert the scored quantity from the material, which is defined in the geometry, to any user defined material. Note, that this does not change the material definition in the geometry. The default value is 'material', which means that no conversion is performed and the quantity to the local material is scored. You can use any material defined in the simulation or pre-defined by Geant4 such as 'G4_WATER', which may be one of the most use cases of this functionality.
                """,
            },
        ),
        "lookup_table_path": (
            "",
            {
                "doc": "path of the z*_1d or alpha_z table.",
            },
        ),
        "lookup_table": (
            "",
            {
                "doc": "z*_1d or alpha_z table. Read by the actor",
            },
        ),
        "z_min_table": (
            "",
            {
                "doc": "Minimum atomic number available in the table. Read by the actor",
            },
        ),
        "z_max_table": (
            "",
            {
                "doc": "Maximum atomic number available in the table. Read by the actor",
            },
        ),
        "multiple_scoring": (
            False,
            {
                "doc": "True for models that need multiple quatient images to evaluate the beam quality, like the carbon RBE model LEM1lda",
            },
        ),
    }
    scored_quantity = "alpha"
    user_output_config = {
        f"{scored_quantity}_mix": {
            "actor_output_class": ActorOutputQuotientMeanImage,
            "interfaces": {
                f"{scored_quantity}_numerator": {
                    "interface_class": UserInterfaceToActorOutputImage,
                    "item": 0,
                    "active": True,
                    "write_to_disk": False,
                },
                f"{scored_quantity}_denominator": {
                    "interface_class": UserInterfaceToActorOutputImage,
                    "item": 1,
                    "active": True,
                    "write_to_disk": False,
                },
                f"{scored_quantity}_mix": {
                    "interface_class": UserInterfaceToActorOutputImage,
                    "item": "quotient",
                    "write_to_disk": True,
                    "active": True,
                    # "suffix": None,  # default suffix would be 'alpha_mix', but we prefer no suffix
                },
            },
        },
        "beta_mix": {
            "actor_output_class": ActorOutputQuotientMeanImage,
            "interfaces": {
                "beta_numerator": {
                    "interface_class": UserInterfaceToActorOutputImage,
                    "item": 0,
                    "active": False,
                    "write_to_disk": False,
                },
                "beta_denominator": {
                    "interface_class": UserInterfaceToActorOutputImage,
                    "item": 1,
                    "active": False,
                    "write_to_disk": False,
                },
                "beta_mix": {
                    "interface_class": UserInterfaceToActorOutputImage,
                    "item": "quotient",
                    "write_to_disk": True,
                    "active": False,
                    # "suffix": None,  # default suffix would be 'beta_mix', but we prefer no suffix
                },
            },
        },
    }

    def __init__(self, *args, **kwargs):
        # Init parent
        VoxelDepositActor.__init__(self, *args, **kwargs)
        # calculate some internal variables
        self.element_to_atomic_number_dict = {
            "H": 1,
            "He": 2,
            "Li": 3,
            "Be": 4,
            "B": 5,
            "C": 6,
            "N": 7,
            "O": 8,
            "F": 9,
            "Ne": 10,
        }
        self.lookup_table = None
        self.__initcpp__()

    def __initcpp__(self):
        g4.GateBeamQualityActor.__init__(self, self.user_info)
        self.AddActions(
            {
                "BeginOfRunActionMasterThread",
                "EndOfRunActionMasterThread",
                "BeginOfEventAction",
            }
        )

    def initialize(self):
        """
        At the start of the run, the image is centered according to the coordinate system of
        the attached volume. This function computes the correct origin = center + translation.
        Note that there is a half-pixel shift to align according to the center of the pixel,
        like in ITK.
        """
        VoxelDepositActor.initialize(self)

        self.check_user_input()

        if self.lookup_table_path:
            self.read_lookup_table(self.lookup_table_path)

        if not self.lookup_table:
            raise ValueError(
                "Missing lookup table. Set it manually with the lookup_table attribute or provide a table path to the lookup_table_path attribute."
            )
        self.InitializeUserInfo(self.user_info)
        # Set the physical volume name on the C++ side
        self.SetPhysicalVolumeName(self.get_physical_volume_name())
        self.InitializeCpp()

    def read_lookup_table_txt(self, table_path):
        # Element-Z mapping

        with open(table_path, "r") as f:
            lines = f.readlines()
        # add extra line to sign end of file
        lines.append("\n")
        start_table = False
        end_table = True
        fragments = []
        v_table = []
        for line in lines:
            if "Fragment" in line:
                element = line.split()[1]
                if element in self.element_to_atomic_number_dict:
                    Z = self.element_to_atomic_number_dict[element]
                else:
                    raise ValueError(
                        f"Lookup table inconsistency: cannot convert element name to atomic number: {element}"
                    )
                values = []
                energy = []
                v_table.append([Z])
                fragments.append(Z)
                start_table = True
                end_table = False
            elif line.startswith("\n") == False and start_table:
                # if count == 1:  # energy vector is the same for all Z
                energy.append(float(line.split()[0]))
                values.append(float(line.split()[1]))
            elif not end_table:
                start_table = False
                # if count == 1:
                # e_table.append(energy)
                v_table.append(energy)
                v_table.append(values)  # we want to do this only once per table
                end_table = True
        return v_table, fragments

    def read_lookup_table_csv(self, table_path):
        dataset = pd.read_csv(table_path)
        particles = dataset["particle"].unique()
        fragments = []
        v_table = []
        for p in particles:
            if p in self.element_to_atomic_number_dict:
                Z = self.element_to_atomic_number_dict[p]
            else:
                raise ValueError(
                    f"Lookup table inconsistency: cannot convert element name to atomic number: {p}"
                )
            fragments.append(Z)
            v_table.append([Z])
            energies_p = dataset.loc[dataset["particle"] == p, "meanEnergy"]
            v_table.append(list(energies_p))
            values_p = dataset.loc[dataset["particle"] == p, "z1D*"]
            v_table.append(list(values_p))
        return v_table, fragments

    def read_lookup_table(self, table_path):
        p = Path(table_path)
        if p.suffix == ".txt":
            v_table, fragments = self.read_lookup_table_txt(table_path)
        elif p.suffix == ".csv":
            v_table, fragments = self.read_lookup_table_csv(table_path)
        else:
            raise NotImplementedError(
                "Cannot read lookup table. File type reading not implemented yet."
            )

        self.set_lookup_table(v_table, fragments)

    def set_lookup_table(self, v_table: list, fragments: list):
        element_map = self.element_to_atomic_number_dict
        # convert fragments strings to atomic number if they are
        fragments = [
            element_map[element] if element in element_map else element
            for element in fragments
        ]
        # Check if all values in `a` are positive
        if all(isinstance(x, (int, float)) and x > 0 for x in fragments):
            # Convert all elements in `a` to integers
            fragments = [
                int(x) if isinstance(x, (int, float)) else x for x in fragments
            ]
        else:
            raise ValueError("Non numeric entries in table")
        self.check_table(v_table, fragments)
        # get max and min atomic numbers available
        self.z_min_table = min(fragments)
        self.z_max_table = max(fragments)
        if len(v_table) != 3 * len(fragments):
            raise ValueError(
                f"Error: {len(v_table) = } and {len(fragments) = } are not equal."
            )
        if self.energy_per_nucleon:
            for i in range(1, len(v_table), 3):
                n_nuclei = v_table[i - 1][0] * (1 + float(v_table[i - 1][0] != 1))

                v_table[i] = [x * n_nuclei for x in v_table[i]]

        self.lookup_table = v_table

    def check_table(self, v_table, fragments):
        if not fragments:
            raise ValueError("Fragment table is empty")
        sorted_fragments = sorted(fragments)
        if not sorted_fragments == list(
            range(sorted_fragments[0], sorted_fragments[0] + len(sorted_fragments))
        ):
            raise ValueError("Fragment list is missing entries")

    def BeginOfRunActionMasterThread(self, run_index):

        self.prepare_output_for_run(f"{self.scored_quantity}_mix", run_index)
        self.push_to_cpp_image(
            f"{self.scored_quantity}_mix",
            run_index,
            self.cpp_numerator_alpha_image,
            self.cpp_denominator_image,
        )

        if self.multiple_scoring:
            self.user_output.beta_mix.set_active(True, item="all")
            self.user_output.beta_mix.set_write_to_disk(True, item="quotient")
            self.prepare_output_for_run("beta_mix", run_index)
            self.push_to_cpp_image(
                "beta_mix",
                run_index,
                self.cpp_numerator_beta_image,
                self.cpp_denominator_image,
            )

        g4.GateBeamQualityActor.BeginOfRunActionMasterThread(self, run_index)

    def EndOfRunActionMasterThread(self, run_index):
        self.fetch_from_cpp_image(
            f"{self.scored_quantity}_mix",
            run_index,
            self.cpp_numerator_image,
            self.cpp_denominator_image,
        )
        self._update_output_coordinate_system(f"{self.scored_quantity}_mix", run_index)
        self.user_output.__getattr__(f"{self.scored_quantity}_mix").store_meta_data(
            run_index, number_of_samples=self.NbOfEvent
        )
        if self.multiple_scoring:
            self.fetch_from_cpp_image(
                "beta_mix",
                run_index,
                self.cpp_numerator_beta_image,
                self.cpp_denominator_image,
            )
            self._update_output_coordinate_system("beta_mix", run_index)
            self.user_output.beta_mix.store_meta_data(
                run_index, number_of_samples=self.NbOfEvent
            )
            self.user_output.beta_mix.merge_data_from_runs()

        VoxelDepositActor.EndOfRunActionMasterThread(self, run_index)
        return 0

    def EndSimulationAction(self):
        g4.GateBeamQualityActor.EndSimulationAction(self)
        VoxelDepositActor.EndSimulationAction(self)
        
    def compute_dose_from_edep_img(self, overrides=dict()):
        """
        * cretae mass image:
            - from ct HU units, if dose actor attached to ImageVolume.
            - from material density, if standard volume
        * compute dose as edep_image /  mass_image
        """
        vol_name = self.user_info.attached_to
        vol = self.simulation.volume_manager.get_volume(vol_name)
        vol_type = vol.volume_type

        spacing = np.array(self.user_info.spacing)
        voxel_volume = spacing[0] * spacing[1] * spacing[2]
        Gy = g4_units.Gy
<<<<<<< HEAD
        edep_img = self.user_output.__getattr__(f"{self.scored_quantity}_mix").merged_data.data[1].image
=======
        edep_data_item = self.user_output.__getattr__(
            f"{self.scored_quantity}_mix"
        ).merged_data.data[1]
        edep_img = edep_data_item.image
>>>>>>> f95b71a3

        score_in_material = self.user_info.score_in

        material_database = (
            self.simulation.volume_manager.material_database.g4_materials
        )

        if score_in_material != "material":
            # score in other material
            if score_in_material not in material_database:
                self.simulation.volume_manager.material_database.FindOrBuildMaterial(
                    score_in_material
                )
            density = material_database[score_in_material].GetDensity()
            dose_img = scale_itk_image(edep_img, 1 / (voxel_volume * density * Gy))
        else:
            # divide edep image with the original mass image
            if vol_type == "ImageVolume":
                density_img = vol.create_density_image()
                edep_density = divide_itk_images(
                    img1_numerator=edep_img,
                    img2_denominator=density_img,
                    filterVal=0,
                    replaceFilteredVal=0,
                )
<<<<<<< HEAD
                # divide by voxel volume and convert unit. 
                dose_img = scale_itk_image(edep_density, g4_units.cm3 / (Gy * voxel_volume * g4_units.g))
    
=======
                # divide by voxel volume and convert unit
                edep_img = scale_itk_image(edep_img, 1 / (Gy * voxel_volume))

>>>>>>> f95b71a3
            else:
                if vol.material not in material_database:
                    self.simulation.volume_manager.material_database.FindOrBuildMaterial(vol.material)
                density = material_database[vol.material].GetDensity()
                dose_img = scale_itk_image(edep_img, 1 / (voxel_volume * density * Gy))

        dose_image = ItkImageDataItem(data=dose_img)
        dose_image.copy_image_properties(edep_img)

        return dose_image



class REActor(BeamQualityActor, g4.GateBeamQualityActor):
    scored_quantity = "RE"
    user_output_config = {
        f"{scored_quantity}_mix": {
            "actor_output_class": ActorOutputQuotientMeanImage,
            "interfaces": {
                f"{scored_quantity}_numerator": {
                    "interface_class": UserInterfaceToActorOutputImage,
                    "item": 0,
                    "active": True,
                    "write_to_disk": False,
                },
                f"{scored_quantity}_denominator": {
                    "interface_class": UserInterfaceToActorOutputImage,
                    "item": 1,
                    "active": True,
                    "write_to_disk": False,
                },
                f"{scored_quantity}_mix": {
                    "interface_class": UserInterfaceToActorOutputImage,
                    "item": "quotient",
                    "write_to_disk": True,
                    "active": True,
                    # "suffix": None,  # default suffix would be 'alpha_mix', but we prefer no suffix
                },
            },
        },
    }


class RBEActor(BeamQualityActor, g4.GateBeamQualityActor):
    """
    RBEActor:
        - mMKM:
            - alpha mix (score separately numerator and denominator)
        - LEM1lda:
            - alpha mix (score separately numerator and denominator)
            - beta mix (score separately numerator and denominator)
        Note: all will also score edep as denominator image -> retrieve dose
    """

    user_info_defaults = {
        "alpha_0": (
            0.172,
            {
                "doc": "mMKM specific fitted parameter, for the calculation of cellline alpha_z per radiation. Unit: Gy-1",
            },
        ),
        "beta_ref": (
            None,
            {
                "doc": "Cellline specific parameter. Initialized according to cell_type.",
            },
        ),
        "F_clin": (
            2.41,
            {
                "doc": "mMKM specific arbituary parameter, the clinical sclaing factor.",
            },
        ),
        "D_cut": (
            30.0,
            {
                "doc": "LEM specific arbituary parameter, the physical dose threshold between linear quadratic and linear cell survival. Unit: Gy.",
            },
        ),
        "lnS_cut": (
            None,
            {
                "doc": "LEM specific dependent parameter, calculated with alpha_ref, beta_ref and D_cut by the actor.",
            },
        ),
        "s_max": (
            None,
            {
                "doc": "LEM specific dependent parameter, calculated with alpha_ref, beta_ref and D_cut by the actor.",
            },
        ),
        "r_nucleus": (
            5,
            {
                "doc": "nucleus's radius, in um. Used when rbe_model is LEM",
            },
        ),
        "A_nucleus": (
            None,
            {
                "doc": "nucleus section's area. Calculated from radius by the actor.",
            },
        ),
        "cell_type": (
            "HSG",
            {
                "doc": "To add new cell types, update the self.cells_radiosensitivity"
                "variable in the init of the actor",
                "allowed_values": ("HSG", "Chordoma"),
            },
        ),
        "write_RBE_dose_image": (
            True,
            {
                "doc": "Do you want to calcu;ate and write to disk RBE and RBE dose images?",
            },
        ),
    }

    user_output_config = BeamQualityActor.user_output_config.copy()
    user_output_config.update(
        {
            "rbe": {
                "actor_output_class": ActorOutputSingleMeanImage,
                "active": False,
            },
            "rbe_dose": {
                "actor_output_class": ActorOutputSingleMeanImage,
                "active": False,
            },
        }
    )

    def __init__(self, *args, **kwargs):
        # Init parent
        BeamQualityActor.__init__(self, *args, **kwargs)

        # internal variables
        self.cells_radiosensitivity = {
            "HSG": {"alpha_ref": 0.764, "beta_ref": 0.0615},
            "Chordoma": {"alpha_ref": 0.1, "beta_ref": 0.05},
        }
        # images calculated from the actor output at postprocessing
        self.rbe_image = None
        self.rbe_dose_image = None

        self.__initcpp__()

    def initialize(self):
        """
        At the start of the run, the image is centered according to the coordinate system of
        the attached volume. This function computes the correct origin = center + translation.
        Note that there is a half-pixel shift to align according to the center of the pixel,
        like in ITK.
        """
        VoxelDepositActor.initialize(self)

        self.check_user_input()

        # calculate some internal variables
        self.A_nucleus = np.pi * self.r_nucleus**2
        alpha_ref = self.cells_radiosensitivity[self.cell_type]["alpha_ref"]
        beta_ref = self.cells_radiosensitivity[self.cell_type]["beta_ref"]
        self.beta_ref = beta_ref
        self.s_max = alpha_ref + 2 * beta_ref * self.D_cut
        self.lnS_cut = -beta_ref * self.D_cut**2 - alpha_ref * self.D_cut
        if self.lookup_table_path:
            self.read_lookup_table(self.lookup_table_path)

        if self.model == "LEM1lda":
            self.multiple_scoring = True

        self.InitializeUserInfo(self.user_info)
        # Set the physical volume name on the C++ side
        self.SetPhysicalVolumeName(self.get_physical_volume_name())
        self.InitializeCpp()

    def EndSimulationAction(self):
        print("ok")
        g4.GateBeamQualityActor.EndSimulationAction(self)
<<<<<<< HEAD
        VoxelDepositActor.EndSimulationAction(self)
        if self.write_RBE_dose_image:
            self.compute_rbe_weighted_dose()
=======

        self.compute_rbe_weighted_dose()
        VoxelDepositActor.EndSimulationAction(self)
>>>>>>> f95b71a3

    def compute_rbe_weighted_dose(self):
        alpha_ref = self.cells_radiosensitivity[self.cell_type]["alpha_ref"]
        beta_ref = self.cells_radiosensitivity[self.cell_type]["beta_ref"]
        dose_img = self.compute_dose_from_edep_img()

        if self.model == "mMKM":

            alpha_mix_numerator_img = self.user_output.__getattr__(
                f"{self.scored_quantity}_mix"
            ).merged_data.data[0]
            print(f"Before {alpha_mix_numerator_img.image_array=}")

            alpha_mix_denominator_img = (
                self.user_output.__getattr__(
                    f"{self.scored_quantity}_mix"
                ).merged_data.data[1]
                * self.alpha_0
            )
            self.user_output.__getattr__(
                f"{self.scored_quantity}_mix"
            ).merged_data.data[0] = (
                alpha_mix_numerator_img * beta_ref + alpha_mix_denominator_img
            )
            alpha_mix_img = self.user_output.__getattr__(
                f"{self.scored_quantity}_mix"
            ).merged_data.quotient
            #            self.user_output.__getattr__(
            #                f"{self.scored_quantity}_mix"
            #            ).merged_data.quotient.write()
            log_survival = alpha_mix_img * dose_img * (
                -1
            ) + dose_img * dose_img * beta_ref * (-1)
            log_survival_arr = log_survival.image_array
            print(
                f"After {self.user_output.alpha_mix.merged_data.data[0].image_array=}"
            )
            print(f"{alpha_mix_img.image_array=}")
        elif self.model == "LEM1lda":
            dose_arr = dose_img.image_array
            arr_mask_linear = dose_arr > self.D_cut
            alpha_mix_img = self.user_output.__getattr__(
                f"{self.scored_quantity}_mix"
            ).merged_data.quotient
            sqrt_beta_mix_img = self.user_output.beta_mix.merged_data.quotient

            log_survival_lq = alpha_mix_img * dose_img * (
                -1
            ) + dose_img * dose_img * sqrt_beta_mix_img * sqrt_beta_mix_img * (-1)
            log_survival_lq_arr = log_survival_lq.image_array
            log_survival_linear = (
                alpha_mix_img * self.D_cut * (-1)
                + sqrt_beta_mix_img * sqrt_beta_mix_img * self.D_cut * self.D_cut * (-1)
                + (dose_img + self.D_cut * (-1)) * self.s_max * (-1)
            )
            log_survival_linear_arr = log_survival_linear.image_array

            log_survival_arr = np.zeros(log_survival_lq.image_array.shape)
            log_survival_arr[arr_mask_linear] = log_survival_linear_arr[arr_mask_linear]
            log_survival_arr[~arr_mask_linear] = log_survival_lq_arr[~arr_mask_linear]

        # solve linear quadratic equation to get Dx
        if self.model == "mMKM":
            rbe_dose_arr = (
                (-alpha_ref + np.sqrt(alpha_ref**2 - 4 * beta_ref * log_survival_arr))
                / (2 * beta_ref)
                * self.F_clin
            )
        else:
            arr_mask_linear = log_survival_arr < self.lnS_cut
            rbe_dose_lq_arr = (
                -alpha_ref + np.sqrt(alpha_ref**2 - 4 * beta_ref * log_survival_arr)
            ) / (2 * beta_ref)
            rbe_dose_linear_arr = (
                -log_survival_arr + self.lnS_cut
            ) / self.s_max + self.D_cut
            rbe_dose_arr = np.zeros(log_survival_arr.shape)
            rbe_dose_arr[arr_mask_linear] = rbe_dose_linear_arr[arr_mask_linear]
            rbe_dose_arr[~arr_mask_linear] = rbe_dose_lq_arr[~arr_mask_linear]

        # create new data item for the survival image. Same metadata as the other images, but new image array
        rbedose_img = itk_image_from_array(rbe_dose_arr)
        rbe_weighted_dose_image = ItkImageDataItem(data=rbedose_img)
        rbe_weighted_dose_image.copy_image_properties(dose_img.image)

        rbe_image = rbe_weighted_dose_image / dose_img

        self.user_output.rbe.merged_data = rbe_image
        rbe_path = self.user_output.rbe.get_output_path()

        self.user_output.rbe_dose.merged_data = rbe_weighted_dose_image
        rbe_dose_path = self.user_output.rbe_dose.get_output_path()

        rbe_weighted_dose_image.write(rbe_dose_path)
        rbe_image.write(rbe_path)


class ProductionAndStoppingActor(VoxelDepositActor, g4.GateProductionAndStoppingActor):
    """This actor scores the number of particles stopping or starting in a voxel grid in the volume to which the actor is attached to."""

    # hints for IDE
    method: str

    user_info_defaults = {
        "method": (
            "stopping",
            {
                "doc": "Want to score production or stopping of particles?",
                "allowed_values": ("production", "stopping"),
            },
        )
    }

    user_output_config = {
        "production_stopping": {
            "actor_output_class": ActorOutputSingleImage,
        },
    }

    def __init__(self, *args, **kwargs):
        VoxelDepositActor.__init__(self, *args, **kwargs)

        self.__initcpp__()

    def __initcpp__(self):
        g4.GateProductionAndStoppingActor.__init__(self, self.user_info)
        self.AddActions(
            {
                "BeginOfRunActionMasterThread",
                "EndOfRunActionMasterThread",
                "BeginOfEventAction",
            }
        )

    def initialize(self):
        """
        At the start of the run, the image is centered according to the coordinate system of
        the attached volume. This function computes the correct origin = center + translation.
        Note that there is a half-pixel shift to align according to the center of the pixel,
        like in ITK.
        """
        VoxelDepositActor.initialize(self)

        self.check_user_input()

        self.InitializeUserInfo(self.user_info)
        # Set the physical volume name on the C++ side
        self.SetPhysicalVolumeName(self.get_physical_volume_name())
        self.InitializeCpp()

    def BeginOfRunActionMasterThread(self, run_index):
        self.prepare_output_for_run("production_stopping", run_index)

        self.push_to_cpp_image("production_stopping", run_index, self.cpp_value_image)
        g4.GateProductionAndStoppingActor.BeginOfRunActionMasterThread(self, run_index)

    def EndOfRunActionMasterThread(self, run_index):
        self.fetch_from_cpp_image(
            "production_stopping", run_index, self.cpp_value_image
        )
        self._update_output_coordinate_system("production_stopping", run_index)
        self.user_output.production_stopping.store_meta_data(run_index)

        VoxelDepositActor.EndOfRunActionMasterThread(self, run_index)
        return 0

    def EndSimulationAction(self):
        g4.GateProductionAndStoppingActor.EndSimulationAction(self)
        VoxelDepositActor.EndSimulationAction(self)


class FluenceActor(VoxelDepositActor, g4.GateFluenceActor):
    """
    FluenceActor: compute a 3D map of fluence
    FIXME: add scatter order and uncertainty
    """

    # hints for IDE
    uncertainty: bool
    scatter: bool

    user_info_defaults = {
        "uncertainty": (
            False,
            {
                "doc": "FIXME",
            },
        ),
        "scatter": (
            False,
            {
                "doc": "FIXME",
            },
        ),
    }

    user_output_config = {
        "fluence": {
            "actor_output_class": ActorOutputSingleImage,
        },
    }

    def __init__(self, *args, **kwargs):
        VoxelDepositActor.__init__(self, *args, **kwargs)
        self.__initcpp__()

    def __initcpp__(self):
        g4.GateFluenceActor.__init__(self, self.user_info)
        self.AddActions(
            {
                "BeginOfRunActionMasterThread",
                "EndOfRunActionMasterThread",
                "BeginOfEventAction",
            }
        )

    def initialize(self):
        VoxelDepositActor.initialize(self)

        self.check_user_input()

        # no options yet
        if self.uncertainty or self.scatter:
            fatal("FluenceActor : uncertainty and scatter not implemented yet")

        self.InitializeUserInfo(self.user_info)
        # Set the physical volume name on the C++ side
        self.SetPhysicalVolumeName(self.get_physical_volume_name())
        self.InitializeCpp()

    def BeginOfRunActionMasterThread(self, run_index):
        self.prepare_output_for_run("fluence", run_index)
        self.push_to_cpp_image("fluence", run_index, self.cpp_fluence_image)
        g4.GateFluenceActor.BeginOfRunActionMasterThread(self, run_index)

    def EndOfRunActionMasterThread(self, run_index):
        self.fetch_from_cpp_image("fluence", run_index, self.cpp_fluence_image)
        self._update_output_coordinate_system("fluence", run_index)
        self.user_output.fluence.store_meta_data(
            run_index, number_of_samples=self.NbOfEvent
        )
        VoxelDepositActor.EndOfRunActionMasterThread(self, run_index)
        return 0

    def EndSimulationAction(self):
        g4.GateFluenceActor.EndSimulationAction(self)
        VoxelDepositActor.EndSimulationAction(self)


class EmCalculatorActor(ActorBase, g4.GateEmCalculatorActor):
    user_info_defaults = {
        "is_ion": (
            True,
            {
                "doc": "",
            },
        ),
        "particle_name": (
            "",
            {
                "doc": "",
            },
        ),
        "ion_params": (
            "",
            {
                "doc": "",
            },
        ),
        "material": (
            "",
            {
                "doc": "",
            },
        ),
        "nominal_energies": (
            [],
            {
                "doc": "",
            },
        ),
        "savefile_path": (
            "",
            {
                "doc": "",
            },
        ),
    }

    def __init__(self, *args, **kwargs):
        ActorBase.__init__(self, *args, **kwargs)
        self.__initcpp__()

    def __initcpp__(self):
        g4.GateEmCalculatorActor.__init__(self, self.user_info)
        self.AddActions(
            {
                "BeginOfRunActionMasterThread",
                "EndOfRunActionMasterThread",
                "BeginOfRunAction",
                "EndOfRunAction",
                "BeginOfEventAction",
                "SteppingAction",
            }
        )

    def initialize(self, *args):

        self.InitializeUserInput(self.user_info)  # C++ side
        self.InitializeCpp()


process_cls(VoxelDepositActor)
process_cls(DoseActor)
process_cls(TLEDoseActor)
process_cls(LETActor)
process_cls(RBEActor)
process_cls(REActor)
process_cls(BeamQualityActor)
process_cls(FluenceActor)
process_cls(ProductionAndStoppingActor)<|MERGE_RESOLUTION|>--- conflicted
+++ resolved
@@ -1238,14 +1238,8 @@
         spacing = np.array(self.user_info.spacing)
         voxel_volume = spacing[0] * spacing[1] * spacing[2]
         Gy = g4_units.Gy
-<<<<<<< HEAD
+
         edep_img = self.user_output.__getattr__(f"{self.scored_quantity}_mix").merged_data.data[1].image
-=======
-        edep_data_item = self.user_output.__getattr__(
-            f"{self.scored_quantity}_mix"
-        ).merged_data.data[1]
-        edep_img = edep_data_item.image
->>>>>>> f95b71a3
 
         score_in_material = self.user_info.score_in
 
@@ -1271,15 +1265,8 @@
                     filterVal=0,
                     replaceFilteredVal=0,
                 )
-<<<<<<< HEAD
                 # divide by voxel volume and convert unit. 
                 dose_img = scale_itk_image(edep_density, g4_units.cm3 / (Gy * voxel_volume * g4_units.g))
-    
-=======
-                # divide by voxel volume and convert unit
-                edep_img = scale_itk_image(edep_img, 1 / (Gy * voxel_volume))
-
->>>>>>> f95b71a3
             else:
                 if vol.material not in material_database:
                     self.simulation.volume_manager.material_database.FindOrBuildMaterial(vol.material)
@@ -1458,17 +1445,11 @@
         self.InitializeCpp()
 
     def EndSimulationAction(self):
-        print("ok")
         g4.GateBeamQualityActor.EndSimulationAction(self)
-<<<<<<< HEAD
-        VoxelDepositActor.EndSimulationAction(self)
         if self.write_RBE_dose_image:
             self.compute_rbe_weighted_dose()
-=======
-
-        self.compute_rbe_weighted_dose()
         VoxelDepositActor.EndSimulationAction(self)
->>>>>>> f95b71a3
+
 
     def compute_rbe_weighted_dose(self):
         alpha_ref = self.cells_radiosensitivity[self.cell_type]["alpha_ref"]
