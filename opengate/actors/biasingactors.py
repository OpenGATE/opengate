--- conflicted
+++ resolved
@@ -4,11 +4,8 @@
 from box import Box
 from ..utility import g4_units
 from .actoroutput import ActorOutputBase
-<<<<<<< HEAD
 from anytree import RenderTree
-=======
 import numpy as np
->>>>>>> 43ef82c4
 
 
 def generic_source_default_aa():
