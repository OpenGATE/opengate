import itk
import numpy as np
import json
from box import Box
import platform
import datetime

from ..exception import fatal, warning, GateImplementationError
from ..utility import (
    ensure_filename_is_str,
    calculate_variance,
    g4_units,
    g4_best_unit_tuple,
)
from ..image import (
    sum_itk_images,
    divide_itk_images,
    multiply_itk_images,
    scale_itk_image,
    create_3d_image,
    write_itk_image,
    get_info_from_image,
)
from ..serialization import dump_json


class DataItem:
    """This is the base class for all data items.
    It stores the actual data, e.g. an array, an image, etc. in an attribute 'data'.

    Derived classes can (should) implement merge_with and inplace_merge_with
    so actor output using this data container with the respective data items can be merged after runs.

    Derived classes should also implement an appropriate write method
    if data writing is supposed to be handled on the python-side.

    Derived classes can also implement arithmetic operator like __add__, __mul__, etc.
    """

    def __init__(self, *args, data=None, meta_data=None, **kwargs):
        self.data = None
        if data is not None:
            self.set_data(data)
        self.meta_data = Box({"number_of_samples": 1})
        if meta_data:
            try:
                for k, v in meta_data.items():
                    self.meta_data[k] = v
            except AttributeError:
                fatal(
                    f"Illegal keyword argument meta_data: {meta_data}. "
                    f"Should be a dictionary-like object, but found {type(meta_data)}."
                )

    def set_data(self, data, **kwargs):
        self.data = data

    @property
    def data_is_none(self):
        return self.data is None

    def reset_data(self):
        raise NotImplementedError

    def _assert_data_is_not_none(self):
        if self.data_is_none:
            raise ValueError(
                "This data item does not contain any data yet. "
                "Use set_data() before applying any operations. "
            )

    def __add__(self, other):
        return NotImplemented

    def __iadd__(self, other):
        return NotImplemented

    def __mul__(self, other):
        return NotImplemented

    def __imul__(self, other):
        return NotImplemented

    def __truediv__(self, other):
        return NotImplemented

    def __getattr__(self, item):
        # check if any of the data items has this attribute
        # exclude 'data' to avoid infinite recursion
        # exclude '__setstate__' and '__getstate__' to avoid interference with pickling
        if item not in ("data", "__setstate__", "__getstate__"):
            if hasattr(self.data, item):
                if callable(getattr(self.data, item)):

                    def hand_down(*args, **kwargs):
                        getattr(self.data, item)(*args, **kwargs)

                    return hand_down
                else:
                    return getattr(self.data, item)
            else:
                raise AttributeError(f"No such attribute '{item}'")
        else:
            raise AttributeError(f"No such attribute '{item}'")

    def merge_with(self, other):
        """The base class does not implement merging.
        Specific classes can override this, e.g. to merge mean values.
        """
        raise NotImplementedError(
            f"Method 'inplace_merge_with' not implemented for data item class {type(self)} "
        )

<<<<<<< HEAD
    def inplace_merge_with(self, *other):
        """The base class implements merging as summation.
        Specific classes can override this, e.g. to merge mean values.
        """
        try:
            for o in other:
                self.__iadd__(o)
        except ValueError as e:
            raise NotImplementedError(
                f"method 'inplace_merge_with' probably not implemented for data item class {type(self)} "
                f"because the following ValueError was encountered: \n{e}"
            )
        return self
=======
    def inplace_merge_with(self, other):
        """The base class does not implement merging.
        Specific classes can override this, e.g. to merge mean values.
        """
        raise NotImplementedError(
            f"Method 'inplace_merge_with' not implemented for data item class {type(self)} "
        )
>>>>>>> db13058b

    def write(self, *args, **kwargs):
        raise NotImplementedError(f"This is the base class. ")

    @property
    def number_of_samples(self):
        try:
            return self.meta_data["number_of_samples"]
        except KeyError:
            fatal(
                f"This data item holds a mean value, "
                f"but the meta_data dictionary does not contain any value for 'number_of_samples'."
            )

    @number_of_samples.setter
    def number_of_samples(self, value):
        self.meta_data["number_of_samples"] = int(value)


class StatisticsDataItem(DataItem):

    # def __init__(self, *args, **kwargs):
    #     super().__init__(*args, **kwargs)
    #     # super leaves data=None if no data is passed as kwarg,
    #     # but we want to initialize with a pre-filled Box
    #     if self.data is None:
    #         self.reset_data()

    def __str__(self):
        s = ""
        for k, v in self.get_processed_output().items():
            if k == "track_types":
                if len(v["value"]) > 0:
                    s += "track_types\n"
                    for t, n in v["value"].items():
                        s += f"{' ' * 24}{t}: {n}\n"
            else:
                if v["unit"] is None:
                    unit = ""
                else:
                    unit = str(v["unit"])
                s += f"{k}{' ' * (20 - len(k))}{v['value']} {unit}\n"
        # remove last line break
        return s.rstrip("\n")

    def set_data(self, data, **kwargs):
        """The input data must behave like a dictionary."""
        self.reset_data()
        self.data.update(data)

    def reset_data(self):
        self.data = Box()
        self.data.runs = 0
        self.data.events = 0
        self.data.tracks = 0
        self.data.steps = 0
        self.data.duration = 0
        self.data.start_time = 0
        self.data.stop_time = 0
        self.data.sim_start_time = 0
        self.data.sim_stop_time = 0
        self.data.init = 0
        self.data.track_types = {}
        self.data.nb_threads = 1

    def inplace_merge_with(self, *other):
        if self.data is None:
            self.reset_data()
        for o in other:
            self.data.runs += o.data.runs
            self.data.events += o.data.events
            self.data.steps += o.data.steps
            self.data.tracks += o.data.tracks
            self.data.duration += o.data.duration
            self.data.init += o.data.init

            common_entries = set(self.data.track_types.keys()).intersection(
                o.data.track_types.keys()
            )
            new_entries = set(o.data.track_types.keys()).difference(
                self.data.track_types.keys()
            )
            for k in common_entries:
                self.data.track_types[k] += o.data.track_types[k]
            for k in new_entries:
                self.data.track_types[k] = o.data.track_types[k]

            # self.data.start_time = 0
        self.data.start_time = min([o.data.start_time for o in other])
        self.data.stop_time = max([o.data.stop_time for o in other])

        self.data.sim_start_time = min([o.data.sim_start_time for o in other])
        self.data.sim_stop_time = max([o.data.sim_stop_time for o in other])

    @property
    def start_date_time(self):
        return datetime.datetime.fromtimestamp(int(self.data.start_time)).strftime("%c")

    @property
    def stop_date_time(self):
        return datetime.datetime.fromtimestamp(int(self.data.stop_time)).strftime("%c")

    @property
    def pps(self):
        if self.data.duration != 0:
            return int(self.data.events / (self.data.duration / g4_units.s))
        else:
            return 0

    @property
    def tps(self):
        if self.data.duration != 0:
            return int(self.data.tracks / (self.data.duration / g4_units.s))
        else:
            return 0

    @property
    def sps(self):
        if self.data.duration != 0:
            return int(self.data.steps / (self.data.duration / g4_units.s))
        else:
            return 0

    def get_processed_output(self):
        d = {}
        d["runs"] = {"value": self.data.runs, "unit": None}
        d["events"] = {"value": self.data.events, "unit": None}
        d["tracks"] = {"value": self.data.tracks, "unit": None}
        d["steps"] = {"value": self.data.steps, "unit": None}
        val, unit = g4_best_unit_tuple(self.data.init, "Time")
        d["init"] = {
            "value": val,
            "unit": unit,
        }
        val, unit = g4_best_unit_tuple(self.data.duration, "Time")
        d["duration"] = {
            "value": val,
            "unit": unit,
        }
        d["pps"] = {"value": self.pps, "unit": None}
        d["tps"] = {"value": self.tps, "unit": None}
        d["sps"] = {"value": self.sps, "unit": None}
        d["start_time"] = {
            "value": self.data.start_time,
            "unit": None,
        }
        d["stop_time"] = {
            "value": self.data.stop_time,
            "unit": None,
        }
        val, unit = g4_best_unit_tuple(self.data.sim_start_time, "Time")
        d["sim_start_time"] = {
            "value": val,
            "unit": unit,
        }
        val, unit = g4_best_unit_tuple(self.data.sim_stop_time, "Time")
        d["sim_stop_time"] = {
            "value": val,
            "unit": unit,
        }
        d["threads"] = {"value": self.data.nb_threads, "unit": None}
        d["arch"] = {"value": platform.system(), "unit": None}
        d["python"] = {"value": platform.python_version(), "unit": None}
        d["track_types"] = {"value": self.data.track_types, "unit": None}
        return d

    def write(self, path, encoder="json", **kwargs):
        """Override virtual method from base class."""
        with open(path, "w+") as f:
            if encoder == "json":
                dump_json(self.get_processed_output(), f, indent=4)
            else:
                f.write(self.__str__())


class MeanValueDataItemMixin:
    """This class cannot be instantiated on its own.
    It is solely meant to be mixed into a class that inherits from DataItem (or daughters).
    Important: It must appear before the main base class in the inheritance order so that the
    overloaded methods take priority.
    """

    # hints for IDE
    number_of_samples: int

    def merge_with(self, other):
        result = (self * self.number_of_samples + other * other.number_of_samples) / (
            self.number_of_samples + other.number_of_samples
        )
        result.number_of_samples = self.number_of_samples + other.number_of_samples
        return result

    def inplace_merge_with(self, other):
        if self.data is None:
            self.set_data(other.data)
            self.number_of_samples = other.number_of_samples
        else:
            self *= self.number_of_samples
            other *= other.number_of_samples
            self += other
            self /= self.number_of_samples + other.number_of_samples
            self.number_of_samples = self.number_of_samples + other.number_of_samples
        return self


class ArithmeticDataItem(DataItem):
    """Base class for data items where the data component already has implemented arithmetic operators.
    Examples: Scalars, Numpy arrays, etc.
    """

    def __iadd__(self, other):
        if self.data_is_none:
            raise ValueError(
                "This data item does not contain any data yet. "
                "Use set_data() before applying any operations. "
            )
        self.set_data(self.data + other.data)
        return self

    def __add__(self, other):
        if self.data_is_none:
            raise ValueError(
                "This data item does not contain any data yet. "
                "Use set_data() before applying any operations. "
            )
        return type(self)(data=self.data + other.data)

    def __mul__(self, other):
        if self.data_is_none:
            raise ValueError(
                "This data item does not contain any data yet. "
                "Use set_data() before applying any operations. "
            )
        return type(self)(data=self.data * other.data)

    def __imul__(self, other):
        if self.data_is_none:
            raise ValueError(
                "This data item does not contain any data yet. "
                "Use set_data() before applying any operations. "
            )
        self.set_data(self.data * other.data)
        return self

    def __truediv__(self, other):
        if self.data_is_none:
            raise ValueError(
                "This data item does not contain any data yet. "
                "Use set_data() before applying any operations. "
            )
        return type(self)(data=self.data / other.data)

    def __itruediv__(self, other):
        if self.data_is_none:
            raise ValueError(
                "This data item does not contain any data yet. "
                "Use set_data() before applying any operations. "
            )
        self.set_data(self.data / other.data)
        return self

    def write(self, path, **kwargs):
        np.savetxt(path, self.data)


# data items holding arrays
class ArrayDataItem(ArithmeticDataItem):

    def set_data(self, data):
        super().set_data(np.asarray(data))


class ScalarDataItem(ArithmeticDataItem):

    def write(self, *args, **kwargs):
        raise NotImplementedError


# data items holding images
class ItkImageDataItem(DataItem):

    @property
    def image(self):
        return self.data

    def inplace_merge_with(self, other):
        if self.data is None:
            self.set_data(other.data)
            self.number_of_samples = other.number_of_samples
        else:
            self.__iadd__(other)
            self.number_of_samples += other.number_of_samples
        return self

    def __iadd__(self, other):
        self._assert_data_is_not_none()
        self.set_data(sum_itk_images([self.data, other.data]))
        return self

    def __add__(self, other):
        self._assert_data_is_not_none()
        return type(self)(data=sum_itk_images([self.data, other.data]))

    def __mul__(self, other):
        self._assert_data_is_not_none()
        if isinstance(other, (float, int)):
            return type(self)(data=scale_itk_image(self.data, other))
        else:
            return type(self)(data=multiply_itk_images([self.data, other.data]))

    def __imul__(self, other):
        self._assert_data_is_not_none()
        if isinstance(other, (float, int)):
            self.set_data(scale_itk_image(self.data, other))
        else:
            self.set_data(multiply_itk_images([self.data, other.data]))
        return self

    def __truediv__(self, other):
        self._assert_data_is_not_none()
        if isinstance(other, (float, int)):
            return type(self)(data=scale_itk_image(self.data, 1.0 / other))
        else:
            return type(self)(data=divide_itk_images(self.data, other.data))

    def __itruediv__(self, other):
        self._assert_data_is_not_none()
        if isinstance(other, (float, int)):
            self.set_data(scale_itk_image(self.data, 1.0 / other))
        else:
            self.set_data(divide_itk_images(self.data, other.data))
        return self

    def inplace_merge_with(self, *other):
        for o in other:
            self.__iadd__(o)

    def set_image_properties(self, **properties):
        if not self.data_is_none:
            if "spacing" in properties and properties["spacing"] is not None:
                self.data.SetSpacing(properties["spacing"])
            if "origin" in properties and properties["origin"] is not None:
                self.data.SetOrigin(properties["origin"])
            if "rotation" in properties and properties["rotation"] is not None:
                self.data.SetDirection(properties["rotation"])

    def get_image_properties(self):
        return get_info_from_image(self.data)

    def copy_image_properties(self, other_image):
        self.data.CopyInformation(other_image)

    def create_empty_image(
        self,
        size,
        spacing,
        origin=None,
        pixel_type="float",
        allocate=True,
        fill_value=0,
    ):
        self.set_data(
            create_3d_image(size, spacing, origin, pixel_type, allocate, fill_value)
        )

    def write(self, path):
        write_itk_image(self.data, ensure_filename_is_str(path))


class MeanItkImageDataItem(MeanValueDataItemMixin, ItkImageDataItem):
    """This class represents an ITK image which is meant to hold mean values per voxel.
    The class MeanValueDataItemMixin therefore overloads the merge_with and inplace_merge_with methods.
    """


class DataContainer:
    """Common base class for all containers. Nothing implemented here for now."""

    def __init__(self, belongs_to, *args, **kwargs):
        self.belongs_to = belongs_to

    def __copy__(self):
        return type(self)(self.belongs_to)


class DataDictionary(DataContainer):

    def __init__(self, initial_dict, *args, encoder="json", **kwargs):
        self.data = dict([(k, v) for k, v in initial_dict.items()])
        available_encoders = ("json",)
        if encoder in available_encoders:
            self.encoder = encoder
        else:
            fatal(f"Invalid encoder. Available encoders are: {available_encoders}")

    def write(self, path):
        if self.encoder == "json":
            with open(path, "w") as f:
                json.dump(self.data, f, indent=4)


class DataItemContainer(DataContainer):
    """This is a base class. Inherit from it to implement specific containers."""

    # No data item classes specified in the base class.
    # Derived classes must specify this at the class level
    _data_item_classes = ()

    # let the class know which properties should be treated as data items
    __extra_data_items__ = ()

    def __init__(self, *args, data=None, **kwargs):
        super().__init__(*args, **kwargs)

        # create the instances of the data item classes
        # and populate them with data if provided
        self.data = [dic(data=None) for dic in self._data_item_classes]
        if data is not None:
            self.set_data(*data)

    def __copy__(self):
        obj = super().__copy__()
        obj.set_data(*self.data)
        return obj

    @classmethod
    def __get_data_item_names__(cls):
        data_item_names = [i for i in range(len(cls._data_item_classes))]
        data_item_names.extend(cls.__extra_data_items__)
        return data_item_names

    # the actual write config needs to be fetched from the actor output instance
    # which handles this data item container
    @property
    def data_item_config(self):
        try:
            return self.belongs_to.data_item_config
        except AttributeError:
            raise GateImplementationError("belongs_to unknown")

    @property
    def _tuple_length(self):
        return len(self._data_item_classes)

    @property
    def meta_data(self):
        if self._tuple_length > 1:
            return [d.meta_data for d in self.data]
        else:
            return self.data[0].meta_data

    @meta_data.setter
    def meta_data(self, meta_data):
        for d in self.data:
            d.meta_data = meta_data

    def update_meta_data(self, meta_data):
        for d in self.data:
            if d is not None:
                d.meta_data.update(meta_data)

    def set_data(self, *data, item=None):
        # data might be already contained in the correct container class,
        # or intended to be the input to the container class
        if item is not None:
            if len(data) != len(item):
                fatal(
                    f"Inconsistent input to set_data method: "
                    f"{len(data)} data items provided, "
                    f"but {len(item)} items specified in the 'item' keyword argument. "
                )
        else:
            item = [i for i in range(len(data))]
        processed_data = []
        for i, d in zip(item, data):
            c = self._data_item_classes[i]
            if isinstance(d, c):
                processed_data.append(d)
            else:
                processed_data.append(c(data=d))
        # Fill up the data list with None in case not all data were passed
        # processed_data.extend([None] * (len(self._data_item_classes) - len(data)))
        self.data = processed_data

    def get_data_item_object(self, item):
        try:
            identifier = int(item)
            try:
                return self.data[identifier]
            except IndexError:
                return None
        except ValueError:
            return getattr(self, str(item), None)

    def get_data(self, item=0):
        try:
            item_index = int(item)
            try:
                return self.data[item_index].data
            except IndexError:
                pass
                # fatal(f"No data found for index {item_index}. ")
        except ValueError:
            try:
                return getattr(self, item).data
            except AttributeError:
                pass
        fatal(f"No data found for item {item}. ")

    @property
    def data_is_none(self):
        return any([d is None or d.data_is_none for d in self.data])

    def _assert_data_is_not_none(self):
        if self.data_is_none:
            raise ValueError(
                "This data item does not contain any data yet. "
                "Use set_data() before applying any operations. "
            )

    def propagate_operator(self, other, operator):
        self._assert_data_is_not_none()
        if isinstance(other, (float, int)):
            new_data = [
                getattr(self.data[i], operator)(other)
                for i in range(self._tuple_length)
            ]
        else:
            new_data = [
                getattr(self.data[i], operator)(other.data[i])
                for i in range(self._tuple_length)
            ]
        return type(self)(self._data_item_classes, data=new_data)

    def propagate_operator_inplace(self, other, operator):
        self._assert_data_is_not_none()
        if isinstance(other, (float, int)):
            for i in range(self._tuple_length):
                getattr(self.data[i], operator)(other)
        else:
            for i in range(self._tuple_length):
                getattr(self.data[i], operator)(other.data[i])
        return self

    def __iadd__(self, other):
        return self.propagate_operator_inplace(other, "__iadd__")

    def __add__(self, other):
        return self.propagate_operator(other, "__add__")

    def __imul__(self, other):
        return self.propagate_operator_inplace(other, "__imul__")

    def __mul__(self, other):
        return self.propagate_operator(other, "__mul__")

    def __itruediv__(self, other):
        return self.propagate_operator_inplace(other, "__itruediv__")

    def __truediv__(self, other):
        return self.propagate_operator(other, "__truediv__")

    def inplace_merge_with(self, other):
        for i in range(self._tuple_length):
            # can only apply merge of both items exist (and contain data)
            if self.data[i] is not None and other.data[i] is not None:
                self.data[i].inplace_merge_with(other.data[i])
            else:
                # the case of both item None is acceptable
                # because the component not be activated in the actor, e.g. edep uncertainty,
                # but it should not occur that one item is None and the other is not.
<<<<<<< HEAD
                if (self.data[i] is None or self.data[i].data is None) is not (
                    other.data[i] is None or other.data[i].data is None
                ):
                    s_not = {True: "", False: "not "}
=======
                if (self.data[i] is None) is not (other.data[i] is None):
                    s_not = {True: "", False: "not"}
>>>>>>> db13058b
                    fatal(
                        "Cannot apply inplace merge data to container "
                        "with unset (None) data items. "
                        f"In this case, the inplace item {i} is {s_not[self.data[i] is None]}None, "
                        f"and the other item {i} is {s_not[other.data[i] is None]}None. "
                        f"This is likely an implementation error in GATE. "
                    )
        return self

    def merge_with(self, other):
        data = []
        for i in range(self._tuple_length):
            if (
                self.data[i] is not None
                and other.data[i] is not None
                and self.data[i].data is not None
                and other.data[i].data is not None
            ):
                data.append(self.data[i].merge_with(other.data[i]))
            else:
                # FIXME: we need a consistency check here
                data.append(None)

        return type(self)(
            self._data_item_classes,
            data=data,
        )

    def write(self, path, item, **kwargs):
        data_item = self.get_data_item_object(item)
        if data_item is not None:
            data_item.write(path)
        else:
            warning(f"Cannot write item {item} because it does not exist (=None).")

    def __getattr__(self, item):
        # check if any of the data items has this attribute
        # exclude 'data' to avoid infinite recursion
        # exclude '__setstate__' and '__getstate__' to avoid interference with pickling
        if item not in ("data", "__setstate__", "__getstate__"):
            methods_in_data = []
            attributes_in_data = []
            for d in self.data:
                if d is not None and hasattr(d, item):
                    if callable(getattr(d, item)):
                        methods_in_data.append(getattr(d, item))
                    else:
                        attributes_in_data.append(getattr(d, item))
            if len(attributes_in_data) > 0 and len(methods_in_data) > 0:
                fatal(
                    f"Cannot hand down request for attribute to data items "
                    f"because some contain it as a method and other as a property. "
                )
            elif len(attributes_in_data) > 0:
                if len(attributes_in_data) == 1:
                    return attributes_in_data[0]
                else:
                    return attributes_in_data
            elif len(methods_in_data) > 0:

                def hand_down(*args, **kwargs):
                    return_values = []
                    for m in methods_in_data:
                        return_values.append(m(*args, **kwargs))
                    return tuple(return_values)

                return hand_down
            else:
                raise AttributeError(f"No such attribute '{item}'")
        else:
            raise AttributeError(f"No such attribute '{item}'")


class SingleArray(DataItemContainer):

    _data_item_classes = (ArrayDataItem,)

    def __init__(self, *args, **kwargs):
        # specify the data item classes
        super().__init__(*args, **kwargs)


class DoubleArray(DataItemContainer):

    _data_item_classes = (ArrayDataItem, ArrayDataItem)

    def __init__(self, *args, **kwargs):
        # specify the data item classes
        super().__init__(*args, **kwargs)


class SingleItkImage(DataItemContainer):

    _data_item_classes = (ItkImageDataItem,)

    @property
    def image(self):
        return self.data[0].image


class SingleMeanItkImage(DataItemContainer):

    _data_item_classes = (MeanItkImageDataItem,)


class SingleItkImageWithVariance(DataItemContainer):

    _data_item_classes = (
        ItkImageDataItem,
        ItkImageDataItem,
    )

    # # Only the linear quantity is active by default
    # # the uncertainty quantity has write_to_disk=True by default so whenever it is activated,
    # # the results will be written to disk (probably the expected default behavior in most cases)
    # default_data_item_config = Box(
    #     {
    #         0: Box({"output_filename": "auto", "write_to_disk": True, "active": True}),
    #         1: Box(
    #             {"output_filename": "auto", "write_to_disk": False, "active": False}
    #         ),
    #         "variance": Box(
    #             {"output_filename": "auto", "write_to_disk": False, "active": False}
    #         ),
    #         "std": Box(
    #             {"output_filename": "auto", "write_to_disk": False, "active": False}
    #         ),
    #         "uncertainty": Box(
    #             {"output_filename": "auto", "write_to_disk": True, "active": False}
    #         ),
    #     }
    # )
    # let the class know which properties should be treated as data items
    __extra_data_items__ = ("variance", "std", "uncertainty")

    def get_variance_or_uncertainty(self, which_quantity):
        try:
            number_of_samples = self.data[0].number_of_samples
            value_array = np.asarray(self.data[0].data)
            if not number_of_samples > 1:
                warning(
                    "You try to compute statistical errors with only one or zero event! "
                    "The uncertainty value for all voxels has been fixed at 1"
                )
                output_arr = np.ones_like(value_array)
            elif self.data[1] is None or self.data[1].data is None:
                warning(
                    "This data item does not contain squared values so no variance can be calculated. "
                    "The variance will be set to 0 everywhere. "
                )
                output_arr = np.zeros_like(value_array)
            else:
                squared_value_array = np.asarray(self.data[1].data)
                output_arr = calculate_variance(
                    value_array, squared_value_array, number_of_samples
                )
                if which_quantity in (
                    "std",
                    "uncertainty",
                ):
                    output_arr = np.sqrt(output_arr)
                if which_quantity in ("uncertainty",):
                    output_arr = np.divide(
                        output_arr,
                        value_array / number_of_samples,
                        out=np.zeros_like(output_arr),
                        where=value_array != 0,
                    )
            output_image = itk.image_view_from_array(output_arr)
            output_image.CopyInformation(self.data[0].data)
        except AttributeError as e:
            fatal(str(e))
        return self._data_item_classes[0](data=output_image)

    @property
    def variance(self):
        return self.get_variance_or_uncertainty("variance")

    @property
    def std(self):
        return self.get_variance_or_uncertainty("std")

    @property
    def uncertainty(self):
        return self.get_variance_or_uncertainty("uncertainty")


class QuotientItkImage(DataItemContainer):

    _data_item_classes = (
        ItkImageDataItem,
        ItkImageDataItem,
    )

    # # Specify which items should be written to disk and how
    # # Important: define this at the class level, NOT in the __init__ method
    # default_data_item_config = Box(
    #     {
    #         0: Box({"output_filename": "auto", "write_to_disk": True, "active": True}),
    #         1: Box({"output_filename": "auto", "write_to_disk": True, "active": True}),
    #         "quotient": Box(
    #             {"output_filename": "auto", "write_to_disk": True, "active": True}
    #         ),
    #     }
    # )

    # let the class know which properties should be treated as data items
    __extra_data_items__ = ("quotient",)

    @property
    def quotient(self):
        return self.data[0] / self.data[1]


class QuotientMeanItkImage(QuotientItkImage):

    _data_item_classes = (
        MeanItkImageDataItem,
        MeanItkImageDataItem,
    )


class StatisticsItemContainer(DataItemContainer):

    _data_item_classes = (StatisticsDataItem,)
    default_data_item_config = Box(
        {
            0: Box({"output_filename": "auto", "write_to_disk": False, "active": True}),
        }
    )


def merge_data(list_of_data):
<<<<<<< HEAD
    merged_data = list_of_data[0]
    try:
        merged_data.inplace_merge_with(*list_of_data[1:])
    except:
        for d in list_of_data[1:]:
            merged_data.inplace_merge_with(d)
=======
    merged_data = type(list_of_data[0])(
        list_of_data[0].belongs_to, data=list_of_data[0].data
    )
    for d in list_of_data[1:]:
        merged_data.inplace_merge_with(d)
>>>>>>> db13058b
    return merged_data


available_data_container_classes = {
    "SingleItkImage": SingleItkImage,
    "SingleMeanItkImage": SingleMeanItkImage,
    "QuotientMeanItkImage": QuotientMeanItkImage,
    "SingleArray": SingleArray,
    "DoubleArray": DoubleArray,
    "SingleItkImageWithVariance": SingleItkImageWithVariance,
}<|MERGE_RESOLUTION|>--- conflicted
+++ resolved
@@ -104,14 +104,17 @@
             raise AttributeError(f"No such attribute '{item}'")
 
     def merge_with(self, other):
-        """The base class does not implement merging.
+        """The base class implements merging as summation.
         Specific classes can override this, e.g. to merge mean values.
         """
-        raise NotImplementedError(
-            f"Method 'inplace_merge_with' not implemented for data item class {type(self)} "
-        )
-
-<<<<<<< HEAD
+        try:
+            return self + other
+        except ValueError as e:
+            raise NotImplementedError(
+                f"method 'merge_with' probably not implemented for data item class {type(self)} "
+                f"because the following ValueError was encountered: \n{e}"
+            )
+
     def inplace_merge_with(self, *other):
         """The base class implements merging as summation.
         Specific classes can override this, e.g. to merge mean values.
@@ -125,15 +128,6 @@
                 f"because the following ValueError was encountered: \n{e}"
             )
         return self
-=======
-    def inplace_merge_with(self, other):
-        """The base class does not implement merging.
-        Specific classes can override this, e.g. to merge mean values.
-        """
-        raise NotImplementedError(
-            f"Method 'inplace_merge_with' not implemented for data item class {type(self)} "
-        )
->>>>>>> db13058b
 
     def write(self, *args, **kwargs):
         raise NotImplementedError(f"This is the base class. ")
@@ -467,10 +461,6 @@
             self.set_data(divide_itk_images(self.data, other.data))
         return self
 
-    def inplace_merge_with(self, *other):
-        for o in other:
-            self.__iadd__(o)
-
     def set_image_properties(self, **properties):
         if not self.data_is_none:
             if "spacing" in properties and properties["spacing"] is not None:
@@ -705,15 +695,8 @@
                 # the case of both item None is acceptable
                 # because the component not be activated in the actor, e.g. edep uncertainty,
                 # but it should not occur that one item is None and the other is not.
-<<<<<<< HEAD
-                if (self.data[i] is None or self.data[i].data is None) is not (
-                    other.data[i] is None or other.data[i].data is None
-                ):
-                    s_not = {True: "", False: "not "}
-=======
                 if (self.data[i] is None) is not (other.data[i] is None):
                     s_not = {True: "", False: "not"}
->>>>>>> db13058b
                     fatal(
                         "Cannot apply inplace merge data to container "
                         "with unset (None) data items. "
@@ -947,20 +930,11 @@
 
 
 def merge_data(list_of_data):
-<<<<<<< HEAD
-    merged_data = list_of_data[0]
-    try:
-        merged_data.inplace_merge_with(*list_of_data[1:])
-    except:
-        for d in list_of_data[1:]:
-            merged_data.inplace_merge_with(d)
-=======
     merged_data = type(list_of_data[0])(
         list_of_data[0].belongs_to, data=list_of_data[0].data
     )
     for d in list_of_data[1:]:
         merged_data.inplace_merge_with(d)
->>>>>>> db13058b
     return merged_data
 
 
