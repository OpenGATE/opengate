import itk
import numpy as np
from box import Box
from scipy.spatial.transform import Rotation
import math

import opengate_core as g4
from .exception import fatal
from .geometry.utility import (
    get_transform_world_to_local,
    vec_g4_as_np,
)
from .definitions import __gate_list_objects__

import SimpleITK as sitk


def update_image_py_to_cpp(py_img, cpp_img, copy_data=False):
    cpp_img.set_size(py_img.GetLargestPossibleRegion().GetSize())
    cpp_img.set_spacing(py_img.GetSpacing())
    cpp_img.set_origin(py_img.GetOrigin())
    # this is needed !
    cpp_img.set_region(
        py_img.GetLargestPossibleRegion().GetIndex(),
        py_img.GetLargestPossibleRegion().GetSize(),
    )
    # It is really a pain to convert GetDirection into
    # something that can be read by SetDirection !
    d = py_img.GetDirection().GetVnlMatrix().as_matrix()
    rotation = itk.GetArrayFromVnlMatrix(d)
    cpp_img.set_direction(rotation)
    if copy_data:
        # FIXME: do we need to return arr to keep reference ?
        # (on cpp side, a copy is made while it should not be needed)
        arr = itk.array_view_from_image(py_img)
        cpp_img.from_pyarray(arr)


def itk_dir_to_rotation(dir):
    return itk.GetArrayFromVnlMatrix(dir.GetVnlMatrix().as_matrix())


def create_3d_image(
    size, spacing, origin=None, pixel_type="float", allocate=True, fill_value=0
):
    dim = 3
    pixel_type = itk.ctype(pixel_type)
    image_type = itk.Image[pixel_type, dim]
    img = image_type.New()
    region = itk.ImageRegion[dim]()
    region.SetSize([int(s) for s in size])
    region.SetIndex([0, 0, 0])
    # spacing = np.array(spacing)
    img.SetRegions(region)
    img.SetSpacing(spacing)
    if origin is not None:
        img.SetOrigin(origin)
    # (default direction)
    if allocate:
        img.Allocate()
        img.FillBuffer(fill_value)
    return img


def create_image_like(like_image, allocate=True, pixel_type=""):
    # TODO fix pixel_type -> copy from image rather than argument
    info = get_info_from_image(like_image)

    if pixel_type:
        img = create_3d_image(
            info.size, info.spacing, pixel_type=pixel_type, allocate=allocate
        )
    else:
        img = create_3d_image(info.size, info.spacing, allocate=allocate)
    img.SetOrigin(info.origin)
    img.SetDirection(info.dir)
    return img


def create_image_like_info(info, allocate=True):
    img = create_3d_image(info.size, info.spacing, allocate=allocate)
    img.SetOrigin(info.origin)
    img.SetDirection(info.dir)
    return img


def get_info_from_image(image):
    info = Box()
    info.size = np.array(itk.size(image)).astype(int)
    info.spacing = np.array(image.GetSpacing())
    info.origin = np.array(image.GetOrigin())
    info.dir = image.GetDirection()
    return info


def read_image_info(path_to_image):
    path_to_image = str(path_to_image)
    image_IO = itk.ImageIOFactory.CreateImageIO(
        path_to_image, itk.CommonEnums.IOFileMode_ReadMode
    )
    if not image_IO:
        fatal(f"Cannot read the image file (itk): {path_to_image}")
    image_IO.SetFileName(path_to_image)
    image_IO.ReadImageInformation()
    info = Box()
    info.filename = path_to_image
    n = info.size = image_IO.GetNumberOfDimensions()
    info.size = np.ones(n).astype(int)
    info.spacing = np.ones(n)
    info.origin = np.ones(n)
    info.dir = np.ones((n, n))
    for i in range(n):
        info.size[i] = image_IO.GetDimensions(i)
        info.spacing[i] = image_IO.GetSpacing(i)
        info.origin[i] = image_IO.GetOrigin(i)
        info.dir[i] = image_IO.GetDirection(i)
    return info


def get_translation_between_images_center(img_name1, img_name2):
    """
    The two images are considered in the same physical space (coordinate system).
    This function computes the translation between their centers.
    Warning, the ITK image origin consider the center of the first voxel, we thus
    consider half a pixel shift for the center.
    """
    info1 = read_image_info(img_name1)
    info2 = read_image_info(img_name2)
    # get the center of the first image in img coordinate system
    center1 = info1.size / 2.0 * info1.spacing + info1.origin - info1.spacing / 2.0
    # get the center of the second image in img coordinate system
    center2 = info2.size / 2.0 * info2.spacing + info2.origin - info2.spacing / 2.0
    return center2 - center1


def get_origin_wrt_images_g4_position(img_info1, img_info2, translation):
    """
    The two images are considered in the same GATE physical space (coordinate system), so according to the
    centers of both images (+translation).
    This function computes the origin for the second image such as the two images will be in the same
    physical space of the first image.
    Warning, the ITK image origin considers the center of the first voxel, we thus
    consider half a pixel shift for the center.
    """
    half_size1 = img_info1.size * img_info1.spacing / 2.0
    half_size2 = img_info2.size * img_info2.spacing / 2.0
    origin = (
        img_info1.origin
        + half_size1
        - half_size2
        + translation
        - img_info1.spacing / 2.0
        + img_info2.spacing / 2
    )
    return origin


def get_py_image_from_cpp_image(cpp_image, view=True):
    arr = cpp_image.to_pyarray()
    image = itk_image_from_array(arr, view=view)
    image.SetOrigin(cpp_image.origin())
    image.SetSpacing(cpp_image.spacing())
    return image


def itk_image_from_array(arr, view=True):
    """
    When the input numpy array is of shape [1,1,x], the conversion to itk image fails:
    the output image size is with the wrong dimensions.
    We thus 'patch' itk.image_view_from_array to correct the size.

    Not fully sure if this is the way to go.
    """
    if view is True:
        image = itk.image_view_from_array(arr)
    else:
        image = itk.image_from_array(arr)
    if len(arr.shape) == 3 and arr.shape[1] == arr.shape[2] == 1:
        new_region = itk.ImageRegion[3]()
        new_region.SetSize([1, 1, arr.shape[0]])
        image.SetRegions(new_region)
        image.Update()
    return image


def get_image_center(image):
    info = read_image_info(image)
    center = info.size * info.spacing / 2.0  # + info.spacing / 2.0
    return center


def get_translation_from_iso_center(img_info, rot, iso_center, centered):
    if centered:
        # cf Gate GateVImageVolume.cc, function UpdatePositionWithIsoCenter
        iso_center = iso_center - img_info.origin
        center = img_info.size * img_info.spacing / 2.0
        iso_center -= center
        t = rot.apply(iso_center)
        return t
    fatal(f"not implemented yet")


def align_image_with_physical_volume(
    volume,
    image,
    initial_translation=None,
    initial_rotation=Rotation.identity().as_matrix(),
    copy_index=0,
):
    if initial_translation is None:
        initial_translation = [0, 0, 0]
    # FIXME rotation not implemented yet
    # get transform from world
    translation, rotation = get_transform_world_to_local(volume, copy_index)
    # compute origin
    info = get_info_from_image(image)
    origin = -info.size * info.spacing / 2.0 + info.spacing / 2.0 + initial_translation
    origin = Rotation.from_matrix(rotation).apply(origin) + translation
    # set origin and direction
    image.SetOrigin(origin)
    image.SetDirection(rotation)


def create_image_with_extent(extent, spacing=(1, 1, 1), margin=0):
    # define the new size and spacing
    spacing = np.array(spacing).astype(float)
    size = np.ceil((extent[1] - extent[0]) / spacing).astype(int) + 2 * margin

    # create image
    image = create_3d_image(size, spacing)

    # The origin is considered to be at the center of first pixel.
    # It is set such that the image is at the exact extent (bounding volume).
    # The volume contour thus goes through the center of the first pixel.
    origin = extent[0] + spacing / 2.0 - margin
    image.SetOrigin(origin)
    return image


def create_image_with_volume_extent(volume, spacing=(1, 1, 1), margin=0):
    if not isinstance(volume, __gate_list_objects__):
        volume = [volume]

    p_min = []
    p_max = []
    for vol in volume:
        pMin_g4vec, pMax_g4vec = vol.bounding_limits
        p_min.append(
            vec_g4_as_np(pMin_g4vec) + vol.translation_list[0]
        )  # FIXME: make this work in case if repeated volumes
        p_max.append(vec_g4_as_np(pMax_g4vec) + vol.translation_list[0])

    extent_lower = np.min(p_min, axis=0)
    extent_upper = np.max(p_max, axis=0)

    return create_image_with_extent((extent_lower, extent_upper), spacing, margin)


def transform_images_point(p, img1, img2):
    index = img1.TransformPhysicalPointToIndex(p)
    pbis = img2.TransformIndexToPhysicalPoint(index)
    return [i for i in pbis]


def compute_image_3D_CDF(image):
    """
    Compute the three CDF (Cumulative Density Function) for the given image
    Warning; numpy order is ZYX

    :param image: itk image
    """
    # consider image as np array
    array = itk.array_view_from_image(image)

    # normalize
    array = array / np.sum(array)

    # Sum image on a single plane along X axis
    sumx = np.sum(array, axis=2)
    # Y axis, sum plane on a single axis along Y axis
    sumxy = np.sum(sumx, axis=1)
    # X 3D CDF
    cdf_x = []
    for i in range(array.shape[0]):  # Z
        cdf_x.append([])
        for j in range(array.shape[1]):  # Y
            # cumulated sum along X axis
            t = np.cumsum(array[i][j])
            # normalise if last value (sum) is not zero
            if t[-1] != 0:
                t = t / t[-1]
            cdf_x[i].append(t)

    # Y 2D CDF
    cdf_y = []
    for i in range(len(sumx)):  # Z
        t = np.cumsum(sumx[i])
        if t[-1] != 0:
            t = t / t[-1]
        cdf_y.append(t)

    # Z 1D CDF
    cdf_z = np.cumsum(sumxy) / np.sum(sumxy)

    # return
    return cdf_x, cdf_y, cdf_z


def scale_itk_image(img, scale):
    imgarr = itk.array_view_from_image(img)
    imgarr = imgarr * scale
    # this is important to use the corrected function to deal with 1D images
    # img2 = itk.image_from_array(imgarr)
    img2 = itk_image_from_array(imgarr)
    img2.CopyInformation(img)
    return img2


def divide_itk_images(
    img1_numerator, img2_denominator, filterVal=0, replaceFilteredVal=0
):
    imgarr1 = itk.array_view_from_image(img1_numerator)
    imgarr2 = itk.array_view_from_image(img2_denominator)
    if imgarr1.shape != imgarr2.shape:
        fatal(
            f"Cannot divide images of different shape. Found {imgarr1.shape} vs. {imgarr2.shape}."
        )
    imgarrOut = imgarr1.copy()
    L_filterInv = imgarr2 != filterVal
    imgarrOut[L_filterInv] = np.divide(imgarr1[L_filterInv], imgarr2[L_filterInv])

    imgarrOut[np.invert(L_filterInv)] = replaceFilteredVal
    imgarrOut = itk_image_from_array(imgarrOut)
    imgarrOut.CopyInformation(img1_numerator)
    return imgarrOut


<<<<<<< HEAD
# IMPLEMENTATION BASED ON ITK
# def sum_itk_images(images):
#     image_type = type(images[0])
#     add_image_filter = itk.AddImageFilter[image_type, image_type, image_type].New()
#     output = images[0]
#     for img in images[1:]:
#         add_image_filter.SetInput1(output)
#         add_image_filter.SetInput2(img)
#         add_image_filter.Update()
#         output = add_image_filter.GetOutput()
#     return output


def itk_to_sitk(itk_image):
    array = itk.GetArrayFromImage(itk_image)
    sitk_image = sitk.GetImageFromArray(array)
    sitk_image.SetOrigin(np.array(itk_image.GetOrigin()))
    sitk_image.SetSpacing(np.array(itk_image.GetSpacing()))
    sitk_image.SetDirection(np.array(itk_image.GetDirection()).flatten())
    return sitk_image


def sitk_to_itk(sitk_image):
    array = sitk.GetArrayFromImage(sitk_image)  # Convert SimpleITK image to NumPy array
    itk_image = itk.GetImageFromArray(array)  # Convert NumPy array to ITK image

    # Set the metadata from SimpleITK to ITK image
    itk_image.SetOrigin(np.array(sitk_image.GetOrigin()))
    itk_image.SetSpacing(np.array(sitk_image.GetSpacing()))
    itk_image.SetDirection(np.array(sitk_image.GetDirection()).reshape(3, 3))

    return itk_image


def sum_itk_images(itk_image_list):
    if not itk_image_list:
        raise ValueError("The image list is empty.")
    summed_image = itk_to_sitk(itk_image_list[0])
    for itk_image in itk_image_list[1:]:
        sitk_image = itk_to_sitk(itk_image)
        summed_image = sitk.Add(summed_image, sitk_image)
    return sitk_to_itk(summed_image)
=======
def sum_itk_images(itk_image_list):
    if not itk_image_list:
        raise ValueError("The image list is empty.")
    summed_image = itk.GetArrayFromImage(itk_image_list[0])
    for itk_image in itk_image_list[1:]:
        array = itk.GetArrayFromImage(itk_image)
        summed_image = np.add(summed_image, array)
    image = itk.GetImageFromArray(summed_image)
    image.CopyInformation(itk_image_list[0])
    return image
>>>>>>> db13058b


def multiply_itk_images(images):
    image_type = type(images[0])
    multiply_image_filter = itk.MultiplyImageFilter[
        image_type, image_type, image_type
    ].New()
    output = images[0]
    for img in images[1:]:
        multiply_image_filter.SetInput1(output)
        multiply_image_filter.SetInput2(img)
        multiply_image_filter.Update()
        output = multiply_image_filter.GetOutput()
    return output


def split_spect_projections(input_filenames, nb_ene):
    """
    The inputs are filenames of several images containing projections for a given spect head
    Each image is composed of nb_ene energy windows and XX angles.
    The number of angles is found by looking at the number of slices.

    The function computes nb_ene itk image with all angles and all heads merged into a list of
    projections stored as a 3D image, to make it easy to reconstruct with RTK.

    """
    nb_heads = len(input_filenames)

    # read the first image to get information
    img = itk.imread(str(input_filenames[0]))
    info = get_info_from_image(img)
    imga = itk.array_view_from_image(img)

    nb_runs = imga.shape[0] // nb_ene
    nb_angles = nb_heads * nb_runs
    # print('Number of heads', nb_heads)
    # print('Number of E windows', nb_ene)
    # print('Number of run', nb_runs)
    # print('Number of angles', nb_angles)

    # create and allocate final images
    outputs_img = []
    outputs_arr = []
    size = [imga.shape[1], imga.shape[2], nb_angles]
    spacing = info.spacing
    for e in range(nb_ene):
        image = create_3d_image(size, spacing)
        image.SetOrigin(img.GetOrigin())
        outputs_img.append(image)
        outputs_arr.append(itk.array_view_from_image(image))

    # loop on heads and create images
    s2 = 0
    for head in range(nb_heads):
        img = itk.imread(str(input_filenames[head]))
        imga = itk.array_view_from_image(img)
        e = 0
        for s in range(imga.shape[0]):
            outputs_arr[e][s2] = imga[s]
            e += 1
            if e >= nb_ene:
                e = 0
                s2 += 1

    # end
    return outputs_img


def compare_itk_image_info(image1, image2):
    are_origins_equal = np.allclose(image1.GetOrigin(), image2.GetOrigin())
    are_spacings_equal = np.allclose(image1.GetSpacing(), image2.GetSpacing())
    are_directions_equal = np.allclose(image1.GetDirection(), image2.GetDirection())
    return are_spacings_equal and are_directions_equal and are_origins_equal


def compare_itk_image_content(image1, image2):
    arr1 = itk.array_from_image(image1)
    arr2 = itk.array_from_image(image2)
    return np.array_equal(arr1, arr2)


def compare_itk_image(filename1, filename2):
    im1 = itk.imread(filename1)
    im2 = itk.imread(filename2)
    return compare_itk_image_info(im1, im2) and compare_itk_image_content(im1, im2)


def write_itk_image(img, file_path):
    # TODO: check if filepath exists
    # TODO: add metadata to file header
    itk.imwrite(img, str(file_path))


def images_have_same_domain(image1, image2, tolerance=1e-5):
    # Check if the sizes and origins of the images are the same,
    # and if the spacing values are close within the given tolerance
    img1_info = get_info_from_image(image1)
    img2_info = get_info_from_image(image2)
    is_same = (
        len(img1_info.size) == len(img2_info.size)
        and all(i == j for i, j in zip(img1_info.size, img2_info.size))
        and images_have_same_spacing(image1, image2, tolerance)
        and all(
            math.isclose(i, j, rel_tol=tolerance)
            for i, j in zip(image1.GetOrigin(), image2.GetOrigin())
        )
    )
    return is_same


def images_have_same_spacing(image1, image2, tolerance=1e-5):
    # Check if the spacing values are close within the given tolerance
    is_same = all(
        math.isclose(i, j, rel_tol=tolerance)
        for i, j in zip(image1.GetSpacing(), image2.GetSpacing())
    )
    return is_same


def resample_itk_image_like(img, like_img, default_pixel_value, linear=True):
    # Create a resampler object
    ResampleFilterType = itk.ResampleImageFilter.New

    resampler = ResampleFilterType(Input=img)

    # Set the resampler parameters from like_img
    resampler.SetSize(itk.size(like_img))
    resampler.SetOutputSpacing(like_img.GetSpacing())
    resampler.SetOutputOrigin(like_img.GetOrigin())
    resampler.SetOutputDirection(like_img.GetDirection())

    # Set the default pixel value
    resampler.SetDefaultPixelValue(default_pixel_value)

    # Use the identity transform - we only resample in place
    # identity_transform = itk.IdentityTransform.New()
    # resampler.SetTransform(identity_transform)

    # Set the interpolation method to Linear if required
    if linear:
        resampler.SetInterpolator(itk.LinearInterpolateImageFunction.New(img))

    # Execute the resampling
    resampler.Update()
    resampled_img = resampler.GetOutput()

    return resampled_img<|MERGE_RESOLUTION|>--- conflicted
+++ resolved
@@ -11,8 +11,6 @@
     vec_g4_as_np,
 )
 from .definitions import __gate_list_objects__
-
-import SimpleITK as sitk
 
 
 def update_image_py_to_cpp(py_img, cpp_img, copy_data=False):
@@ -335,50 +333,6 @@
     return imgarrOut
 
 
-<<<<<<< HEAD
-# IMPLEMENTATION BASED ON ITK
-# def sum_itk_images(images):
-#     image_type = type(images[0])
-#     add_image_filter = itk.AddImageFilter[image_type, image_type, image_type].New()
-#     output = images[0]
-#     for img in images[1:]:
-#         add_image_filter.SetInput1(output)
-#         add_image_filter.SetInput2(img)
-#         add_image_filter.Update()
-#         output = add_image_filter.GetOutput()
-#     return output
-
-
-def itk_to_sitk(itk_image):
-    array = itk.GetArrayFromImage(itk_image)
-    sitk_image = sitk.GetImageFromArray(array)
-    sitk_image.SetOrigin(np.array(itk_image.GetOrigin()))
-    sitk_image.SetSpacing(np.array(itk_image.GetSpacing()))
-    sitk_image.SetDirection(np.array(itk_image.GetDirection()).flatten())
-    return sitk_image
-
-
-def sitk_to_itk(sitk_image):
-    array = sitk.GetArrayFromImage(sitk_image)  # Convert SimpleITK image to NumPy array
-    itk_image = itk.GetImageFromArray(array)  # Convert NumPy array to ITK image
-
-    # Set the metadata from SimpleITK to ITK image
-    itk_image.SetOrigin(np.array(sitk_image.GetOrigin()))
-    itk_image.SetSpacing(np.array(sitk_image.GetSpacing()))
-    itk_image.SetDirection(np.array(sitk_image.GetDirection()).reshape(3, 3))
-
-    return itk_image
-
-
-def sum_itk_images(itk_image_list):
-    if not itk_image_list:
-        raise ValueError("The image list is empty.")
-    summed_image = itk_to_sitk(itk_image_list[0])
-    for itk_image in itk_image_list[1:]:
-        sitk_image = itk_to_sitk(itk_image)
-        summed_image = sitk.Add(summed_image, sitk_image)
-    return sitk_to_itk(summed_image)
-=======
 def sum_itk_images(itk_image_list):
     if not itk_image_list:
         raise ValueError("The image list is empty.")
@@ -389,7 +343,6 @@
     image = itk.GetImageFromArray(summed_image)
     image.CopyInformation(itk_image_list[0])
     return image
->>>>>>> db13058b
 
 
 def multiply_itk_images(images):
