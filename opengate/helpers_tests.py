--- conflicted
+++ resolved
@@ -326,7 +326,6 @@
     return is_ok
 
 
-<<<<<<< HEAD
 def plot_default(ax, data, label, bins=100):
     ax.hist(
         data,
@@ -340,7 +339,6 @@
     ax.legend()
 
 
-=======
 def plot_profile(ax, y, y_spacing=1, label=""):
     x = np.arange(len(y)) * y_spacing
     ax.plot(x, y, label=label)
@@ -441,7 +439,6 @@
     return is_ok
 
 
->>>>>>> c03c292d
 def exponential_func(x, a, b):
     return a * np.exp(-b * x)
 
