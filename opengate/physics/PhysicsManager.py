--- conflicted
+++ resolved
@@ -116,13 +116,6 @@
         # NB: It is well-defined because each volume has only one region.
         self.volumes_regions_lut = {}
 
-<<<<<<< HEAD
-=======
-    def __del__(self):
-        if self.simulation.verbose_destructor:
-            gate.warning("Deleting PhysicsManager")
-
->>>>>>> 1cdf2362
     def __str__(self):
         s = ""
         for k, v in self.user_info.items():
