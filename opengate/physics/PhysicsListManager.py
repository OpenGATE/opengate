import sys

<<<<<<< HEAD
=======
from opengate_core import G4PhysListFactory, G4VModularPhysicsList
>>>>>>> c7b91c13
import opengate_core as g4
from ..helpers import fatal
from ..GateObjects import GateObjectSingleton


class PhysicsListManager(GateObjectSingleton):
    # Names of the physics constructors that can be created dynamically
    available_g4_physics_constructors = [
        "G4EmStandardPhysics",
        "G4EmStandardPhysics_option1",
        "G4EmStandardPhysics_option2",
        "G4EmStandardPhysics_option3",
        "G4EmStandardPhysics_option4",
        "G4EmStandardPhysicsGS",
        "G4EmLowEPPhysics",
        "G4EmLivermorePhysics",
        "G4EmLivermorePolarizedPhysics",
        "G4EmPenelopePhysics",
        "G4EmDNAPhysics",
        "G4OpticalPhysics",
    ]

    special_physics_constructor_classes = {}
    special_physics_constructor_classes["G4DecayPhysics"] = g4.G4DecayPhysics
    special_physics_constructor_classes[
        "G4RadioactiveDecayPhysics"
    ] = g4.G4RadioactiveDecayPhysics
    special_physics_constructor_classes["G4OpticalPhysics"] = g4.G4OpticalPhysics
    special_physics_constructor_classes["G4EmDNAPhysics"] = g4.G4EmDNAPhysics

    def __init__(self, physics_manager, *args, **kwargs):
        super().__init__(*args, **kwargs)
        self.physics_manager = physics_manager
        # declare the attribute here as None;
        # set to dict in create_physics_list_classes()
        self.created_physics_list_classes = None
        self.create_physics_list_classes()

    def __getstate__(self):
        # This is needed because cannot be pickled.
        dict_to_return = dict([(k, v) for k, v in self.__dict__.items()])
        dict_to_return["created_physics_list_classes"] = None
        return dict_to_return

    def __setstate__(self, d):
        self.__dict__ = d
        self.create_physics_list_classes()

    def create_physics_list_classes(self):
        self.created_physics_list_classes = {}
        for g4pc_name in self.available_g4_physics_constructors:
            self.created_physics_list_classes[
                g4pc_name
            ] = create_modular_physics_list_class(g4pc_name)

    def get_physics_list(self, physics_list_name):
        if physics_list_name in self.created_physics_list_classes:
            physics_list = self.created_physics_list_classes[physics_list_name](
                self.physics_manager.simulation.user_info.g4_verbose_level
            )
        else:
            g4_factory = g4.G4PhysListFactory()
            if g4_factory.IsReferencePhysList(physics_list_name):
                physics_list = g4_factory.GetReferencePhysList(physics_list_name)
            else:
                s = (
                    f"Cannot find the physic list: {physics_list_name}\n"
                    f"{self.dump_info_physics_lists()}"
                    f"Default is {self.physics_manager.user_info_defaults['physics_list_name']}\n"
                    f"Help : https://geant4-userdoc.web.cern.ch/UsersGuides/PhysicsListGuide/html/physicslistguide.html"
                )
                fatal(s)
        # add special physics constructors
        for (
            spc,
            switch,
        ) in self.physics_manager.user_info.special_physics_constructors.items():
            if switch is True:
                try:
                    physics_list.ReplacePhysics(
                        self.special_physics_constructor_classes[spc](
                            self.physics_manager.simulation.user_info.g4_verbose_level
                        )
                    )
                except KeyError:
                    fatal(
                        f"Special physics constructor named '{spc}' not found. Available constructors are: {self.special_physics_constructor_classes.keys()}."
                    )
        return physics_list

    def dump_info_physics_lists(self):
        g4_factory = g4.G4PhysListFactory()
        s = (
            "\n**** INFO about GATE physics lists ****\n"
            f"* Known Geant4 lists are: {g4_factory.AvailablePhysLists()}\n"
            f"* With EM options: {g4_factory.AvailablePhysListsEM()[1:]}\n"
            f"* Or the following simple physics lists with a single PhysicsConstructor: \n"
            f"* {self.available_g4_physics_constructors} \n"
            "**** ----------------------------- ****\n\n"
        )
        return s


def retrieve_g4_physics_constructor_class(g4_physics_constructor_class_name):
    """
    Dynamically create a class with the given PhysicList
    Only possible if the class exist in g4
    """
    # Retrieve the G4VPhysicsConstructor class
    try:
        a = getattr(sys.modules["opengate_core"], g4_physics_constructor_class_name)
    except:
        s = f"Cannot find the class {g4_physics_constructor_class_name} in opengate_core"
        fatal(s)
    # sanity check:
    assert g4_physics_constructor_class_name == a.__name__
    return a


def create_modular_physics_list_class(g4_physics_constructor_class_name):
    """
    Create a class (not on object!) which:
    - inherit from g4.G4VModularPhysicsList
    - register a single G4 PhysicsConstructor (inherited from G4VPhysicsConstructor)
    - has the same name as this PhysicsConstructor
    """
    g4_physics_constructor_class = retrieve_g4_physics_constructor_class(
        g4_physics_constructor_class_name
    )
    # create the class with __init__ method
    cls = type(
        g4_physics_constructor_class_name,
        (g4.G4VModularPhysicsList,),
        {
            "g4_physics_constructor_class": g4_physics_constructor_class,
            "__init__": init_method,
        },
    )
    return cls


def init_method(self, verbosity):
    """
    Init method of the dynamically created physics list class.
    - call the init method of the super class (G4VModularPhysicsList)
    - Create and register the physics constructor (G4VPhysicsConstructor)
    """
<<<<<<< HEAD
    g4.G4VModularPhysicsList.__init__(self)
    self.g4_physics_constructor = self.g4_physics_constructor_class(
        1
    )  # argument 1 means verbose=1
=======
    G4VModularPhysicsList.__init__(self)
    self.g4_physics_constructor = self.g4_physics_constructor_class(verbosity)
>>>>>>> c7b91c13
    self.RegisterPhysics(self.g4_physics_constructor)<|MERGE_RESOLUTION|>--- conflicted
+++ resolved
@@ -1,9 +1,5 @@
 import sys
 
-<<<<<<< HEAD
-=======
-from opengate_core import G4PhysListFactory, G4VModularPhysicsList
->>>>>>> c7b91c13
 import opengate_core as g4
 from ..helpers import fatal
 from ..GateObjects import GateObjectSingleton
@@ -151,13 +147,6 @@
     - call the init method of the super class (G4VModularPhysicsList)
     - Create and register the physics constructor (G4VPhysicsConstructor)
     """
-<<<<<<< HEAD
     g4.G4VModularPhysicsList.__init__(self)
-    self.g4_physics_constructor = self.g4_physics_constructor_class(
-        1
-    )  # argument 1 means verbose=1
-=======
-    G4VModularPhysicsList.__init__(self)
     self.g4_physics_constructor = self.g4_physics_constructor_class(verbosity)
->>>>>>> c7b91c13
     self.RegisterPhysics(self.g4_physics_constructor)