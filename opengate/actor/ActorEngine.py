--- conflicted
+++ resolved
@@ -103,18 +103,10 @@
                     )
                     gate.fatal(s)
                 # Propagate the Geant4 Sensitive Detector to all children
-<<<<<<< HEAD
-                lv = (
-                    self.simulation_engine_wr()
-                    .volume_engine.g4_volumes[vol]
-                    .g4_logical_volume
-                )
-=======
                 n = f"{world_name}_{vol}"
                 if world_name == gate.__world_name__:
                     n = vol
                 lv = volume_engine.g4_volumes[n].g4_logical_volume
->>>>>>> a6c180b8
                 self.register_sensitive_detector_to_child(actor, lv)
 
     def register_sensitive_detector_to_child(self, actor, lv):
