import opengate_core as g4
import itk
import numpy as np
import scipy as sc
import opengate as gate
from scipy.spatial.transform import Rotation


class DoseActor(g4.GateDoseActor, gate.ActorBase):
    """
    DoseActor: compute a 3D edep/dose map for deposited
    energy/absorbed dose in the attached volume

    The dose map is parameterized with:
        - size (number of voxels)
        - spacing (voxel size)
        - translation (according to the coordinate system of the "attachedTo" volume)
        - no rotation

    Position:
    - by default: centered according to the "attachedTo" volume center
    - if the attachedTo volume is an Image AND the option "img_coord_system" is True:
        the origin of the attachedTo image is used for the output dose.
        Hence, the dose can be superimposed with the attachedTo volume

    Options
        - Edep by default
        - Dose
        - Dose to Water // dose to other material later
        - use_more_ram : creates for each thread a copy of the image; from this we can compute the standard error
        - uncertainty: calculates uncertainty from events
        - ste_of_mean: calculates standard error of the mean; this sets use_more_ram to True, calculates the ste from the N_threads images
        - ste_of_mean_unbiased: corrects for the bias (to lower uncert) of ste_of_mean; only relevant different from unity for Nthr < 8-10;

    """

    type_name = "DoseActor"

    def set_default_user_info(user_info):
        gate.ActorBase.set_default_user_info(user_info)
        # required user info, default values
        mm = gate.g4_units("mm")
        user_info.size = [
            10,
            10,
            10,
        ]  # could we obtain the size from the image we attach to?
        user_info.spacing = [1 * mm, 1 * mm, 1 * mm]
        user_info.output = ".mhd"  # FIXME change to 'output' ?
        user_info.translation = [0, 0, 0]
        user_info.img_coord_system = None
        user_info.output_origin = None
        user_info.uncertainty = True
<<<<<<< HEAD
        user_info.square = True
        user_info.dose = False
        user_info.dose_to_water = False
        user_info.use_more_RAM = False
        user_info.ste_of_mean = False
        user_info.ste_of_mean_unbiased = False
=======
        user_info.square = False
        user_info.gray = False
>>>>>>> 6c3d3cbe
        user_info.physical_volume_index = None
        user_info.hit_type = "random"

    def __init__(self, user_info):
        gate.ActorBase.__init__(self, user_info)
        if user_info.ste_of_mean_unbiased or user_info.ste_of_mean:
            self.user_info.ste_of_mean = True
            self.user_info.use_more_RAM = True
        g4.GateDoseActor.__init__(self, user_info.__dict__)
        # attached physical volume (at init)
        self.g4_phys_vol = None
        # default image (py side)
        self.py_edep_image = None

        self.py_temp_image = None
        self.py_square_image = None
        self.py_last_id_image = None
        # default uncertainty
        self.uncertainty_image = None
        # internal states
        self.img_origin_during_run = None
        self.first_run = None
        self.output_origin = None

    def __str__(self):
        u = self.user_info
        s = f'DoseActor "{u.name}": dim={u.size} spacing={u.spacing} {u.output} tr={u.translation}'
        return s

    def __getstate__(self):
        # superclass getstate
        gate.ActorBase.__getstate__(self)
        # do not pickle itk images
        self.py_edep_image = None
        self.py_temp_image = None
        self.py_square_image = None
        # self.py_last_id_image = None
        self.uncertainty_image = None
        return self.__dict__

    def initialize(self, volume_engine=None):
        """
        At the start of the run, the image is centered according to the coordinate system of
        the mother volume. This function computes the correct origin = center + translation.
        Note that there is a half-pixel shift to align according to the center of the pixel,
        like in ITK.
        """
        if self.user_info.dose_to_water:
            self.user_info.dose = True
        if self.user_info.ste_of_mean_unbiased:
            self.user_info.ste_of_mean = True
        if self.user_info.ste_of_mean or self.user_info.ste_of_mean_unbiased:
            self.user_info.use_more_RAM = True
        super().initialize(volume_engine)
        # create itk image (py side)
        size = np.array(self.user_info.size)
        spacing = np.array(self.user_info.spacing)
        self.py_edep_image = gate.create_3d_image(size, spacing)
        # compute the center, using translation and half pixel spacing
        self.img_origin_during_run = (
            -size * spacing / 2.0 + spacing / 2.0 + self.user_info.translation
        )
        # for initialization during the first run
        self.first_run = True

    def StartSimulationAction(self):
        # init the origin and direction according to the physical volume
        # (will be updated in the BeginOfRun)
        try:
            self.g4_phys_vol = gate.get_physical_volume(
                self.volume_engine,
                self.user_info.mother,
                self.user_info.physical_volume_index,
            )
        except:
            gate.fatal(f"Error in the DoseActor {self.user_info.name}")
        gate.attach_image_to_physical_volume(
            self.g4_phys_vol.GetName(), self.py_edep_image, self.user_info.translation
        )

        # Set the real physical volume name
        self.fPhysicalVolumeName = str(self.g4_phys_vol.GetName())

        # FIXME for multiple run and motion
        if not self.first_run:
            gate.warning(f"Not implemented yet: DoseActor with several runs")
        # send itk image to cpp side, copy data only the first run.
        gate.update_image_py_to_cpp(
            self.py_edep_image, self.cpp_edep_image, self.first_run
        )

        # for uncertainty and square dose image
        if (
            self.user_info.uncertainty
            or self.user_info.square
            or self.user_info.ste_of_mean
        ):
            self.py_square_image = gate.create_image_like(self.py_edep_image)
            gate.update_image_py_to_cpp(
                self.py_square_image, self.cpp_square_image, self.first_run
            )

        # now, indicate the next run will not be the first
        self.first_run = False

        # If attached to a voxelized volume, we may want to use its coord system.
        # So, we compute in advance what will be the final origin of the dose map
        vol_name = self.user_info.mother
        vol_type = self.simulation.get_volume_user_info(vol_name).type_name
        self.output_origin = self.img_origin_during_run

        # FIXME put out of the class ?
        if vol_type == "Image":
            if self.user_info.img_coord_system:
                vol = self.volume_engine.g4_volumes[vol_name]
                # Translate the output dose map so that its center correspond to the image center.
                # The origin is thus the center of the first voxel.
                img_info = gate.get_info_from_image(vol.image)
                dose_info = gate.get_info_from_image(self.py_edep_image)
                self.output_origin = gate.get_origin_wrt_images_g4_position(
                    img_info, dose_info, self.user_info.translation
                )
        else:
            if self.user_info.img_coord_system:
                gate.warning(
                    f'DoseActor "{self.user_info.name}" has '
                    f"the flag img_coord_system set to True, "
                    f"but it is not attached to an Image "
                    f'volume ("{vol_name}", of type "{vol_type}"). '
                    f"So the flag is ignored."
                )
        # user can set the output origin
        if self.user_info.output_origin is not None:
            if self.user_info.img_coord_system:
                gate.warning(
                    f'DoseActor "{self.user_info.name}" has '
                    f"the flag img_coord_system set to True, "
                    f"but output_origin is set, so img_coord_system ignored."
                )
            self.output_origin = self.user_info.output_origin

    def EndSimulationAction(self):
        # print(lol)
        g4.GateDoseActor.EndSimulationAction(self)

        # Get the itk image from the cpp side
        # Currently a copy. Maybe latter as_pyarray ?
        self.py_edep_image = gate.get_cpp_image(self.cpp_edep_image)

        # set the property of the output image:
        # in the coordinate system of the attached volume
        # FIXME no direction for the moment ?
        self.py_edep_image.SetOrigin(self.output_origin)

        # dose in gray
        if self.user_info.dose:
            if self.user_info.dose_to_water:
                self.user_info.output = gate.insert_suffix_before_extension(
                    self.user_info.output, "doseToWater"
                )
            else:
                self.user_info.output = gate.insert_suffix_before_extension(
                    self.user_info.output, "dose"
                )
        else:
            self.user_info.output = gate.insert_suffix_before_extension(
                self.user_info.output, "edep"
            )

        # Uncertainty stuff need to be called before writing edep (to terminate temp events)
        if self.user_info.uncertainty or self.user_info.ste_of_mean:
            self.create_uncertainty_img()
            self.user_info.output_uncertainty = gate.insert_suffix_before_extension(
                self.user_info.output, "uncertainty"
            )
            itk.imwrite(self.uncertainty_image, self.user_info.output_uncertainty)

        # Write square image too
        if self.user_info.square:
            self.compute_square()
            n = gate.insert_suffix_before_extension(self.user_info.output, "Squared")
            itk.imwrite(self.py_square_image, n)

        # write the image at the end of the run
        # FIXME : maybe different for several runs
        if self.user_info.output:
            itk.imwrite(
                self.py_edep_image, gate.check_filename_type(self.user_info.output)
            )

    def compute_square(self):
        if self.py_square_image == None:
            self.py_square_image = gate.get_cpp_image(self.cpp_square_image)
            self.py_square_image.SetOrigin(self.output_origin)
            self.py_square_image.CopyInformation(self.py_edep_image)

    def compute_std_from_sample(self, N, val, val_squared, correct_bias=False):
        unc = np.ones_like(val)
        if N > 1:
            # unc = np.sqrt(1 / (N - 1) * (square / N - np.power(edep / N, 2)))
            unc = 1 / (N - 1) * (val_squared / N - np.power(val / N, 2))
            unc = np.ma.masked_array(
                unc, unc < 0
            )  # this function leaves unc<0 values untouched! what do we do with < 0 values?
            unc = np.ma.sqrt(unc)
            if correct_bias:
                """Standard error is biased (to underestimate the error); this option allows to correct for the bias - assuming normal distribution. For few N this influence is huge, but for N>8 the difference is minimal"""
                unc /= gate.actor.helpers_actor.standard_error_c4_correction(N)
            unc = np.divide(unc, val / N, out=np.ones_like(unc), where=val != 0)

        else:
            # unc += 1 # we init with 1.
            gate.warning(
                "You try to compute statistical errors with only one or zero event ! The uncertainty value for all voxels has been fixed at 1"
            )
        return unc

    def create_uncertainty_img(self):
        N = self.NbOfEvent
        if self.user_info.ste_of_mean:
            """
            Standard error of mean, where each thread is considered one subsample.
            """
            N = self.simulation.user_info.number_of_threads

        self.compute_square()

        edep = itk.array_view_from_image(self.py_edep_image)
        square = itk.array_view_from_image(self.py_square_image)

        self.py_edep_image_tmp = gate.itk_image_view_from_array(edep)
        self.py_edep_image_tmp.CopyInformation(self.py_edep_image)
        self.py_edep_image = self.py_edep_image_tmp
        del self.py_edep_image_tmp

        # uncertainty image
        self.uncertainty_image = gate.create_image_like(self.py_edep_image)
        # unc = itk.array_view_from_image(self.uncertainty_image)

        unc = self.compute_std_from_sample(
            N, edep, square, correct_bias=self.user_info.ste_of_mean_unbiased
        )
        self.uncertainty_image = gate.itk_image_view_from_array(unc)
        self.uncertainty_image.CopyInformation(self.py_edep_image)
        self.uncertainty_image.SetOrigin(self.output_origin)
        # debug
        """itk.imwrite(self.py_square_image, "square.mhd")
        itk.imwrite(self.py_temp_image, "temp.mhd")
        itk.imwrite(self.py_last_id_image, "lastid.mhd")
        itk.imwrite(self.uncertainty_image, "uncer.mhd")"""<|MERGE_RESOLUTION|>--- conflicted
+++ resolved
@@ -51,17 +51,13 @@
         user_info.img_coord_system = None
         user_info.output_origin = None
         user_info.uncertainty = True
-<<<<<<< HEAD
-        user_info.square = True
+        user_info.square = False
         user_info.dose = False
         user_info.dose_to_water = False
         user_info.use_more_RAM = False
         user_info.ste_of_mean = False
         user_info.ste_of_mean_unbiased = False
-=======
-        user_info.square = False
-        user_info.gray = False
->>>>>>> 6c3d3cbe
+
         user_info.physical_volume_index = None
         user_info.hit_type = "random"
 
