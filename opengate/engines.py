import time
import random
import sys
import os
import weakref
from box import Box
from anytree import PreOrderIter

import opengate_core as g4
from .exception import fatal, warning, GateImplementationError
from .decorators import requires_fatal, requires_warning
from .logger import log
from .runtiming import assert_run_timing
from .uisessions import UIsessionSilent, UIsessionVerbose
from .exception import ExceptionHandler
from .physics import (
    UserLimitsPhysics,
    translate_particle_name_gate_to_geant4,
    cut_particle_names,
    create_g4_optical_properties_table,
    load_optical_properties_from_xml,
)
from .base import GateSingletonFatal


class EngineBase:
    """
    Base class for all engines (SimulationEngine, VolumeEngine, etc.)
    """

    def __init__(self, simulation_engine) -> None:
        self.simulation_engine = simulation_engine
        # debug verbose
        self.verbose_getstate = simulation_engine.verbose_getstate
        self.verbose_close = simulation_engine.verbose_close

    def close(self):
        self.simulation_engine = None

    def __getstate__(self):
        raise GateImplementationError(
            f"The __getstate__() method of the {type(self).__name__} class got called. "
            f"That should not happen because it should be closed before anything is pickled "
            f"at the end of a subprocess. Check warning messages for clues!"
        )


class SourceEngine(EngineBase):
    """
    Source Engine manages the G4 objects of sources at runtime
    """

    # G4RunManager::BeamOn takes an int as input. The max cpp int value is currently 2147483647
    # Python manages int differently (no limit), so we need to set the max value here.
    max_int = 2147483647

    def __init__(self, simulation_engine):
        super().__init__(simulation_engine)

        # Keep a pointer to the current simulation
        # self.source_manager = source_manager
        self.simulation_engine = simulation_engine

        # List of run time intervals
        self.run_timing_intervals = None
        self.current_run_interval = None

        # use a progress bar ?
        self.progress_bar = False
        self.expected_number_of_events = "unknown"

        # List of sources (GateSource), for all threads
        self.sources = []

        # The source manager will be constructed at build (during ActionManager)
        # Its task is to call GeneratePrimaries and loop over the sources
        # For MT, the master_source_manager is the MasterThread
        # The g4_thread_source_managers list all master sources for all threads
        self.g4_master_source_manager = None
        self.g4_thread_source_managers = []

        # Options dict for cpp SourceManager
        # will be set in create_g4_source_manager
        # FIXME: Why is this separate dictionary needed? Would be better to access the source manager directly
        self.source_manager_options = Box()

    def close(self):
        if self.verbose_close:
            warning("Closing SourceEngine")
        self.release_g4_references()
        super().close()

    def release_g4_references(self):
        self.g4_master_source_manager = None
        self.g4_thread_source_managers = None
        # a source object contains a reference to a G4 source
        self.sources = None

    def initialize(self, run_timing_intervals, progress_bar=False):
        self.run_timing_intervals = run_timing_intervals
        assert_run_timing(self.run_timing_intervals)
        if len(self.simulation_engine.simulation.source_manager.sources) == 0:
            self.simulation_engine.simulation.warn_user(
                "No source: no particle will be generated"
            )
        self.progress_bar = progress_bar

    def initialize_actors(self):
        """
        Parameters
        ----------
        actors : dict
            The dictionary ActorEngine.actors which contains key-value pairs
            "actor_name" : "Actor object"
        """
        self.g4_master_source_manager.SetActors(
            self.simulation_engine.simulation.actor_manager.sorted_actors
        )

    def create_master_source_manager(self):
        # create the master source for the masterThread
        self.g4_master_source_manager = self.create_g4_thread_source_manager(
            append=False
        )
        return self.g4_master_source_manager

    def create_g4_thread_source_manager(self, append=True):
        """
        This is called by all threads
        This object is needed here, because it can only be
        created after physics initialization
        """
        # create a source manager for the current thread
        ms = g4.GateSourceManager()
        # create all sources for this source manager (for all threads)
        source_manager = self.simulation_engine.simulation.source_manager
        for source in source_manager.sources.values():
            source.initialize(self.run_timing_intervals)
            source.add_to_source_manager(ms)
            # store all the sources (will be used later by SimulationOutput)
            self.sources.append(source)

        # Copy visualization parameters
        for k, v in self.simulation_engine.simulation.user_info.items():
            if "visu" in k:
                self.source_manager_options[k] = v

        # Copy verbosity parameters
        for k, v in self.simulation_engine.simulation.user_info.items():
            if "verbose_" in k:
                self.source_manager_options[k] = v

        # progress bar
        self.source_manager_options["progress_bar"] = (
            self.simulation_engine.simulation.progress_bar
        )

        ms.Initialize(self.run_timing_intervals, self.source_manager_options)
        self.expected_number_of_events = (
            ms.GetExpectedNumberOfEvents()
            * self.simulation_engine.simulation.number_of_threads
        )
        # set the flag for user event info
        ms.fUserEventInformationFlag = (
            self.simulation_engine.user_event_information_flag
        )
        # keep pointer to avoid deletion
        if append:
            self.g4_thread_source_managers.append(ms)

        return ms

    def start(self):
        # FIXME (1) later : may replace BeamOn with DoEventLoop
        # to allow better control on geometry between the different runs
        # FIXME (2) : check estimated nb of particle, warning if too large
        # start the master thread (only main thread)
        self.g4_master_source_manager.StartMasterThread()

        # once terminated, packup the sources (if needed)
        for source in self.sources:
            source.prepare_output()

    def can_predict_expected_number_of_event(self):
        # can_predict = True
        # for source in self.sources:
        #     can_predict = can_predict and source.can_predict_number_of_events()
        return all(s.can_predict_number_of_events() for s in self.sources)


class PhysicsEngine(EngineBase):
    """
    Class that contains all the information and mechanism regarding physics
    to actually run a simulation. It is associated with a simulation engine.

    """

    def __init__(self, *args):
        super().__init__(*args)
        # Keep a shortcut reference to the current physics_manager
        self.physics_manager = self.simulation_engine.simulation.physics_manager

        # Register this engine with the regions
        for region in self.physics_manager.regions.values():
            region.physics_engine = self

        for optical_surface in self.physics_manager.optical_surfaces.values():
            optical_surface.physics_engine = self

        # main g4 physic list
        self.g4_physics_list = None
        self.g4_decay = None
        self.g4_radioactive_decay = None
        self.g4_cuts_by_regions = []
        self.g4_em_parameters = None
        self.g4_parallel_world_physics = []
        self.g4_optical_material_tables = {}
        self.g4_physical_volumes = []
        self.g4_surface_properties = None

        # We need to keep a reference to physics constructors
        # implemented on the python side
        # Physics constructor linked via pybind have the nodelete pointer option,
        # so python will not delete them and no reference needs to be kept
        self.gate_physics_constructors = []

        self.optical_surfaces_properties_dict = {}

    def close(self):
        if self.verbose_close:
            warning("Closing PhysicsEngine")
        self.close_physics_constructors()
        self.release_g4_references()
        self.release_optical_surface_g4_references()
        super().close()

    def release_g4_references(self):
        self.g4_physics_list = None
        self.g4_decay = None
        self.g4_radioactive_decay = None
        self.g4_cuts_by_regions = None
        self.g4_em_parameters = None
        self.g4_parallel_world_physics = []
        self.g4_optical_material_tables = {}
        self.g4_physical_volumes = []
        self.g4_surface_properties = None

    def release_optical_surface_g4_references(self):
        for optical_surface in self.physics_manager.optical_surfaces.values():
            optical_surface.release_g4_references()

    @requires_fatal("simulation_engine")
    @requires_warning("g4_physics_list")
    def close_physics_constructors(self):
        """This method removes PhysicsConstructors defined in python from the physics list.

        It should be called after a simulation run, i.e. when a simulation engine closes,
        because the RunManager will otherwise attempt to delete the PhysicsConstructor
        and cause a segfault.

        """
        current_state = self.simulation_engine.g4_state
        self.simulation_engine.g4_state = g4.G4ApplicationState.G4State_PreInit
        for pc in self.gate_physics_constructors:
            self.g4_physics_list.RemovePhysics(pc)
        self.simulation_engine.g4_state = current_state

    # make this a property so the communication between
    # PhysicsManager and PhysicsEngine can be changed without
    # impacting this class
    @property
    def user_info_physics_manager(self):
        return self.physics_manager.user_info

    def initialize_before_runmanager(self):
        """Initialize methods to be called *before*
        G4RunManager.Initialize() is called.

        """
        self.initialize_physics_list()
        self.initialize_g4_em_parameters()
        self.initialize_user_limits_physics()
        self.initialize_physics_biasing()
        self.initialize_parallel_world_physics()

    def initialize_after_runmanager(self):
        """ """
        # Cuts need to be set *after*
        # G4RunManager.Initialize() is called.
        # Reason: The Initialize() sequence would otherwise override
        # the global cuts with the physics list defaults.
        self.initialize_global_cuts()
        self.initialize_regions()
        self.initialize_optical_material_properties()
        self.initialize_optical_surfaces()
        self.initialize_ionisation_options()

    def initialize_parallel_world_physics(self):
        for (
            world
        ) in self.physics_manager.simulation.volume_manager.parallel_world_names:
            pwp = g4.G4ParallelWorldPhysics(world, True)
            self.g4_parallel_world_physics.append(pwp)
            self.g4_physics_list.RegisterPhysics(pwp)

    def initialize_physics_list(self):
        """
        Create a Physic List from the Factory
        """
        physics_list_name = self.physics_manager.user_info.physics_list_name
        self.g4_physics_list = (
            self.physics_manager.physics_list_manager.get_physics_list(
                physics_list_name
            )
        )

    def initialize_regions(self):
        for region in self.physics_manager.regions.values():
            region.initialize()

    def initialize_global_cuts(self):
        ui = self.physics_manager.user_info

        # range
        if ui.energy_range_min is not None and ui.energy_range_max is not None:
            self.physics_manager.warn_user("SetEnergyRange only works in MT mode")
            pct = g4.G4ProductionCutsTable.GetProductionCutsTable()
            pct.SetEnergyRange(ui.energy_range_min, ui.energy_range_max)

        # Set global production cuts
        # If value is set for 'all', this overrides individual values
        if ui.global_production_cuts.all is not None:
            # calls SetCutValue for all relevant particles,
            # i.e. proton, gamma, e+, e-
            for pname in cut_particle_names.values():
                self.g4_physics_list.SetCutValue(ui.global_production_cuts.all, pname)

        else:
            for pname, value in ui.global_production_cuts.items():
                # ignore 'all', as that's already treated above
                if pname == "all":
                    continue
                if value is not None and value not in ("default", "Default"):
                    self.g4_physics_list.SetCutValue(
                        value, translate_particle_name_gate_to_geant4(pname)
                    )

    def initialize_g4_em_parameters(self):
        self.g4_em_parameters = g4.G4EmParameters.Instance()

        self.g4_em_parameters.SetApplyCuts(self.physics_manager.apply_cuts)

        if self.physics_manager.em_parameters.fluo is not None:
            self.g4_em_parameters.SetFluo(self.physics_manager.em_parameters.fluo)
        if self.physics_manager.em_parameters.auger is not None:
            self.g4_em_parameters.SetAuger(self.physics_manager.em_parameters.auger)
        if self.physics_manager.em_parameters.auger_cascade is not None:
            self.g4_em_parameters.SetAugerCascade(
                self.physics_manager.em_parameters.auger_cascade
            )
        if self.physics_manager.em_parameters.pixe is not None:
            self.g4_em_parameters.SetPixe(self.physics_manager.em_parameters.pixe)
        if self.physics_manager.em_parameters.deexcitation_ignore_cut is not None:
            self.g4_em_parameters.SetDeexcitationIgnoreCut(
                self.physics_manager.em_parameters.deexcitation_ignore_cut
            )

        # set the deex switches only if the user has touched them.
        # Let G4 set its defaults otherwise (i.e. of all are None)
        if any(
            [v is not None for v in self.physics_manager.em_switches_world.values()]
        ):
            # check that all switches were set in case at least one has been set
            # either all must be set or none
            if any(
                [v is None for v in self.physics_manager.em_switches_world.values()]
            ):
                fatal(
                    f"Some EM switches for the world region were not set. You must either set all switches or none. The following switches exist: {self.physics_manager.em_switches_world.keys()}"
                )
            self.g4_em_parameters.SetDeexActiveRegion(
                "world",
                self.physics_manager.em_switches_world.deex,
                self.physics_manager.em_switches_world.auger,
                self.physics_manager.em_switches_world.pixe,
            )
        for region in self.physics_manager.regions.values():
            region.initialize_em_switches()

    def initialize_physics_biasing(self):
        # get a dictionary {particle:[processes]}
        particles_processes = self.physics_manager.get_biasing_particles_and_processes()

        # check if there are any processes requested for any particle
        if any([len(v) > 0 for v in particles_processes.values()]):
            g4_biasing_physics = g4.G4GenericBiasingPhysics()
            for particle, processes in particles_processes.items():
                if len(processes) > 0:
                    g4_biasing_physics.PhysicsBias(particle, processes)
            self.g4_physics_list.RegisterPhysics(g4_biasing_physics)

    # This function deals with calling the parse function
    # and setting the returned MaterialPropertyTable to G4Material object
    def initialize_optical_material_properties(self):
        # Load optical material properties if special physics constructor "G4OpticalPhysics"
        # is set to True in PhysicsManager's user info
        if (
            self.simulation_engine.simulation.physics_manager.special_physics_constructors.G4OpticalPhysics
            is True
        ):
            # retrieve path to file from physics manager
            for (
                vol
            ) in self.simulation_engine.simulation.volume_manager.volumes.values():
                material_name = vol.g4_material.GetName()
                material_properties = load_optical_properties_from_xml(
                    self.physics_manager.optical_properties_file, material_name
                )
                if material_properties is not None:
                    self.g4_optical_material_tables[str(material_name)] = (
                        create_g4_optical_properties_table(material_properties)
                    )
                    vol.g4_material.SetMaterialPropertiesTable(
                        self.g4_optical_material_tables[str(material_name)]
                    )
                else:
                    self.simulation_engine.simulation.warn_user(
                        f"Could not load the optical material properties for material {material_name} "
                        f"found in volume {vol.name} from file {self.physics_manager.optical_properties_file}."
                    )

    @requires_fatal("physics_manager")
    def initialize_optical_surfaces(self):
        """Calls initialize() method of each OpticalSurface instance."""

        # Call the initialize() method in OpticalSurface class to
        # create the related G4 instances.
        for optical_surface in self.physics_manager.optical_surfaces.values():
            optical_surface.initialize()

    @requires_fatal("physics_manager")
    def initialize_user_limits_physics(self):
        need_step_limiter = False
        need_user_special_cut = False
        for r in self.physics_manager.regions.values():
            if r.need_step_limiter() is True:
                need_step_limiter = True
            if r.need_user_special_cut() is True:
                need_user_special_cut = True

        if need_step_limiter or need_user_special_cut:
            user_limits_physics = UserLimitsPhysics()
            user_limits_physics.physics_engine = self
            self.g4_physics_list.RegisterPhysics(user_limits_physics)
            self.gate_physics_constructors.append(user_limits_physics)

    @requires_fatal("physics_manager")
    def initialize_ionisation_options(self):
        for material_name, val in self.physics_manager.mean_energy_per_ion_pair.items():
            mat = (
                self.simulation_engine.simulation.volume_manager.find_or_build_material(
                    material_name
                )
            )
            ionisation = mat.GetIonisation()
            ionisation.SetMeanEnergyPerIonPair(val)


class ActionEngine(g4.G4VUserActionInitialization, EngineBase):
    """
    Main object to manage all actions during a simulation.
    """

    def __init__(self, *args):
        g4.G4VUserActionInitialization.__init__(self)
        EngineBase.__init__(self, *args)

        # *** G4 references ***
        # List of G4 source managers (one per thread)
        self.g4_PrimaryGenerator = []

        # The main G4 source manager
        self.g4_main_PrimaryGenerator = None

        # Lists of elements to prevent destruction
        self.g4_RunAction = []
        self.g4_EventAction = []
        self.g4_TrackingAction = []

    def close(self):
        if self.verbose_close:
            warning("Closing ActionEngine")
        self.release_g4_references()
        super().close()

    def release_g4_references(self):
        self.g4_PrimaryGenerator = []
        self.g4_main_PrimaryGenerator = None
        self.g4_RunAction = []
        self.g4_EventAction = []
        self.g4_TrackingAction = []

    def register_all_actions(self, actor):
        self.register_run_actions(actor)
        self.register_event_actions(actor)
        self.register_tracking_actions(actor)

    def register_run_actions(self, actor):
        for ra in self.g4_RunAction:
            ra.RegisterActor(actor)

    def register_event_actions(self, actor):
        for ea in self.g4_EventAction:
            ea.RegisterActor(actor)

    def register_tracking_actions(self, actor):
        for ta in self.g4_TrackingAction:
            ta.RegisterActor(actor)

    def BuildForMaster(self):
        # This function is called only in MT mode, for the master thread
        if not self.g4_main_PrimaryGenerator:
            self.g4_main_PrimaryGenerator = (
                self.simulation_engine.source_engine.create_master_source_manager()
            )

    def Build(self):
        # In MT mode this Build function is invoked
        # for each worker thread, so all user action classes
        # are defined thread-locally.

        # If MT is not enabled, need to create the main source
        if not self.g4_main_PrimaryGenerator:
            p = self.simulation_engine.source_engine.create_master_source_manager()
            self.g4_main_PrimaryGenerator = p
        else:
            # else create a source for each thread
            p = self.simulation_engine.source_engine.create_g4_thread_source_manager()

        self.SetUserAction(p)
        self.g4_PrimaryGenerator.append(p)

        # set the actions for Run
        ra = g4.GateRunAction(p)
        self.SetUserAction(ra)
        self.g4_RunAction.append(ra)

        # set the actions for Event
        ea = g4.GateEventAction()
        self.SetUserAction(ea)
        self.g4_EventAction.append(ea)

        # set the actions for Track
        ta = g4.GateTrackingAction()
        ta.fUserEventInformationFlag = (
            self.simulation_engine.user_event_information_flag
        )
        self.SetUserAction(ta)
        self.g4_TrackingAction.append(ta)


def register_sensitive_detector_to_children(actor, lv):
    log.debug(
        f'Actor: "{actor.user_info.name}" '
        f'(attached to "{actor.attached_to}") '
        f'set to volume "{lv.GetName()}"'
    )
    actor.RegisterSD(lv)
    for i in range(lv.GetNoDaughters()):
        child = lv.GetDaughter(i).GetLogicalVolume()
        register_sensitive_detector_to_children(actor, child)


class ActorEngine(EngineBase):
    """
    This object manages all actors G4 objects at runtime
    """

    def __init__(self, *args, **kwargs):
        super().__init__(*args, **kwargs)
        self.register_to_actors()

    @property
    def actor_manager(self):
        return self.simulation_engine.simulation.actor_manager

    def close(self):
        if self.verbose_close:
            warning("Closing ActorEngine")
        for actor in self.actor_manager.actors.values():
            actor.close()
        super().close()

    def initialize(self):
        for actor in self.actor_manager.sorted_actors:
            log.debug(f"Actor: initialize [{actor.type_name}] {actor.name}")
            self.simulation_engine.action_engine.register_all_actions(actor)
            actor.initialize()
            # warning : the step actions will be registered by register_sensitive_detectors
            # called by ConstructSDandField

    def register_to_actors(self):
        for actor in self.actor_manager.actors.values():
            actor.actor_engine = self

    def register_sensitive_detectors(self, world_name):
        for actor in self.actor_manager.sorted_actors:
            if actor.IsSensitiveDetector() is True:
                # Step: only enabled if attachTo a given volume.
                # Propagated to all child and sub-child
                # tree = volume_manager.volumes_tree
                if isinstance(actor.attached_to, str):
                    # make a list with one single element
                    mothers = [actor.attached_to]
                else:
                    mothers = actor.attached_to
                # add SD for all mothers
                for volume_name in mothers:
                    volume = (
                        self.simulation_engine.simulation.volume_manager.get_volume(
                            volume_name
                        )
                    )
                    if volume.world_volume.name == world_name:
                        register_sensitive_detector_to_children(
                            actor, volume.g4_logical_volume
                        )

    def start_simulation(self):
        # consider the priority value of the actors
        for actor in self.actor_manager.sorted_actors:
            actor.StartSimulationAction()

    def stop_simulation(self):
        # consider the priority value of the actors
        for actor in self.actor_manager.sorted_actors:
            actor.EndSimulationAction()


class FilterEngine(EngineBase):
    def __init__(self, *args, **kwargs):
        super().__init__(*args, **kwargs)

    @property
    def filter_manager(self):
        return self.simulation_engine.simulation.filter_manager

    def initialize(self):
        for f in self.filter_manager.filters.values():
            f.initialize()

    def close(self):
        for f in self.filter_manager.filters.values():
            f.close()
        super().close()


class ParallelWorldEngine(g4.G4VUserParallelWorld, EngineBase):
    """FIXME: Doc ParallelWorldEngine"""

    def __init__(self, parallel_world_name, *args):
        g4.G4VUserParallelWorld.__init__(self, parallel_world_name)
        EngineBase.__init__(self, *args)

        # keep input data
        self.parallel_world_name = parallel_world_name
        # the parallel world volume needs the engine to construct itself
        self.parallel_world_volume.parallel_world_engine = self

    def close(self):
        self.parallel_world_volume.parallel_world_engine = None
        super().close()

    @property
    def parallel_world_volume(self):
        return (
            self.simulation_engine.volume_engine.volume_manager.parallel_world_volumes[
                self.parallel_world_name
            ]
        )

    def Construct(self):
        """
        G4 overloaded.
        Override the Construct method from G4VUserParallelWorld
        """

        # Construct all volumes within this world along the tree hierarchy
        # The world volume of this world is the first item
        for volume in PreOrderIter(self.parallel_world_volume):
            volume.construct()

    def ConstructSD(self):
        # FIXME
        self.simulation_engine.actor_engine.register_sensitive_detectors(
            self.parallel_world_name,
        )


class VolumeEngine(g4.G4VUserDetectorConstruction, EngineBase):
    """
    Engine that will create all G4 elements for the hierarchy of volumes.
    Correspond to the G4VUserDetectorConstruction (inherit)
    Also manage the list of parallel worlds.
    """

    def __init__(self, simulation_engine):
        g4.G4VUserDetectorConstruction.__init__(self)
        EngineBase.__init__(self, simulation_engine)

        self._is_constructed = False

        self.volume_manager = self.simulation_engine.simulation.volume_manager

        # parallel world engines will be created by the simulation engine
        self.parallel_world_engines = {}

        # Make sure all volumes have a reference to this engine
        self.register_to_volumes()

    def create_parallel_world_engines(self):
        for parallel_world_name in self.volume_manager.parallel_world_names:
            self.parallel_world_engines[parallel_world_name] = ParallelWorldEngine(
                parallel_world_name, self.simulation_engine
            )
            self.RegisterParallelWorld(self.parallel_world_engines[parallel_world_name])

    def register_to_volumes(self):
        for v in self.volume_manager.volumes.values():
            v.volume_engine = self

    def close(self):
        for vol in self.volume_manager.volumes.values():
            vol.close()
        for pwv in self.volume_manager.parallel_world_volumes.values():
            pwv.close()
        for pwe in self.parallel_world_engines.values():
            pwe.close()
        self.parallel_world_engines = {}
        super().close()

    def initialize(self):
        # build the materials
        self.simulation_engine.simulation.volume_manager.material_database.initialize()
        # initialize actors which handle dynamic volume parametrization, e.g. MotionActors
        self.initialize_dynamic_parametrisations()

    def initialize_dynamic_parametrisations(self):
        dynamic_volumes = self.volume_manager.dynamic_volumes
        for vol in self.volume_manager.dynamic_volumes:
            vol.check_if_dynamic_params_match_run_timing_intervals()
        if len(dynamic_volumes) > 0:
            dynamic_geometry_actor = self.simulation_engine.simulation.add_actor(
                "DynamicGeometryActor", "dynamic_geometry_actor"
            )
            dynamic_geometry_actor.priority = 0
            for vol in self.volume_manager.dynamic_volumes:
                dynamic_geometry_actor.geometry_changers.extend(vol.create_changers())

    def Construct(self):
        """
        G4 overloaded.
        Override the Construct method from G4VUserDetectorConstruction
        """

        # # build the materials
        # # FIXME: should go into initialize method
        # self.simulation_engine.simulation.volume_manager.material_database.initialize()

        # Construct all volumes within the mass world along the tree hierarchy
        # The world volume is the first item

        self.volume_manager.update_volume_tree()
        for volume in PreOrderIter(self.volume_manager.world_volume):
            volume.construct()

        # return the (main) world physical volume
        self._is_constructed = True
        return self.volume_manager.world_volume.g4_physical_volume

    def check_overlaps(self, verbose):
        for volume in self.volume_manager.volumes.values():
            if volume not in self.volume_manager.all_world_volumes:
                for pw in volume.g4_physical_volumes:
                    try:
                        b = pw.CheckOverlaps(1000, 0, verbose, 1)
                        if b:
                            fatal(
                                f'Some volumes overlap with the volume "{volume.name}". \n'
                                f"Use Geant4's verbose output to know which ones. \n"
                                f"Aborting."
                            )
                    # FIXME: What causes the exceptions?
                    except:
                        warning(f"Could not check overlap for volume {volume.name}.")

    def ConstructSDandField(self):
        """
        G4 overloaded
        """
        # This function is called in MT mode
        self.simulation_engine.actor_engine.register_sensitive_detectors(
            self.volume_manager.world_volume.name,
        )

    def get_volume(self, name):
        return self.volume_manager.get_volume(name)

    def get_database_material_names(self, db=None):
        return self.simulation_engine.simulation.volume_manager.material_database.get_database_material_names(
            db
        )

    def dump_build_materials(self, level=0):
        table = g4.G4Material.GetMaterialTable
        if level == 0:
            names = [m.GetName() for m in table]
            return names
        return table


class VisualisationEngine(EngineBase):
    """
    Main class to manage visualisation
    """

    def __init__(self, simulation_engine):
        EngineBase.__init__(self, simulation_engine)
        self.g4_vis_executive = None
        self.current_visu_filename = None
        self._is_closed = None
        self.simulation = simulation_engine.simulation

    def close(self):
        if self.simulation_engine.verbose_close:
            warning(f"Closing VisualisationEngine is_closed = {self._is_closed}")
        # self.release_g4_references()
        self._is_closed = True

    def release_g4_references(self):
        self.g4_vis_executive = None

    def __enter__(self):
        return self

    def __exit__(self, type, value, traceback):
        self.close()

    def initialize_visualisation(self):
        # check if filename is set when needed
        if (
            "only" in self.simulation.visu_type
            and self.simulation.visu_filename is None
        ):
            fatal(
                f'You must define a visu_filename with "{self.simulation.visu_type}" is set'
            )

        # set the current filename (maybe changed is no visu_filename)
        self.current_visu_filename = self.simulation.visu_filename

        # gdml
        if self.simulation.visu_type in ("gdml", "gdml_file_only"):
            self.initialize_visualisation_gdml()

        # vrml
        if self.simulation.visu_type in ("vrml", "vrml_file_only"):
            self.initialize_visualisation_vrml()

        # G4 stuff
        self.g4_vis_executive = g4.G4VisExecutive("all")
        self.g4_vis_executive.Initialize()

    def initialize_visualisation_gdml(self):
        # Check when GDML is activated, if G4 was compiled with GDML
        if not g4.GateInfo.get_G4GDML():
            self.simulation.warn_user(
                "Visualization with GDML not available in Geant4. Check G4 compilation."
            )
        if self.current_visu_filename is None:
            self.current_visu_filename = f"gate_visu_{os.getpid()}.gdml"

    def initialize_visualisation_vrml(self):
        if self.simulation.visu_filename is not None:
            os.environ["G4VRMLFILE_FILE_NAME"] = self.simulation.visu_filename
        else:
            self.current_visu_filename = f"gate_visu_{os.getpid()}.wrl"
            os.environ["G4VRMLFILE_FILE_NAME"] = self.current_visu_filename

    def start_visualisation(self):
        if not self.simulation.visu:
            return

        # VRML ?
        if self.simulation.visu_type == "vrml":
            start_vrml_visu(self.current_visu_filename)

        # GDML ?
        if self.simulation.visu_type == "gdml":
            start_gdml_visu(self.current_visu_filename)

        # remove the temporary file
        if self.simulation.visu_filename is None:
            try:
                os.remove(self.current_visu_filename)
            except:
                pass


class SimulationOutput:
    """
    FIXME
    """

    def __init__(self):
        self.simulation = None
        self.actors = {}
        self.sources = {}
        self.sources_by_thread = {}
        self.pid = os.getpid()
        self.ppid = os.getppid()
        self.simulation_id = None
        self.current_random_seed = None
        self.user_hook_log = []
        self.warnings = None
        self.process_index = None

    def store_output_from_simulation_engine(self, simulation_engine):
        self.store_actors(simulation_engine)
        self.store_sources(simulation_engine)
        self.store_hook_log(simulation_engine)
        self.current_random_seed = simulation_engine.current_random_seed
        self.expected_number_of_events = (
            simulation_engine.source_engine.expected_number_of_events
        )
        self.warnings = simulation_engine.simulation.warnings
        self.simulation_id = id(simulation_engine.simulation)
        self.process_index = simulation_engine.process_index

    def store_actors(self, simulation_engine):
        self.actors = simulation_engine.simulation.actor_manager.actors
        for actor in self.actors.values():
            actor.close()

    def store_hook_log(self, simulation_engine):
        self.user_hook_log = simulation_engine.user_hook_log

    def store_sources(self, simulation_engine):
        self.sources = {}
        if simulation_engine.simulation.multithreaded is True:
            th = {}
            self.sources_by_thread = [
                {} for _ in range(simulation_engine.simulation.number_of_threads + 1)
            ]
            for source in simulation_engine.source_engine.sources:
                n = source.name
                if n in th:
                    th[n] += 1
                else:
                    th[n] = 0
                self.sources_by_thread[th[n]][n] = source
            self.sources = self.sources_by_thread[0]
        else:
            s = {}
            for source in simulation_engine.source_engine.sources:
                s[source.name] = source
            self.sources = s

    def get_actor(self, name):
        if name not in self.actors:
            fatal(
                f'The actor "{name}" does not exist. '
                f"These are the actors known to this simulation: {list(self.actors.keys())}"
            )
        return self.actors[name]

    def get_source(self, name):
        if name not in self.sources:
            fatal(
                f'The source "{name}" does not exist. Here is the list of sources: {list(self.sources.keys())}'
            )
        return self.sources[name]

    def get_source_mt(self, name, thread):
        if (
            self.simulation.number_of_threads <= 1
            and not self.simulation.force_multithread_mode
        ):
            fatal("Cannot use get_source_mt in monothread mode")
        if thread >= len(self.sources_by_thread):
            fatal(
                f"Cannot get source {name} with thread {thread}, while "
                f"there are only {len(self.sources_by_thread)} threads"
            )
        if name not in self.sources_by_thread[thread]:
            s = self.sources_by_thread[thread].keys
            fatal(
                f'The source "{name}" does not exist. Here is the list of sources: {s}'
            )
        return self.sources_by_thread[thread][name]


class SimulationEngine(GateSingletonFatal):
    """
    Main class to execute a Simulation. Can only be created once per process because Geant4 dictates so.
    """

    def __init__(self, simulation, new_process=False):
        self.simulation = simulation
        self.verbose_getstate = simulation.verbose_getstate
        self.verbose_close = simulation.verbose_close

        # create engines passing the simulation engine (self) as argument
        self.volume_engine = VolumeEngine(self)
        self.volume_engine.create_parallel_world_engines()
        self.physics_engine = PhysicsEngine(self)
        self.source_engine = SourceEngine(self)
        self.action_engine = ActionEngine(self)
        self.actor_engine = ActorEngine(self)
        self.filter_engine = FilterEngine(self)
        self.visu_engine = VisualisationEngine(self)

        # current state of the engine
        self.run_timing_intervals = None
        self.is_initialized = False

        # do we create a subprocess or not ?
        # this is only for info.
        # Process handling is done in Simulation class, not in SimulationEngine!
        self.new_process = new_process
        self.process_index = None

        # LATER : option to wait the end of completion or not

        # UI
        self.g4_ui_session = None
        self.g4_ui = None

        # random engine
        self.g4_HepRandomEngine = None
        self.current_random_seed = None

        # Main Run Manager
        self.g4_RunManager = None
        self.g4_StateManager = g4.G4StateManager.GetStateManager()

        # life cycle management
        self.run_manager_finalizer = None
        self._is_closed = False

        # exception handler
        self.g4_exception_handler = None

        # user fct to call after initialization
        self.user_hook_after_init = simulation.user_hook_after_init
        self.user_hook_after_init_arg = simulation.user_hook_after_init_arg
        self.user_hook_after_run = simulation.user_hook_after_run
        # a list to store short log messages
        # produced by hook function such as user_hook_after_init
        self.user_hook_log = []  # FIXME: turn this into dictionary

    def close_engines(self):
        if self.volume_engine:
            self.volume_engine.close()
        if self.physics_engine:
            self.physics_engine.close()
        if self.source_engine:
            self.source_engine.close()
        if self.action_engine:
            self.action_engine.close()
        if self.actor_engine:
            self.actor_engine.close()
        if self.visu_engine:
            self.visu_engine.close()

    def release_engines(self):
        self.volume_engine = None
        self.physics_engine = None
        self.source_engine = None
        self.action_engine = None
        self.actor_engine = None
        self.visu_engine = None

    def release_g4_references(self):
        self.g4_ui_session = None
        self.g4_ui = None
        self.g4_HepRandomEngine = None
        self.g4_StateManager = None
        self.g4_exception_handler = None

    def notify_managers(self):
        self.simulation.physics_manager._simulation_engine_closing()
        self.simulation.volume_manager._simulation_engine_closing()

    def close(self):
        if self.verbose_close:
            warning(f"Closing SimulationEngine is_closed = {self._is_closed}")
        if self._is_closed is False:
            self.close_engines()
            self.release_engines()
            self.release_g4_references()
            self.notify_managers()
            if self.g4_RunManager:
                self.g4_RunManager.SetVerboseLevel(0)
            self._is_closed = True
        self.g4_RunManager = None

    def __enter__(self):
        return self

    def __exit__(self, _type, value, traceback):
        self.close()

    def __getstate__(self):
        raise GateImplementationError(
            "The __getstate__() method of the SimulationEngine class got called. "
            "That should not happen because it should be closed before anything is pickled "
            "at the end of a subprocess. Check warning messages for clues!"
        )
        # if self.simulation.verbose_getstate:
        #     warning("Getstate SimulationEngine")
        # self.g4_StateManager = None
        # # if self.user_fct_after_init is not None:
        # #    gate.warning(f'Warning')
        # return self.__dict__

    def __setstate__(self, d):
        self.__dict__ = d
        # recreate the StateManager when unpickling
        # because it was set to None during pickling
        self.g4_StateManager = g4.G4StateManager.GetStateManager()

    def run_engine(self):
        """
        When the simulation is about to init, if the Simulation object is in a separate process
        (with 'spawn'), it has been pickled (copied) and the G4 phys list classes does not exist
        anymore, so we need to recreate them with 'create_physics_list_classes'
        Also, the StateManager must be recreated.

        NK: Yes, but not this way. Each class should take care of recreating attributes
        which where set to None during pickling by implementing a __setstate__ method.
        Implementing the resetting somewhere else (maybe in multiple places...) in the code will
        make it very difficult to maintain.

        -> removed the lines and implemented __setstate__ methods for the classes in question
        """

        # prepare the output
        output = SimulationOutput()

        # if the simulation is run in a subprocess,
        # we want to capture only the warnings from this point on
        # because everything else has already been executed in the main process
        # and potential warnings have already been registered.
        if self.new_process is True:
            self.simulation.meta_data.reset_warnings()

        # initialization
        self.initialize()

        # things to do after init and before run
        self.apply_all_g4_commands_after_init()
        if self.user_hook_after_init:
            log.info("Simulation: initialize user fct")
            if self.user_hook_after_init_arg is not None:
                self.user_hook_after_init(self, self.user_hook_after_init_arg)
            else:
                self.user_hook_after_init(self)

<<<<<<< HEAD
        # if init only, we skip the actual run
        if not self.simulation.init_only:
            # go
            self.start_and_stop()
            # start visualization if vrml or gdml
            self.visu_engine.start_visualisation()
            if self.user_hook_after_run:
                log.info("Simulation: User hook after run")
                self.user_hook_after_run(self)
=======
        # if init only, we stop
        if self.simulation.init_only:
            output.store_actors(self)
            output.store_sources(self)
            output.store_hook_log(self)
            output.current_random_seed = self.current_random_seed
            output.expected_number_of_events = (
                self.source_engine.expected_number_of_events
            )
            output.warnings = self.simulation.warnings
            return output

        # go
        self.start_and_stop()

        # start visualization if vrml or gdml
        self.visu_engine.start_visualisation()
        if self.user_hook_after_run:
            log.info("Simulation: User hook after run")
            self.user_hook_after_run(self)
>>>>>>> db13058b

        # prepare the output
        output.store_output_from_simulation_engine(self)
        return output

    def start_and_stop(self):
        """
        Start the simulation. The runs are managed in the SourceManager.
        """
        s = ""
        if self.new_process:
            s = "(in a new process) "
        s2 = ""
        if self.simulation.progress_bar:
            n = self.source_engine.expected_number_of_events
            if self.source_engine.can_predict_expected_number_of_event():
                s2 = f"(around {n} events expected)"
            else:
                s2 = f"(cannot predict the number of events, max is {n}, e.g. acceptance_angle is enabled)"
        log.info("-" * 80 + f"\nSimulation: START {s}{s2}")

        # actor: start simulation (only the master thread)
        self.actor_engine.start_simulation()

        # go !
        start = time.time()
        self.source_engine.start()
        end = time.time()

        # actor: stop simulation (only the master thread)
        self.actor_engine.stop_simulation()

        # this is the end
        log.info(
            f"Simulation: STOP. Run: {len(self.run_timing_intervals)}. "
            # f'Events: {self.source_manager.total_events_count}. '
            f"Time: {end - start:0.1f} seconds.\n"
            + "-" * 80
        )

    def initialize_random_engine(self):
        engine_name = self.simulation.random_engine
        self.g4_HepRandomEngine = None
        if engine_name == "MixMaxRng":
            self.g4_HepRandomEngine = g4.MixMaxRng()
        if engine_name == "MersenneTwister":
            self.g4_HepRandomEngine = g4.MTwistEngine()
        if not self.g4_HepRandomEngine:
            s = f"Cannot find the random engine {engine_name}\n"
            s += "Use: MersenneTwister or MixMaxRng"
            fatal(s)

        # set the random engine
        g4.G4Random.setTheEngine(self.g4_HepRandomEngine)
        if self.simulation.random_seed == "auto":
            self.current_random_seed = random.randrange(sys.maxsize)
        else:
            self.current_random_seed = self.simulation.random_seed

        # if windows, the long are 4 bytes instead of 8 bytes for python and unix system
        if os.name == "nt":
            self.current_random_seed = int(
                self.current_random_seed % ((pow(2, 32) - 1) / 2)
            )

        # set the seed
        g4.G4Random.setTheSeed(self.current_random_seed, 0)

    def initialize_g4_verbose(self):
        if self.simulation.g4_verbose:
            # Geant4 output with color
            ui = UIsessionVerbose()
            # set verbose tracking according to user info:
        else:
            # no Geant4 output
            ui = UIsessionSilent()
        if self.simulation.g4_verbose_level_tracking >= 0:
            self.simulation.g4_commands_after_init.append(
                f"/tracking/verbose {self.simulation.g4_verbose_level_tracking}"
            )
        # it is also possible to set ui=None for 'default' output
        # we must keep a ref to ui_session
        self.g4_ui_session = ui
        # we must keep a ref to ui_manager
        self.g4_ui = g4.G4UImanager.GetUIpointer()
        if self.g4_ui is None:
            fatal("Unable to obtain a UIpointer")
        self.g4_ui.SetCoutDestination(ui)

    def initialize(self):
        """
        Build the main geant4 objects and initialize them.
        """

        # g4 verbose
        self.initialize_g4_verbose()

        # visualisation ?
        # self.pre_init_visu()

        # init random engine (before the MTRunManager creation)
        self.initialize_random_engine()

        # Some sources (e.g. PHID) need to perform computation once everything is defined in user_info but *before* the
        # initialization of the G4 engine starts. This can be done via this function.
        self.simulation.initialize_source_before_g4_engine()

        # create the run manager (assigned to self.g4_RunManager)
        if self.g4_RunManager:
            fatal("A G4RunManager as already been created.")
        self.g4_RunManager = self.create_run_manager()
        # this creates a finalizer for the run manager which assures that
        # the close() method is called before the run manager is garbage collected,
        # i.e. G4RunManager destructor is called
        self.run_manager_finalizer = weakref.finalize(self.g4_RunManager, self.close)

        # create the handler for the exception
        self.g4_exception_handler = ExceptionHandler()

        # check run timing
        self.run_timing_intervals = self.simulation.run_timing_intervals.copy()
        # FIXME: put this assertion in a setter hook
        assert_run_timing(self.run_timing_intervals)

        # check if some actors need UserEventInformation
        # FIXME: should go to ActorEngine
        self.initialize_user_event_information_flag()

        # Geometry initialization
        log.info("Simulation: initialize Geometry")
        self.volume_engine.initialize()

        # Physics initialization
        log.info("Simulation: initialize Physics")
        self.physics_engine.initialize_before_runmanager()

        # Apply G4 commands *before* init (after phys init)
        self.apply_all_g4_commands_before_init()

        # sources
        log.info("Simulation: initialize Source")
        self.source_engine.initialize(
            self.simulation.run_timing_intervals, self.simulation.progress_bar
        )

        # action

        # Visu
        if self.simulation.visu:
            log.info("Simulation: initialize Visualization")
            self.visu_engine.initialize_visualisation()

        # set pointers to python classes
        self.g4_RunManager.SetUserInitialization(self.volume_engine)
        self.g4_RunManager.SetUserInitialization(self.physics_engine.g4_physics_list)
        self.g4_RunManager.SetUserInitialization(
            self.action_engine
        )  # G4 internally calls action_engine.Build()

        # Important: The volumes are constructed
        # when the G4RunManager calls the Construct method of the VolumeEngine,
        # which happens in the InitializeGeometry() method of the
        # G4RunManager within Initialize() (Geant4 code)

        # Note: In serial mode, SetUserInitialization() would only be needed
        # for geometry and physics, but in MT mode the fake run for worker
        # initialization needs a particle source.
        log.info("Simulation: initialize G4RunManager")
        if self.simulation.multithreaded is True:
            self.g4_RunManager.InitializeWithoutFakeRun()
        else:
            self.g4_RunManager.Initialize()

        log.info("Simulation: initialize PhysicsEngine after RunManager initialization")
        self.physics_engine.initialize_after_runmanager()
        self.g4_RunManager.PhysicsHasBeenModified()

        # G4's MT RunManager needs an empty run to initialize workers
        if self.simulation.multithreaded is True:
            self.g4_RunManager.FakeBeamOn()

        # Actions initialization
        # This must come after the G4RunManager initialization
        # because the RM initialization calls ActionEngine.Build()
        # which is required for initialize()
        # Actors initialization (before the RunManager Initialize)
        # self.actor_engine.create_actors()  # calls the actors' constructors
        log.info("Simulation: initialize actors")
        self.source_engine.initialize_actors()
        self.actor_engine.initialize()
        self.filter_engine.initialize()

        self.is_initialized = True

        # Check overlaps
        if self.simulation.check_volumes_overlap:
            log.info("Simulation: check volumes overlap")
            self.check_volumes_overlap(verbose=False)
        else:
            log.info("Simulation: (no volumes overlap checking)")

        # Register sensitive detector.
        # if G4 was compiled with MT (regardless if it is used or not)
        # ConstructSDandField (in VolumeManager) will be automatically called
        if not g4.GateInfo.get_G4MULTITHREADED():
            fatal("DEBUG Register sensitive detector in no MT mode")
            # todo : self.actor_engine.register_sensitive_detectors()

    def create_run_manager(self):
        """Get the correct RunManager according to the requested threads
        and make some basic settings.

        """
        if self.simulation.multithreaded is True:
            # GetOptions() returns a set which should contain 'MT'
            # if Geant4 was compiled with G4MULTITHREADED
            if "MT" not in g4.G4RunManagerFactory.GetOptions():
                fatal(
                    "Geant4 does not support multithreading. Probably it was compiled without G4MULTITHREADED flag."
                )

            log.info(
                f"Simulation: create MTRunManager with {self.simulation.number_of_threads} threads"
            )
            g4_RunManager = g4.WrappedG4MTRunManager()
            g4_RunManager.SetNumberOfThreads(self.simulation.number_of_threads)
        else:
            log.info("Simulation: create RunManager (single thread)")
            g4_RunManager = g4.WrappedG4RunManager()

        if g4_RunManager is None:
            fatal("Unable to create RunManager")

        g4_RunManager.SetVerboseLevel(self.simulation.g4_verbose_level)
        return g4_RunManager

    def apply_all_g4_commands_after_init(self):
        for command in self.simulation.g4_commands_after_init:
            self.add_g4_command_after_init(command)

    def apply_all_g4_commands_before_init(self):
        for command in self.simulation.g4_commands_before_init:
            self.add_g4_command_after_init(command)

    def add_g4_command_after_init(self, command):
        if self.g4_ui is None:
            self.g4_ui = g4.G4UImanager.GetUIpointer()
        log.info(f"Simulation: apply G4 command '{command}'")
        code = self.g4_ui.ApplyCommand(command)
        if code == 0:
            return
        err_codes = {
            0: "fCommandSucceeded",
            100: "fCommandNotFound",
            200: "fIllegalApplicationState",
            300: "fParameterOutOfRange",
            400: "fParameterUnreadable",
            500: "fParameterOutOfCandidates",
            600: "fAliasNotFound",
        }
        closest_err_code = max([x for x in err_codes if x <= code])
        closest_err_msg = err_codes[closest_err_code]
        fatal(f'Error in apply_g4_command "{command}": {code} {closest_err_msg}')

    def check_volumes_overlap(self, verbose=True):
        # we need to 'cheat' the verbosity before doing the check
        b = self.simulation.g4_verbose
        self.simulation.g4_verbose = True
        self.initialize_g4_verbose()

        # check
        self.volume_engine.check_overlaps(verbose)

        # put back verbosity
        self.simulation.g4_verbose = b
        self.initialize_g4_verbose()

    @property
    @requires_fatal("g4_StateManager")
    def g4_state(self):
        return self.g4_StateManager.GetCurrentState()

    @g4_state.setter
    @requires_fatal("g4_StateManager")
    def g4_state(self, g4_application_state):
        self.g4_StateManager.SetNewState(g4_application_state)

    # @property
    # def initializedAtLeastOnce(self):
    #     if self.g4_RunManager is None:
    #         return False
    #     else:
    #         return self.g4_RunManager.GetInitializedAtLeastOnce()

    # @initializedAtLeastOnce.setter
    # def initializedAtLeastOnce(self, tf):
    #     if self.g4_RunManager is None:
    #         gate.fatal(
    #             "Cannot set 'initializedAtLeastOnce' variable. No RunManager available."
    #         )
    #     self.g4_RunManager.SetInitializedAtLeastOnce(tf)

    def initialize_user_event_information_flag(self):
        self.user_event_information_flag = False
        for ac in self.simulation.actor_manager.actors.values():
            if "attributes" in ac.user_info:
                if "ParentParticleName" in ac.attributes:
                    self.user_event_information_flag = True


def start_gdml_visu(filename):
    try:
        import pyg4ometry
    except Exception as exception:
        warning(exception)
        warning(
            "The module pyg4ometry is maybe not installed or is not working. Try: \n"
            "pip install pyg4ometry"
        )
        return
    r = pyg4ometry.gdml.Reader(filename)
    l = r.getRegistry().getWorldVolume()
    v = pyg4ometry.visualisation.VtkViewerColouredMaterial()
    v.addLogicalVolume(l)
    v.view()


def start_vrml_visu(filename):
    try:
        import pyvista
    except Exception as exception:
        warning(exception)
        warning(
            "The module pyvista is maybe not installed or is not working to be able to visualize vrml files. Try:\n"
            "pip install pyvista"
        )
        return
    pl = pyvista.Plotter()
    pl.import_vrml(filename)
    pl.set_background("black")
    pl.add_axes(line_width=5, color="white")
    pl.show()<|MERGE_RESOLUTION|>--- conflicted
+++ resolved
@@ -182,9 +182,6 @@
             source.prepare_output()
 
     def can_predict_expected_number_of_event(self):
-        # can_predict = True
-        # for source in self.sources:
-        #     can_predict = can_predict and source.can_predict_number_of_events()
         return all(s.can_predict_number_of_events() for s in self.sources)
 
 
@@ -1167,17 +1164,6 @@
             else:
                 self.user_hook_after_init(self)
 
-<<<<<<< HEAD
-        # if init only, we skip the actual run
-        if not self.simulation.init_only:
-            # go
-            self.start_and_stop()
-            # start visualization if vrml or gdml
-            self.visu_engine.start_visualisation()
-            if self.user_hook_after_run:
-                log.info("Simulation: User hook after run")
-                self.user_hook_after_run(self)
-=======
         # if init only, we stop
         if self.simulation.init_only:
             output.store_actors(self)
@@ -1198,7 +1184,6 @@
         if self.user_hook_after_run:
             log.info("Simulation: User hook after run")
             self.user_hook_after_run(self)
->>>>>>> db13058b
 
         # prepare the output
         output.store_output_from_simulation_engine(self)
