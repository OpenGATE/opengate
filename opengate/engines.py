import time
import random
import sys
import os

# from multiprocessing import Process, set_start_method, Manager
# import queue
import weakref
from box import Box
import xml.etree.ElementTree as ET
from anytree import PreOrderIter

import opengate_core as g4

from .exception import fatal, warning
from .decorators import requires_fatal, requires_warning
from .logger import log
from .runtiming import assert_run_timing
from .uisessions import UIsessionSilent, UIsessionVerbose
from .exception import ExceptionHandler
from .utility import g4_units, get_material_name_variants
from .element import new_element
from .physics import (
    UserLimitsPhysics,
    translate_particle_name_gate2G4,
    cut_particle_names,
)


class EngineBase:
    """
    Base class for all engines (SimulationEngine, VolumeEngine, etc.)
    """

    def __init__(self, simulation_engine):
        self.simulation_engine = simulation_engine
        # debug verbose
        self.verbose_getstate = simulation_engine.simulation.verbose_getstate
        self.verbose_close = simulation_engine.simulation.verbose_close


class SourceEngine(EngineBase):
    """
    Source Engine manages the G4 objects of sources at runtime
    """

    # G4RunManager::BeamOn takes an int as input. The max cpp int value is currently 2147483647
    # Python manages int differently (no limit), so we need to set the max value here.
    max_int = 2147483647

    def __init__(self, simulation_engine):
        super().__init__(simulation_engine)

        # Keep a pointer to the current simulation
        # self.source_manager = source_manager
        self.simulation_engine = simulation_engine

        # List of run time intervals
        self.run_timing_intervals = None
        self.current_run_interval = None

        # List of sources (GateSource), for all threads
        self.sources = []

        # The source manager will be constructed at build (during ActionManager)
        # Its task is to call GeneratePrimaries and loop over the sources
        # For MT, the master_source_manager is the MasterThread
        # The g4_thread_source_managers list all master sources for all threads
        self.g4_master_source_manager = None
        self.g4_thread_source_managers = []

        # internal variables
        self.g4_particle_table = None

        # Options dict for cpp SourceManager
        # will be set in create_g4_source_manager
        # FIXME: Why is this separate dictionary needed? Would be better to access the source manager directly
        self.source_manager_options = Box()

    def close(self):
        if self.verbose_close:
            warning(f"Closing SourceEngine")
        self.release_g4_references()

    def release_g4_references(self):
        self.g4_master_source_manager = None
        self.g4_thread_source_managers = None
        self.g4_particle_table = None
        # a source object contains a reference to a G4 source
        self.sources = None

    def initialize(self, run_timing_intervals):
        self.run_timing_intervals = run_timing_intervals
        assert_run_timing(self.run_timing_intervals)
        if len(self.simulation_engine.simulation.source_manager.user_info_sources) == 0:
            warning(f"No source: no particle will be generated")

    def initialize_actors(self, actors):
        """
        Parameters
        ----------
        actors : dict
            The dictionary ActorEngine.actors which contains key-value pairs
            "actor_name" : "Actor object"
        """
        self.g4_master_source_manager.SetActors(list(actors.values()))

    def create_master_source_manager(self):
        # create particles table # FIXME in physics ??
        # NK: I don't think this is the correct approach
        # The particles are constructed through the RunManager when the
        # physics list is initialized, namely in G4RunManagerKernel::SetupPhysics()
        # self.g4_particle_table = g4.G4ParticleTable.GetParticleTable()
        # self.g4_particle_table.CreateAllParticles()  # Warning: this is a hard-coded list!
        # create the master source for the masterThread
        self.g4_master_source_manager = self.create_g4_source_manager(append=False)
        return self.g4_master_source_manager

    def create_g4_source_manager(self, append=True):
        """
        This is called by all threads
        This object is needed here, because it can only be
        created after physics initialization
        """
        ms = g4.GateSourceManager()
        # create all sources for this source manager (for all threads)
        source_manager = self.simulation_engine.simulation.source_manager
        for vu in source_manager.user_info_sources.values():
            source = new_element(vu, self.simulation_engine.simulation)
            ms.AddSource(source.g4_source)
            source.initialize(self.run_timing_intervals)
            self.sources.append(source)

        # Copy visualization parameters
        for k, v in self.simulation_engine.simulation.user_info.items():
            if "visu" in k:
                self.source_manager_options[k] = v

        # Copy verbosity parameters
        for k, v in self.simulation_engine.simulation.user_info.items():
            if "verbose_" in k:
                self.source_manager_options[k] = v

        ms.Initialize(self.run_timing_intervals, self.source_manager_options)
        # set the flag for user event info
        ms.fUserEventInformationFlag = (
            self.simulation_engine.user_event_information_flag
        )
        # keep pointer to avoid deletion
        if append:
            self.g4_thread_source_managers.append(ms)
        return ms

    def start(self):
        # FIXME (1) later : may replace BeamOn with DoEventLoop
        # to allow better control on geometry between the different runs
        # (2) : check estimated nb of particle, warning if too large
        # start the master thread (only main thread)
        self.g4_master_source_manager.StartMasterThread()

        # once terminated, packup the sources (if needed)
        for source in self.sources:
            source.prepare_output()


def load_optical_properties_from_xml(optical_properties_file, material_name):
    """This function parses an xml file containing optical material properties.
    Fetches property elements and property vector elements.

    Returns a dictionary with the properties or None if the material is not found in the file.
    """
    try:
        xml_tree = ET.parse(optical_properties_file)
    except FileNotFoundError:
        fatal(f"Could not find the optical_properties_file {optical_properties_file}.")
    xml_root = xml_tree.getroot()

    xml_entry_material = None
    for m in xml_root.findall("material"):
        # FIXME: some names might follow different conventions, e.g. 'Water' vs. 'G4_WATER'
        # using variants of the name is a possible solution, but this should be reviewed
        if str(m.get("name")) in get_material_name_variants(material_name):
            xml_entry_material = m
            break
    if xml_entry_material is None:
        warning(
            f"Could not find any optical material properties for material {material_name} "
            f"in file {optical_properties_file}."
        )
        return

    material_properties = {"constant_properties": {}, "vector_properties": {}}

    for ptable in xml_entry_material.findall("propertiestable"):
        # Handle property elements in XML document
        for prop in ptable.findall("property"):
            property_name = prop.get("name")
            property_value = float(prop.get("value"))
            property_unit = prop.get("unit")

            # apply unit if applicable
            if property_unit is not None:
                if len(property_unit.split("/")) == 2:
                    unit = property_unit.split("/")[1]
                else:
                    unit = property_unit
                property_value *= g4_units[unit]

            material_properties["constant_properties"][property_name] = {
                "property_value": property_value,
                "property_unit": property_unit,
            }

        # Handle propertyvector elements
        for prop_vector in ptable.findall("propertyvector"):
            prop_vector_name = prop_vector.get("name")
            prop_vector_value_unit = prop_vector.get("unit")
            prop_vector_energy_unit = prop_vector.get("energyunit")

            if prop_vector_value_unit is not None:
                value_unit = g4_units[prop_vector_value_unit]
            else:
                value_unit = 1.0

            if prop_vector_energy_unit is not None:
                energy_unit = g4_units[prop_vector.get("energyunit")]
            else:
                energy_unit = 1.0

            # Handle ve elements inside propertyvector
            ve_energy_list = []
            ve_value_list = []
            for ve in prop_vector.findall("ve"):
                ve_energy_list.append(float(ve.get("energy")) * energy_unit)
                ve_value_list.append(float(ve.get("value")) * value_unit)

            material_properties["vector_properties"][prop_vector_name] = {
                "prop_vector_value_unit": prop_vector_value_unit,
                "prop_vector_energy_unit": prop_vector_energy_unit,
                "ve_energy_list": ve_energy_list,
                "ve_value_list": ve_value_list,
            }

    return material_properties


def create_g4_optical_properties_table(material_properties_dictionary):
    """Creates and fills a G4MaterialPropertiesTable with values from a dictionary created by a parsing function,
    e.g. from an xml file.
    Returns G4MaterialPropertiesTable.
    """

    g4_material_table = g4.G4MaterialPropertiesTable()

    for property_name, data in material_properties_dictionary[
        "constant_properties"
    ].items():
        # check whether the property is already present
        create_new_key = (
            property_name not in g4_material_table.GetMaterialConstPropertyNames()
        )
        if create_new_key is True:
            warning(
                f"Found property {property_name} in optical properties file which is not known to Geant4. "
                f"I will create the property for you, but you should verify whether physics are correctly modeled."
            )
        g4_material_table.AddConstProperty(
            g4.G4String(property_name), data["property_value"], create_new_key
        )

    for property_name, data in material_properties_dictionary[
        "vector_properties"
    ].items():
        # check whether the property is already present
        create_new_key = (
            property_name not in g4_material_table.GetMaterialPropertyNames()
        )
        if create_new_key is True:
            warning(
                f"Found property {property_name} in optical properties file which is not known to Geant4. "
                f"I will create the property for you, but you should verify whether physics are correctly modeled."
            )
        g4_material_table.AddProperty(
            g4.G4String(property_name),
            data["ve_energy_list"],
            data["ve_value_list"],
            create_new_key,
            False,
        )

    return g4_material_table


class PhysicsEngine(EngineBase):
    """
    Class that contains all the information and mechanism regarding physics
    to actually run a simulation. It is associated with a simulation engine.

    """

    def __init__(self, simulation_engine):
        super().__init__(simulation_engine)
        # Keep a short cut reference to the current physics_manager
        self.physics_manager = simulation_engine.simulation.physics_manager

        # Register this engine with the regions
        for region in self.physics_manager.regions.values():
            region.physics_engine = self

        # main g4 physic list
        self.g4_physics_list = None
        self.g4_decay = None
        self.g4_radioactive_decay = None
        self.g4_cuts_by_regions = []
        self.g4_em_parameters = None
        self.g4_parallel_world_physics = []
        self.g4_optical_material_tables = {}

        # physics constructors implement on the Gate/python side
        self.gate_physics_constructors = []

    def close(self):
        if self.verbose_close:
            warning(f"Closing PhysicsEngine")
        self.close_physics_constructors()
        self.release_g4_references()

    def release_g4_references(self):
        self.g4_physics_list = None
        self.g4_decay = None
        self.g4_radioactive_decay = None
        self.g4_cuts_by_regions = None
        self.g4_em_parameters = None
        self.g4_parallel_world_physics = []
        self.g4_optical_material_tables = {}

    @requires_fatal("simulation_engine")
    @requires_warning("g4_physics_list")
    def close_physics_constructors(self):
        """This method removes PhysicsConstructors defined in python from the physics list.

        It should be called after a simulation run, i.e. when a simulation engine closes,
        because the RunManager will otherwise attempt to delete the PhysicsConstructor
        and cause a segfault.

        """
        current_state = self.simulation_engine.g4_state
        self.simulation_engine.g4_state = g4.G4ApplicationState.G4State_PreInit
        for pc in self.gate_physics_constructors:
            self.g4_physics_list.RemovePhysics(pc)
        self.simulation_engine.g4_state = current_state

    # make this a property so the communication between
    # PhysicsManager and PhysicsEngine can be changed without
    # impacting this class
    @property
    def user_info_physics_manager(self):
        return self.physics_manager.user_info

    def initialize_before_runmanager(self):
        """Initialize methods to be called *before*
        G4RunManager.Initialize() is called.

        """
        self.initialize_physics_list()
        self.initialize_g4_em_parameters()
        self.initialize_user_limits_physics()
        self.initialize_parallel_world_physics()

    def initialize_after_runmanager(self):
        """ """
        # Cuts need to be set *after*
        # G4RunManager.Initialize() is called.
        # Reason: The Initialize() sequence would otherwise override
        # the global cuts with the physics list defaults.
        self.initialize_global_cuts()
        self.initialize_regions()
        self.initialize_optical_material_properties()

    def initialize_parallel_world_physics(self):
        for (
            world
        ) in self.physics_manager.simulation.volume_manager.parallel_world_names:
            pwp = g4.G4ParallelWorldPhysics(world, True)
            self.g4_parallel_world_physics.append(pwp)
            self.g4_physics_list.RegisterPhysics(pwp)

    def initialize_physics_list(self):
        """
        Create a Physic List from the Factory
        """
        physics_list_name = self.physics_manager.user_info.physics_list_name
        self.g4_physics_list = (
            self.physics_manager.physics_list_manager.get_physics_list(
                physics_list_name
            )
        )

    def initialize_regions(self):
        for region in self.physics_manager.regions.values():
            region.initialize()

    def initialize_global_cuts(self):
        ui = self.physics_manager.user_info

        # range
        if ui.energy_range_min is not None and ui.energy_range_max is not None:
            warning(f"WARNING ! SetEnergyRange only works in MT mode")
            pct = g4.G4ProductionCutsTable.GetProductionCutsTable()
            pct.SetEnergyRange(ui.energy_range_min, ui.energy_range_max)

        # Set global production cuts
        # If value is set for 'all', this overrides individual values
        if ui.global_production_cuts.all is not None:
            # calls SetCutValue for all relevant particles,
            # i.e. proton, gamma, e+, e-
            for pname in cut_particle_names.values():
                self.g4_physics_list.SetCutValue(ui.global_production_cuts.all, pname)

        else:
            for pname, value in ui.global_production_cuts.items():
                # ignore 'all', as that's already treated above
                if pname == "all":
                    continue
                if value is not None and value not in ("default", "Default"):
                    self.g4_physics_list.SetCutValue(
                        value, translate_particle_name_gate2G4(pname)
                    )

    def initialize_g4_em_parameters(self):
        self.g4_em_parameters = g4.G4EmParameters.Instance()

        self.g4_em_parameters.SetApplyCuts(self.physics_manager.apply_cuts)

        if self.physics_manager.em_parameters.fluo is not None:
            self.g4_em_parameters.SetFluo(self.physics_manager.em_parameters.fluo)
        if self.physics_manager.em_parameters.auger is not None:
            self.g4_em_parameters.SetAuger(self.physics_manager.em_parameters.auger)
        if self.physics_manager.em_parameters.auger_cascade is not None:
            self.g4_em_parameters.SetAugerCascade(
                self.physics_manager.em_parameters.auger_cascade
            )
        if self.physics_manager.em_parameters.pixe is not None:
            self.g4_em_parameters.SetPixe(self.physics_manager.em_parameters.pixe)
        if self.physics_manager.em_parameters.deexcitation_ignore_cut is not None:
            self.g4_em_parameters.SetDeexcitationIgnoreCut(
                self.physics_manager.em_parameters.deexcitation_ignore_cut
            )

        # set the deex switches only if the user has touched them.
        # Let G4 set its defaults otherwise (i.e. of all are None)
        if any(
            [v is not None for v in self.physics_manager.em_switches_world.values()]
        ):
            # check that all switches were set in case at least one has been set
            # either all must be set or none
            if any(
                [v is None for v in self.physics_manager.em_switches_world.values()]
            ):
                fatal(
                    f"Some EM switches for the world region were not set. You must either set all switches or none. The following switches exist: {self.physics_manager.em_switches_world.keys()}"
                )
            self.g4_em_parameters.SetDeexActiveRegion(
                "world",
                self.physics_manager.em_switches_world.deex,
                self.physics_manager.em_switches_world.auger,
                self.physics_manager.em_switches_world.pixe,
            )
        for region in self.physics_manager.regions.values():
            region.initialize_em_switches()

    # This function deals with calling the parse function
    # and setting the returned MaterialPropertyTable to G4Material object
    def initialize_optical_material_properties(self):
        # Load optical material properties if special physics constructor "G4OpticalPhysics"
        # is set to True in PhysicsManager's user info
        if (
            self.simulation_engine.simulation.physics_manager.special_physics_constructors.G4OpticalPhysics
            is True
        ):
            # retrieve path to file from physics manager
            for (
                vol
            ) in self.simulation_engine.simulation.volume_manager.volumes.values():
                material_name = vol.g4_material.GetName()
                material_properties = load_optical_properties_from_xml(
                    self.physics_manager.optical_properties_file, material_name
                )
                if material_properties is not None:
                    self.g4_optical_material_tables[
                        str(material_name)
                    ] = create_g4_optical_properties_table(material_properties)
                    vol.g4_material.SetMaterialPropertiesTable(
                        self.g4_optical_material_tables[str(material_name)]
                    )
                else:
                    warning(
                        f"Could not load the optical material properties for material {material_name} "
                        f"found in volume {vol.name} from file {self.physics_manager.optical_properties_file}."
                    )

    @requires_fatal("physics_manager")
    def initialize_user_limits_physics(self):
        need_step_limiter = False
        need_user_special_cut = False
        for r in self.physics_manager.regions.values():
            if r.need_step_limiter() is True:
                need_step_limiter = True
            if r.need_user_special_cut() is True:
                need_user_special_cut = True

        if need_step_limiter or need_user_special_cut:
            user_limits_physics = UserLimitsPhysics()
            user_limits_physics.physics_engine = self
            self.g4_physics_list.RegisterPhysics(user_limits_physics)
            self.gate_physics_constructors.append(user_limits_physics)


class ActionEngine(g4.G4VUserActionInitialization, EngineBase):
    """
    Main object to manage all actions during a simulation.
    """

    def __init__(self, simulation_engine):
        g4.G4VUserActionInitialization.__init__(self)
        EngineBase.__init__(self, simulation_engine)

        # The py source engine
        # self.simulation_engine.source_engine = source
        self.simulation_engine = simulation_engine

        # *** G4 references ***
        # List of G4 source managers (one per thread)
        self.g4_PrimaryGenerator = []

        # The main G4 source manager
        self.g4_main_PrimaryGenerator = None

        # Lists of elements to prevent destruction
        self.g4_RunAction = []
        self.g4_EventAction = []
        self.g4_TrackingAction = []

    def close(self):
        if self.verbose_close:
            warning(f"Closing ActionEngine")
        self.release_g4_references()

    def release_g4_references(self):
        self.g4_PrimaryGenerator = None
        self.g4_main_PrimaryGenerator = None
        self.g4_RunAction = None
        self.g4_EventAction = None
        self.g4_TrackingAction = None

    def BuildForMaster(self):
        # This function is call only in MT mode, for the master thread
        if not self.g4_main_PrimaryGenerator:
            self.g4_main_PrimaryGenerator = (
                self.simulation_engine.source_engine.create_master_source_manager()
            )

    def Build(self):
        # In MT mode this Build function is invoked
        # for each worker thread, so all user action classes
        # are defined thread-locally.

        # If MT is not enabled, need to create the main source
        if not self.g4_main_PrimaryGenerator:
            p = self.simulation_engine.source_engine.create_master_source_manager()
            self.g4_main_PrimaryGenerator = p
        else:
            # else create a source for each thread
            p = self.simulation_engine.source_engine.create_g4_source_manager()

        self.SetUserAction(p)
        self.g4_PrimaryGenerator.append(p)

        # set the actions for Run
        ra = g4.GateRunAction(p)
        self.SetUserAction(ra)
        self.g4_RunAction.append(ra)

        # set the actions for Event
        ea = g4.GateEventAction()
        self.SetUserAction(ea)
        self.g4_EventAction.append(ea)

        # set the actions for Track
        ta = g4.GateTrackingAction()
        ta.fUserEventInformationFlag = (
            self.simulation_engine.user_event_information_flag
        )
        self.SetUserAction(ta)
        self.g4_TrackingAction.append(ta)


class ActorEngine(EngineBase):
    """
    This object manages all actors G4 objects at runtime
    """

    def __init__(self, simulation_engine):
        super().__init__(simulation_engine)
        # self.actor_manager = simulation.actor_manager
        # we use a weakref because it is a circular dependence
        # with custom __del__
        self.simulation_engine_wr = weakref.ref(simulation_engine)
        self.actors = {}

    def close(self):
        if self.verbose_close:
            warning(f"Closing ActorEngine")
        for actor in self.actors.values():
            actor.close()
        self.actors = None

    def get_actor(self, name):
        if name not in self.actors:
            fatal(
                f"The actor {name} is not in the current "
                f"list of actors: {self.actors}"
            )
        return self.actors[name]

    def create_actors(self):
        for (
            ui
        ) in (
            self.simulation_engine_wr().simulation.actor_manager.user_info_actors.values()
        ):
            actor = new_element(ui, self.simulation_engine_wr().simulation)
            log.debug(f"Actor: initialize [{ui.type_name}] {ui.name}")
            actor.initialize(self.simulation_engine_wr)
            self.actors[ui.name] = actor

            # create filters
            actor.filters_list = []
            for f in actor.user_info.filters:
                e = new_element(f, self.simulation_engine.simulation)
                e.Initialize(f.__dict__)
                actor.filters_list.append(e)
            # this is a copy to cpp ('append' cannot be used because fFilters is a std::vector)
            actor.fFilters = actor.filters_list

    def initialize(self, volume_engine=None):
        # consider the priority value of the actors
        sorted_actors = sorted(self.actors.values(), key=lambda d: d.user_info.priority)
        # for actor in self.actors.values():
        for actor in sorted_actors:
            log.debug(
                f"Actor: initialize [{actor.user_info.type_name}] {actor.user_info.name}"
            )
            self.register_all_actions(actor)
            # warning : the step actions will be registered by register_sensitive_detectors
            # called by ConstructSDandField

    def register_all_actions(self, actor):
        # Run
        for ra in self.simulation_engine_wr().action_engine.g4_RunAction:
            ra.RegisterActor(actor)
        # Event
        for ea in self.simulation_engine_wr().action_engine.g4_EventAction:
            ea.RegisterActor(actor)
        # Track
        for ta in self.simulation_engine_wr().action_engine.g4_TrackingAction:
            ta.RegisterActor(actor)
        # initialization
        actor.ActorInitialize()

    def register_sensitive_detectors(self, world_name):
        sorted_actors = sorted(self.actors.values(), key=lambda d: d.user_info.priority)

        for actor in sorted_actors:
            if "SteppingAction" not in actor.fActions:
                continue

            # Step: only enabled if attachTo a given volume.
            # Propagated to all child and sub-child
            # tree = volume_manager.volumes_tree
            mothers = actor.user_info.mother
            if isinstance(mothers, str):
                # make a list with one single element
                mothers = [mothers]
            # add SD for all mothers
            for volume_name in mothers:
                volume = self.simulation_engine.simulation.volume_manager.volumes[
                    volume_name
                ]
                if volume.world_volume.name == world_name:
                    self.register_sensitive_detector_to_children(
                        actor, volume.g4_logical_volume
                    )

    def register_sensitive_detector_to_children(self, actor, lv):
        log.debug(
            f'Actor: "{actor.user_info.name}" '
            f'(attached to "{actor.user_info.mother}") '
            f'set to volume "{lv.GetName()}"'
        )
        actor.RegisterSD(lv)
        for i in range(lv.GetNoDaughters()):
            child = lv.GetDaughter(i).GetLogicalVolume()
            self.register_sensitive_detector_to_children(actor, child)

    def start_simulation(self):
        # consider the priority value of the actors
        sorted_actors = sorted(self.actors.values(), key=lambda d: d.user_info.priority)
        for actor in sorted_actors:
            actor.StartSimulationAction()

    def stop_simulation(self):
        # consider the priority value of the actors
        sorted_actors = sorted(self.actors.values(), key=lambda d: d.user_info.priority)
        for actor in sorted_actors:
            actor.EndSimulationAction()


class ParallelWorldEngine(g4.G4VUserParallelWorld, EngineBase):
    """FIXME: Doc ParallelWorldEngine"""

    def __init__(self, parallel_world_name, *args):
        g4.G4VUserParallelWorld.__init__(self, parallel_world_name)
        EngineBase.__init__(self, *args)

        # keep input data
        self.parallel_world_name = parallel_world_name
        # the parallel world volume needs the engine to construct itself
        self.parallel_world_volume.parallel_world_engine = self

    @property
    def parallel_world_volume(self):
        return (
            self.simulation_engine.volume_engine.volume_manager.parallel_world_volumes[
                self.parallel_world_name
            ]
        )

    def Construct(self):
        """
        G4 overloaded.
        Override the Construct method from G4VUserParallelWorld
        """

        # Construct all volumes within this world along the tree hierarchy
        # The world volume of this world is the first item
        for volume in PreOrderIter(self.parallel_world_volume):
            volume.construct()

    def ConstructSD(self):
        # FIXME
        self.simulation_engine.actor_engine.register_sensitive_detectors(
            self.parallel_world_name,
        )


class VolumeEngine(g4.G4VUserDetectorConstruction, EngineBase):
    """
    Engine that will create all G4 elements for the hierarchy of volumes.
    Correspond to the G4VUserDetectorConstruction (inherit)
    Also manage the list of parallel worlds.
    """

    def __init__(self, simulation_engine):
        g4.G4VUserDetectorConstruction.__init__(self)
        EngineBase.__init__(self, simulation_engine)

        self._is_constructed = False

        self.volume_manager = self.simulation_engine.simulation.volume_manager

        # parallel world engines will be created by the simulation engine
        self.parallel_world_engines = {}

        # Make sure all volumes have a reference to this engine
        self.register_to_volumes()

    def create_parallel_world_engines(self):
        for parallel_world_name in self.volume_manager.parallel_world_names:
            self.parallel_world_engines[parallel_world_name] = ParallelWorldEngine(
                parallel_world_name, self.simulation_engine
            )
            self.RegisterParallelWorld(self.parallel_world_engines[parallel_world_name])

    def register_to_volumes(self):
        self.volume_manager.update_volume_tree()
        for volume in PreOrderIter(self.volume_manager.volume_tree_root):
            volume.volume_engine = self

    def close(self):
        for vol in self.volume_manager.volumes.values():
            vol.close()
        for pwv in self.volume_manager.parallel_world_volumes.values():
            pwv.close()
        # self.volume_manager.world_volume.close()

    def Construct(self):
        """
        G4 overloaded.
        Override the Construct method from G4VUserDetectorConstruction
        """

        # build the materials
        self.simulation_engine.simulation.volume_manager.material_database.initialize()

        # Construct all volumes within the mass world along the tree hierarchy
        # The world volume is the first item
        for volume in PreOrderIter(self.volume_manager.world_volume):
            volume.construct()

        # return the (main) world physical volume
        self._is_constructed = True
        return self.volume_manager.world_volume.g4_physical_volume

    def check_overlaps(self, verbose):
        for volume in self.volume_manager.volumes.values():
            if volume not in self.volume_manager.all_world_volumes:
                for pw in volume.g4_physical_volumes:
                    try:
                        b = pw.CheckOverlaps(1000, 0, verbose, 1)
                        if b:
                            fatal(
                                f'Some volumes overlap with the volume "{volume.name}". \n'
                                f"Use Geant4's verbose output to know which ones. \n"
                                f"Aborting."
                            )
                    except:
                        warning(f"Could not check overlap for volume {volume.name}.")

    def ConstructSDandField(self):
        """
        G4 overloaded
        """
        # This function is called in MT mode
        self.simulation_engine.actor_engine.register_sensitive_detectors(
            self.volume_manager.world_volume.name,
        )

    def get_volume(self, name):
        return self.volume_manager.get_volume(name)

    def get_database_material_names(self, db=None):
        return self.simulation_engine.simulation.volume_manager.material_database.get_database_material_names(
            db
        )

    def dump_build_materials(self, level=0):
        table = g4.G4Material.GetMaterialTable
        if level == 0:
            names = [m.GetName() for m in table]
            return names
        return table


class VisualisationEngine(EngineBase):
    """
    Main class to manage visualisation
    """

    def __init__(self, simulation_engine):
        EngineBase.__init__(self, simulation_engine)
        self.g4_vis_executive = None
        self.current_visu_filename = None
        self._is_closed = None
        self.simulation = simulation_engine.simulation

    def close(self):
        if self.simulation_engine.verbose_close:
            warning(f"Closing VisualisationEngine is_closed = {self._is_closed}")
        # self.release_g4_references()
        self._is_closed = True

    def release_g4_references(self):
        self.g4_vis_executive = None

    def __enter__(self):
        return self

    def __exit__(self, type, value, traceback):
        self.close()

    def initialize_visualisation(self):
        # check if filename is set when needed
        if (
            "only" in self.simulation.visu_type
            and self.simulation.visu_filename is None
        ):
            fatal(
                f'You must define a visu_filename with "{self.simulation.visu_type}" is set'
            )

        # set the current filename (maybe changed is no visu_filename)
        self.current_visu_filename = self.simulation.visu_filename

        # gdml
        if self.simulation.visu_type in ("gdml", "gdml_file_only"):
            self.initialize_visualisation_gdml()

        # vrml
        if self.simulation.visu_type in ("vrml", "vrml_file_only"):
            self.initialize_visualisation_vrml()

        # G4 stuff
        self.g4_vis_executive = g4.G4VisExecutive("all")
        self.g4_vis_executive.Initialize()

    def initialize_visualisation_gdml(self):
        # Check when GDML is activated, if G4 was compiled with GDML
        if not g4.GateInfo.get_G4GDML():
            warning(
                "Visualization with GDML not available in Geant4. Check G4 compilation."
            )
        if self.current_visu_filename is None:
            self.current_visu_filename = f"gate_visu_{os.getpid()}.gdml"

    def initialize_visualisation_vrml(self):
        if self.simulation.visu_filename is not None:
            os.environ["G4VRMLFILE_FILE_NAME"] = self.simulation.visu_filename
        else:
            self.current_visu_filename = f"gate_visu_{os.getpid()}.wrl"
            os.environ["G4VRMLFILE_FILE_NAME"] = self.current_visu_filename

    def start_visualisation(self):
        if not self.simulation.visu:
            return

        # VRML ?
        if self.simulation.visu_type == "vrml":
            start_vrml_visu(self.current_visu_filename)

        # GDML ?
        if self.simulation.visu_type == "gdml":
            start_gdml_visu(self.current_visu_filename)

        # remove the temporary file
        if self.simulation.visu_filename is None:
            try:
                os.remove(self.current_visu_filename)
            except:
                pass


class SimulationOutput:
    """
    FIXME
    """

    def __init__(self):
        self.simulation = None
        self.actors = {}
        self.sources = {}
        self.sources_by_thread = {}
        self.pid = os.getpid()
        self.ppid = os.getppid()
        self.current_random_seed = None
        self.hook_log = []

    def store_actors(self, simulation_engine):
        self.actors = simulation_engine.actor_engine.actors
        for actor in self.actors.values():
            actor.close()

    def store_hook_log(self, simulation_engine):
        self.hook_log = simulation_engine.hook_log

    def store_sources(self, simulation_engine):
        self.sources = {}
        if simulation_engine.simulation.multithreaded is True:
            th = {}
            self.sources_by_thread = [{}] * (
                simulation_engine.simulation.number_of_threads + 1
            )
            for source in simulation_engine.source_engine.sources:
                n = source.user_info.name
                if n in th:
                    th[n] += 1
                else:
                    th[n] = 0
                self.sources_by_thread[th[n]][n] = source
        else:
            s = {}
            for source in simulation_engine.source_engine.sources:
                s[source.user_info.name] = source
            self.sources = s

    def get_actor(self, name):
        if name not in self.actors:
            s = self.actors.keys
            fatal(f'The actor "{name}" does not exist. Here is the list of actors: {s}')
        return self.actors[name]

    def get_source(self, name):
        if (
            self.simulation.number_of_threads > 1
            or self.simulation.force_multithread_mode
        ):
            return self.get_source_mt(name, 0)
        if name not in self.sources:
            s = self.sources.keys
            fatal(
                f'The source "{name}" does not exist. Here is the list of sources: {s}'
            )
        return self.sources[name]

    def get_source_mt(self, name, thread):
        if (
            self.simulation.number_of_threads <= 1
            and not self.simulation.force_multithread_mode
        ):
            fatal(f"Cannot use get_source_mt in monothread mode")
        if thread >= len(self.sources_by_thread):
            fatal(
                f"Cannot get source {name} with thread {thread}, while "
                f"there are only {len(self.sources_by_thread)} threads"
            )
        if name not in self.sources_by_thread[thread]:
            s = self.sources_by_thread[thread].keys
            fatal(
                f'The source "{name}" does not exist. Here is the list of sources: {s}'
            )
        return self.sources_by_thread[thread][name]


class SimulationEngine(EngineBase):
    """
    Main class to execute a Simulation (optionally in a separate subProcess)
    """

    def __init__(self, simulation, new_process=False):
        self.simulation = simulation
        EngineBase.__init__(self, self)

        # create engines passing the simulation engine (self) as argument
        self.volume_engine = VolumeEngine(self)
        self.volume_engine.create_parallel_world_engines()
        self.physics_engine = PhysicsEngine(self)
        self.source_engine = SourceEngine(self)
        self.action_engine = ActionEngine(self)
        self.actor_engine = ActorEngine(self)
        self.visu_engine = VisualisationEngine(self)

        # current state of the engine
        self.run_timing_intervals = None
        self.is_initialized = False

        # do we create a subprocess or not ?
        self.new_process = new_process

        # LATER : option to wait the end of completion or not

        # UI
        self.ui_session = None
        self.g4_ui = None

        # random engine
        self.g4_HepRandomEngine = None
        self.current_random_seed = None

        # Main Run Manager
        self.g4_RunManager = None
        self.g4_StateManager = g4.G4StateManager.GetStateManager()

        # life cycle management
        self.run_manager_finalizer = None
        self._is_closed = False

        # exception handler
        self.g4_exception_handler = None

        # user fct to call after initialization
        self.user_hook_after_init = simulation.user_hook_after_init
        self.user_hook_after_run = simulation.user_hook_after_run
        # a list to store short log messages
        # produced by hook function such as user_hook_after_init
        self.hook_log = []  # FIXME: turn this into dictionary

    def close_engines(self):
        if self.volume_engine:
            self.volume_engine.close()
        if self.physics_engine:
            self.physics_engine.close()
        if self.source_engine:
            self.source_engine.close()
        if self.action_engine:
            self.action_engine.close()
        if self.actor_engine:
            self.actor_engine.close()
        if self.visu_engine:
            self.visu_engine.close()

    def release_engines(self):
        self.volume_engine = None
        self.physics_engine = None
        self.source_engine = None
        self.action_engine = None
        self.actor_engine = None
        self.visu_engine = None

    def release_g4_references(self):
        self.g4_ui = None
        self.g4_HepRandomEngine = None
        self.g4_StateManager = None
        self.g4_exception_handler = None

    def notify_managers(self):
        self.simulation.physics_manager._simulation_engine_closing()
        self.simulation.volume_manager._simulation_engine_closing()

    def close(self):
        if self.verbose_close:
            warning(f"Closing SimulationEngine is_closed = {self._is_closed}")
        if self._is_closed is False:
            self.close_engines()
            self.release_engines()
            self.release_g4_references()
            self.notify_managers()
            if self.g4_RunManager:
                self.g4_RunManager.SetVerboseLevel(0)
            self.g4_RunManager = None
            self._is_closed = True

    def __enter__(self):
        return self

    def __exit__(self, type, value, traceback):
        self.close()

    def __getstate__(self):
        if self.simulation.verbose_getstate:
            warning("Getstate SimulationEngine")
        self.g4_StateManager = None
        # if self.user_fct_after_init is not None:
        #    gate.warning(f'Warning')
        return self.__dict__

    def __setstate__(self, d):
        self.__dict__ = d
        # recreate the StateManager when unpickling
        # because it was set to None during pickling
        self.g4_StateManager = g4.G4StateManager.GetStateManager()

    def run_engine(self):
        """
        When the simulation is about to init, if the Simulation object is in a separate process
        (with 'spawn'), it has been pickled (copied) and the G4 phys list classes does not exist
        anymore, so we need to recreate them with 'create_physics_list_classes'
        Also, the StateManager must be recreated.

        NK: Yes, but not this way. Each class should take care of recreating attributes
        which where set to None during pickling by implementing a __setstate__ method.
        Implementing the resetting somewhere else (maybe in multiple places...) in the code will
        make it very difficult to maintain.

        -> removed the lines and implemented __setstate__ methods for the classes in question
        """

        # initialization
        self.initialize()

        # things to do after init and before run
        self.apply_all_g4_commands_after_init()
        if self.user_hook_after_init:
            log.info("Simulation: initialize user fct")
            self.user_hook_after_init(self)

        # go
        self.start_and_stop()

        # start visualization if vrml or gdml
        self.visu_engine.start_visualisation()
        if self.user_hook_after_run:
            log.info("Simulation: User hook after run")
            self.user_hook_after_run(self)

        # prepare the output
        output = SimulationOutput()
        output.store_actors(self)
        output.store_sources(self)
        output.store_hook_log(self)
        output.current_random_seed = self.current_random_seed

        return output

    def start_and_stop(self):
        """
        Start the simulation. The runs are managed in the SourceManager.
        """
        s = ""
        if self.new_process:
            s = "(in a new process)"
        log.info("-" * 80 + f"\nSimulation: START {s}")

        # actor: start simulation (only the master thread)
        self.actor_engine.start_simulation()

        # go !
        start = time.time()
        self.source_engine.start()
        end = time.time()

        # actor: stop simulation (only the master thread)
        self.actor_engine.stop_simulation()

        # this is the end
        log.info(
            f"Simulation: STOP. Run: {len(self.run_timing_intervals)}. "
            # f'Events: {self.source_manager.total_events_count}. '
            f"Time: {end - start:0.1f} seconds.\n"
            + f"-" * 80
        )

    def initialize_random_engine(self):
        engine_name = self.simulation.random_engine
        self.g4_HepRandomEngine = None
        if engine_name == "MixMaxRng":
            self.g4_HepRandomEngine = g4.MixMaxRng()
        if engine_name == "MersenneTwister":
            self.g4_HepRandomEngine = g4.MTwistEngine()
        if not self.g4_HepRandomEngine:
            s = f"Cannot find the random engine {engine_name}\n"
            s += f"Use: MersenneTwister or MixMaxRng"
            fatal(s)

        # set the random engine
        g4.G4Random.setTheEngine(self.g4_HepRandomEngine)
        if self.simulation.random_seed == "auto":
            self.current_random_seed = random.randrange(sys.maxsize)
        else:
            self.current_random_seed = self.simulation.random_seed

        # if windows, the long are 4 bytes instead of 8 bytes for python and unix system
        if os.name == "nt":
            self.current_random_seed = int(
                self.current_random_seed % ((pow(2, 32) - 1) / 2)
            )

        # set the seed
        g4.G4Random.setTheSeed(self.current_random_seed, 0)

    def initialize_g4_verbose(self):
        if self.simulation.g4_verbose:
            # Geant4 output with color
            ui = UIsessionVerbose()
            # set verbose tracking according to user info:
        else:
            # no Geant4 output
            ui = UIsessionSilent()
        self.simulation.add_g4_command_after_init(
            f"/tracking/verbose {self.simulation.g4_verbose_level_tracking}"
        )
        # it is also possible to set ui=None for 'default' output
        # we must keep a ref to ui_session
        self.ui_session = ui
        # we must keep a ref to ui_manager
        self.g4_ui = g4.G4UImanager.GetUIpointer()
        if self.g4_ui is None:
            fatal("Unable to obtain a UIpointer")
        self.g4_ui.SetCoutDestination(ui)

    def initialize(self):
        """
        Build the main geant4 objects and initialize them.
        """

        # g4 verbose
        self.initialize_g4_verbose()

        # init random engine (before the MTRunManager creation)
        self.initialize_random_engine()

        # create the run manager (assigned to self.g4_RunManager)
        self.create_run_manager()

        # create the handler for the exception
        self.g4_exception_handler = ExceptionHandler()

        # check run timing
        self.run_timing_intervals = self.simulation.run_timing_intervals.copy()
        assert_run_timing(self.run_timing_intervals)

        # Geometry initialization
        log.info("Simulation: initialize Geometry")

        # Set the userDetector pointer of the Geant4 run manager
        # to VolumeEngine object defined here in open-gate
        self.g4_RunManager.SetUserInitialization(self.volume_engine)
        # Important: The volumes are constructed
        # when the G4RunManager calls the Construct method of the VolumeEngine,
        # which happens in the InitializeGeometry method of the
        # G4RunManager (Geant4 code)

        # Physics initialization
        log.info("Simulation: initialize Physics")
        self.physics_engine.initialize_before_runmanager()
        self.g4_RunManager.SetUserInitialization(self.physics_engine.g4_physics_list)

        # Apply G4 commands *before* init (after phys init)
        self.apply_all_g4_commands_before_init()

        # check if some actors need UserEventInformation
        self.enable_user_event_information(
            self.simulation.actor_manager.user_info_actors.values()
        )

        # sources
        log.info("Simulation: initialize Source")
        self.source_engine.initialize(self.simulation.run_timing_intervals)

        # action
        self.g4_RunManager.SetUserInitialization(self.action_engine)

        # Actors initialization (before the RunManager Initialize)
        log.info("Simulation: initialize Actors")
        self.actor_engine.create_actors()  # calls the actors' constructors
        self.source_engine.initialize_actors(self.actor_engine.actors)

        # Visu
        if self.simulation.visu:
            log.info("Simulation: initialize Visualization")
            self.visu_engine.initialize_visualisation()

        # Note: In serial mode, SetUserInitialization() would only be needed
        # for geometry and physics, but in MT mode the fake run for worker
        # initialization needs a particle source.
        log.info("Simulation: initialize G4RunManager")
        if self.simulation.multithreaded is True:
            self.g4_RunManager.InitializeWithoutFakeRun()
        else:
            self.g4_RunManager.Initialize()

        self.physics_engine.initialize_after_runmanager()
        self.g4_RunManager.PhysicsHasBeenModified()

        # G4's MT RunManager needs an empty run to initialize workers
        if self.simulation.multithreaded is True:
            self.g4_RunManager.FakeBeamOn()

        # Actions initialization
        self.actor_engine.action_engine = self.action_engine
        self.actor_engine.initialize()

        self.is_initialized = True

        # Check overlaps
        if self.simulation.check_volumes_overlap:
            log.info("Simulation: check volumes overlap")
            self.check_volumes_overlap(verbose=False)
        else:
            log.info("Simulation: (no volumes overlap checking)")

        # Register sensitive detector.
        # if G4 was compiled with MT (regardless if it is used or not)
        # ConstructSDandField (in VolumeManager) will be automatically called
        if not g4.GateInfo.get_G4MULTITHREADED():
            fatal("DEBUG Register sensitive detector in no MT mode")
            # todo : self.actor_engine.register_sensitive_detectors()

    def create_run_manager(self):
        """Get the correct RunManager according to the requested threads
        and make some basic settings.

        """
        if self.g4_RunManager:
            fatal("A G4RunManager as already been created.")

        if self.simulation.multithreaded is True:
            # GetOptions() returns a set which should contain 'MT'
            # if Geant4 was compiled with G4MULTITHREADED
            if "MT" not in g4.G4RunManagerFactory.GetOptions():
                fatal(
                    "Geant4 does not support multithreading. Probably it was compiled without G4MULTITHREADED flag."
                )

            log.info(
                f"Simulation: create MTRunManager with {self.simulation.number_of_threads} threads"
            )
            self.g4_RunManager = g4.WrappedG4MTRunManager()
            self.g4_RunManager.SetNumberOfThreads(self.simulation.number_of_threads)
        else:
            log.info("Simulation: create RunManager (single thread)")
            self.g4_RunManager = g4.WrappedG4RunManager()

        if self.g4_RunManager is None:
            fatal("Unable to create RunManager")

        self.g4_RunManager.SetVerboseLevel(self.simulation.g4_verbose_level)
        # this creates a finalizer for the run manager which assures that
        # the close() method is called before the run manager is garbage collected,
        # i.e. G4RunManager destructor is called
        self.run_manager_finalizer = weakref.finalize(self.g4_RunManager, self.close)

    def apply_all_g4_commands_after_init(self):
        for command in self.simulation.g4_commands_after_init:
            self.apply_g4_command(command)

    def apply_all_g4_commands_before_init(self):
        for command in self.simulation.g4_commands_before_init:
            self.apply_g4_command(command)

    def apply_g4_command(self, command):
        if self.g4_ui is None:
            self.g4_ui = g4.G4UImanager.GetUIpointer()
        log.info(f"Simulation: apply G4 command '{command}'")
        code = self.g4_ui.ApplyCommand(command)
        if code == 0:
            return
        err_codes = {
            0: "fCommandSucceeded",
            100: "fCommandNotFound",
            200: "fIllegalApplicationState",
            300: "fParameterOutOfRange",
            400: "fParameterUnreadable",
            500: "fParameterOutOfCandidates",
            600: "fAliasNotFound",
        }
        closest_err_code = max(filter(lambda x: x <= code, err_codes.keys()))
        closest_err_msg = err_codes[closest_err_code]
        fatal(f'Error in apply_g4_command "{command}": {code} {closest_err_msg}')

<<<<<<< HEAD
    def _start(self):
        """
        Start the simulation. The runs are managed in the SourceManager.
        """
        s = ""
        if self.start_new_process:
            s = "(in a new process)"
        log.info("-" * 80 + f"\nSimulation: START {s}")

        # actor: start simulation (only the master thread)
        self.actor_engine.start_simulation()

        # go !
        start = time.time()
        self.source_engine.start()
        end = time.time()

        # actor: stop simulation (only the master thread)
        self.actor_engine.stop_simulation()

        # this is the end
        log.info(
            f"Simulation: STOP. Run: {len(self.run_timing_intervals)}. "
            # f'Events: {self.source_manager.total_events_count}. '
            f"Time: {end - start:0.1f} seconds.\n"
            + f"-" * 80
        )

    def initialize_random_engine(self):
        engine_name = self.simulation.user_info.random_engine
        self.g4_HepRandomEngine = None
        if engine_name == "MixMaxRng":
            self.g4_HepRandomEngine = g4.MixMaxRng()
        if engine_name == "MersenneTwister":
            self.g4_HepRandomEngine = g4.MTwistEngine()
        if not self.g4_HepRandomEngine:
            s = f"Cannot find the random engine {engine_name}\n"
            s += f"Use: MersenneTwister or MixMaxRng"
            fatal(s)

        # set the random engine
        g4.G4Random.setTheEngine(self.g4_HepRandomEngine)
        if self.simulation.user_info.random_seed == "auto":
            self.current_random_seed = random.randrange(sys.maxsize)
        else:
            self.current_random_seed = self.simulation.user_info.random_seed

        # if windows, the long are 4 bytes instead of 8 bytes for python and unix system
        if os.name == "nt":
            self.current_random_seed = int(
                self.current_random_seed % ((pow(2, 32) - 1) / 2)
            )

        # set the seed
        g4.G4Random.setTheSeed(self.current_random_seed, 0)

    def initialize_g4_verbose(self):
        if self.simulation.user_info.g4_verbose:
            # Geant4 output with color
            ui = UIsessionVerbose()
            # set verbose tracking according to user info:
        else:
            # no Geant4 output
            ui = UIsessionSilent()

        # do not set verbose tracking when "overlap"
        if self.simulation.g4_verbose_level_tracking >= 0:
            self.simulation.add_g4_command_after_init(
                f"/tracking/verbose {self.simulation.g4_verbose_level_tracking}"
            )
        # it is also possible to set ui=None for 'default' output
        # we must keep a ref to ui_session
        self.ui_session = ui
        # we must keep a ref to ui_manager
        self.g4_ui = g4.G4UImanager.GetUIpointer()
        if self.g4_ui is None:
            fatal("Unable to obtain a UIpointer")
        self.g4_ui.SetCoutDestination(ui)

    # FIXME: rename to avoid conflict with function in helpers.
    # should be more specific, like fatal_multiple_execution
    def fatal(self, err=""):
        s = (
            f"Cannot run a new simulation in this process: only one execution is possible.\n"
            f"Use the option start_new_process=True in gate.SimulationEngine. {err}"
        )
        fatal(s)

=======
>>>>>>> 4373449d
    def check_volumes_overlap(self, verbose=True):
        # we need to 'cheat' the verbosity before doing the check
        b = self.simulation.g4_verbose
        self.simulation.g4_verbose = True
        self.initialize_g4_verbose()

        # check
        self.volume_engine.check_overlaps(verbose)

        # put back verbosity
        self.simulation.g4_verbose = b
        self.initialize_g4_verbose()

    @property
    @requires_fatal("g4_StateManager")
    def g4_state(self):
        return self.g4_StateManager.GetCurrentState()

    @g4_state.setter
    @requires_fatal("g4_StateManager")
    def g4_state(self, g4_application_state):
        self.g4_StateManager.SetNewState(g4_application_state)

    # @property
    # def initializedAtLeastOnce(self):
    #     if self.g4_RunManager is None:
    #         return False
    #     else:
    #         return self.g4_RunManager.GetInitializedAtLeastOnce()

    # @initializedAtLeastOnce.setter
    # def initializedAtLeastOnce(self, tf):
    #     if self.g4_RunManager is None:
    #         gate.fatal(
    #             "Cannot set 'initializedAtLeastOnce' variable. No RunManager available."
    #         )
    #     self.g4_RunManager.SetInitializedAtLeastOnce(tf)

    def enable_user_event_information(self, actors):
        self.user_event_information_flag = False
        for ac in actors:
            if "attributes" in ac.__dict__:
                if "ParentParticleName" in ac.attributes:
                    self.user_event_information_flag = True
                    return


def start_gdml_visu(filename):
    try:
        import pyg4ometry
    except Exception as exception:
        warning(exception)
        warning(
            "The module pyg4ometry is maybe not installed or is not working. Try: \n"
            "pip install pyg4ometry"
        )
        return
    r = pyg4ometry.gdml.Reader(filename)
    l = r.getRegistry().getWorldVolume()
    v = pyg4ometry.visualisation.VtkViewerColouredMaterial()
    v.addLogicalVolume(l)
    v.view()


def start_vrml_visu(filename):
    try:
        import pyvista
    except Exception as exception:
        warning(exception)
        warning(
            "The module pyvista is maybe not installed or is not working to be able to visualize vrml files. Try:\n"
            "pip install pyvista"
        )
        return
    pl = pyvista.Plotter()
    pl.import_vrml(filename)
    pl.set_background("black")
    pl.add_axes(line_width=5, color="white")
    pl.show()<|MERGE_RESOLUTION|>--- conflicted
+++ resolved
@@ -1417,97 +1417,6 @@
         closest_err_msg = err_codes[closest_err_code]
         fatal(f'Error in apply_g4_command "{command}": {code} {closest_err_msg}')
 
-<<<<<<< HEAD
-    def _start(self):
-        """
-        Start the simulation. The runs are managed in the SourceManager.
-        """
-        s = ""
-        if self.start_new_process:
-            s = "(in a new process)"
-        log.info("-" * 80 + f"\nSimulation: START {s}")
-
-        # actor: start simulation (only the master thread)
-        self.actor_engine.start_simulation()
-
-        # go !
-        start = time.time()
-        self.source_engine.start()
-        end = time.time()
-
-        # actor: stop simulation (only the master thread)
-        self.actor_engine.stop_simulation()
-
-        # this is the end
-        log.info(
-            f"Simulation: STOP. Run: {len(self.run_timing_intervals)}. "
-            # f'Events: {self.source_manager.total_events_count}. '
-            f"Time: {end - start:0.1f} seconds.\n"
-            + f"-" * 80
-        )
-
-    def initialize_random_engine(self):
-        engine_name = self.simulation.user_info.random_engine
-        self.g4_HepRandomEngine = None
-        if engine_name == "MixMaxRng":
-            self.g4_HepRandomEngine = g4.MixMaxRng()
-        if engine_name == "MersenneTwister":
-            self.g4_HepRandomEngine = g4.MTwistEngine()
-        if not self.g4_HepRandomEngine:
-            s = f"Cannot find the random engine {engine_name}\n"
-            s += f"Use: MersenneTwister or MixMaxRng"
-            fatal(s)
-
-        # set the random engine
-        g4.G4Random.setTheEngine(self.g4_HepRandomEngine)
-        if self.simulation.user_info.random_seed == "auto":
-            self.current_random_seed = random.randrange(sys.maxsize)
-        else:
-            self.current_random_seed = self.simulation.user_info.random_seed
-
-        # if windows, the long are 4 bytes instead of 8 bytes for python and unix system
-        if os.name == "nt":
-            self.current_random_seed = int(
-                self.current_random_seed % ((pow(2, 32) - 1) / 2)
-            )
-
-        # set the seed
-        g4.G4Random.setTheSeed(self.current_random_seed, 0)
-
-    def initialize_g4_verbose(self):
-        if self.simulation.user_info.g4_verbose:
-            # Geant4 output with color
-            ui = UIsessionVerbose()
-            # set verbose tracking according to user info:
-        else:
-            # no Geant4 output
-            ui = UIsessionSilent()
-
-        # do not set verbose tracking when "overlap"
-        if self.simulation.g4_verbose_level_tracking >= 0:
-            self.simulation.add_g4_command_after_init(
-                f"/tracking/verbose {self.simulation.g4_verbose_level_tracking}"
-            )
-        # it is also possible to set ui=None for 'default' output
-        # we must keep a ref to ui_session
-        self.ui_session = ui
-        # we must keep a ref to ui_manager
-        self.g4_ui = g4.G4UImanager.GetUIpointer()
-        if self.g4_ui is None:
-            fatal("Unable to obtain a UIpointer")
-        self.g4_ui.SetCoutDestination(ui)
-
-    # FIXME: rename to avoid conflict with function in helpers.
-    # should be more specific, like fatal_multiple_execution
-    def fatal(self, err=""):
-        s = (
-            f"Cannot run a new simulation in this process: only one execution is possible.\n"
-            f"Use the option start_new_process=True in gate.SimulationEngine. {err}"
-        )
-        fatal(s)
-
-=======
->>>>>>> 4373449d
     def check_volumes_overlap(self, verbose=True):
         # we need to 'cheat' the verbosity before doing the check
         b = self.simulation.g4_verbose
