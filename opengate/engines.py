--- conflicted
+++ resolved
@@ -966,13 +966,7 @@
 
     def store_sources(self, simulation_engine):
         self.sources = {}
-<<<<<<< HEAD
-        source_engine = simulation_engine.source_engine
-        ui = simulation_engine.simulation.user_info
-        if ui.number_of_threads > 1 or ui.force_multithread_mode:
-=======
         if simulation_engine.simulation.multithreaded is True:
->>>>>>> 99babdf1
             th = {}
             self.sources_by_thread = [{}] * (
                 simulation_engine.simulation.number_of_threads + 1
@@ -985,15 +979,10 @@
                     th[n] = 0
                 self.sources_by_thread[th[n]][n] = source
         else:
-<<<<<<< HEAD
-            for source in source_engine.sources:
-                self.sources[source.user_info.name] = source
-=======
             s = {}
             for source in simulation_engine.source_engine.sources:
                 s[source.user_info.name] = source
             self.sources = s
->>>>>>> 99babdf1
 
     def get_actor(self, name):
         if name not in self.actors:
@@ -1154,71 +1143,7 @@
         # because it was set to None during pickling
         self.g4_StateManager = g4.G4StateManager.GetStateManager()
 
-<<<<<<< HEAD
-    # define thus as property so the condition can be changed
-    # without need to refactor the code
-    @property
-    def run_multithreaded(self):
-        return (
-            self.simulation.user_info.number_of_threads > 1
-            or self.simulation.user_info.force_multithread_mode
-        )
-
-    def start(self):
-        # if windows and MT -> fail
-        if os.name == "nt" and self.run_multithreaded:
-            fatal(
-                "Error, the multi-thread option is not available for Windows now. Run the simulation with one thread."
-            )
-        # prepare sub process
-        output = None
-        if self.start_new_process:
-            """
-            set_start_method only work with linux and osx, not with windows
-            https://superfastpython.com/multiprocessing-spawn-runtimeerror
-
-            Alternative: put the
-            if __name__ == '__main__':
-            at the beginning of the script
-            https://britishgeologicalsurvey.github.io/science/python-forking-vs-spawn/
-
-            (the "force" option is needed for notebooks)
-
-            for windows, fork does not work and spawn produces an error, so for the moment we remove the process part
-            to be able to run process, we will need to start the example in __main__
-            https://stackoverflow.com/questions/18204782/runtimeerror-on-windows-trying-python-multiprocessing
-
-            """
-            # set_start_method("fork", force=True)
-            try:
-                set_start_method("spawn")
-            except RuntimeError:
-                pass
-            q = Manager().Queue()
-            p = Process(target=self.init_and_start, args=(q,))
-            p.start()
-            p.join()  # (timeout=10)  # timeout might be needed
-
-            try:
-                output = q.get(block=False)
-            except queue.Empty:
-                fatal("Error, the queue is empty, the spawned process probably died.")
-        else:
-            output = self.init_and_start(None)
-
-        # put back the simulation object to all actors
-        if output:
-            for actor in output.actors.values():
-                actor.simulation = self.simulation
-        output.simulation = self.simulation
-
-        # return the output of the simulation
-        return output
-
-    def init_and_start(self, queue):
-=======
     def run_engine(self):
->>>>>>> 99babdf1
         """
         When the simulation is about to init, if the Simulation object is in a separate process
         (with 'spawn'), it has been pickled (copied) and the G4 phys list classes does not exist
@@ -1240,32 +1165,24 @@
         self.initialize()
 
         # things to do after init and before run
-<<<<<<< HEAD
-        self.apply_all_g4_commands()
-        if self.user_fct_after_init:
-            """log.info("Simulation: initialize user fct")
-            self.user_fct_after_init(self)
-            """
-            log.info("Simulation: user fct after init")
-            sig = signature(self.user_fct_after_init)
-            n = len(sig.parameters)
-            if n == 1:
-                self.user_fct_after_init(self)
-            else:
-                self.user_fct_after_init(self, output)
-
-        # should we start ?
-        if not self.init_only:
-            self._start()
-=======
         self.apply_all_g4_commands_after_init()
         if self.user_hook_after_init:
             log.info("Simulation: initialize user fct")
             self.user_hook_after_init(self)
 
+        # if init only, we stop
+        if self.init_only:
+            print()
+            print("INIT ONLY")
+            print()
+            output.store_actors(self)
+            output.store_sources(self)
+            output.store_hook_log(self)
+            output.current_random_seed = self.current_random_seed
+            return output
+
         # go
         self.start_and_stop()
->>>>>>> 99babdf1
 
         # start visualization if vrml or gdml
         self.visu_engine.start_visualisation()
@@ -1279,11 +1196,6 @@
         output.store_hook_log(self)
         output.current_random_seed = self.current_random_seed
 
-<<<<<<< HEAD
-        if queue is not None:
-            queue.put(output)
-            return None
-=======
         return output
 
     def start_and_stop(self):
@@ -1330,7 +1242,6 @@
         g4.G4Random.setTheEngine(self.g4_HepRandomEngine)
         if self.simulation.random_seed == "auto":
             self.current_random_seed = random.randrange(sys.maxsize)
->>>>>>> 99babdf1
         else:
             self.current_random_seed = self.simulation.random_seed
 
@@ -1369,33 +1280,18 @@
         Build the main geant4 objects and initialize them.
         """
 
-<<<<<<< HEAD
-        # create engines passing the simulation engine (self) as argument
-        self.volume_engine = VolumeEngine(self)
-        self.volume_engine.create_parallel_world_engines()
-        self.physics_engine = PhysicsEngine(self)
-        self.source_engine = SourceEngine(self)
-        self.action_engine = ActionEngine(self)
-        self.actor_engine = ActorEngine(self)
-        self.visu_engine = VisualisationEngine(self)
-
-        # shorter code
-        ui = self.simulation.user_info
-
-        # Some sources need to perform computation once everything is defined in user_info but *before* the
+        # g4 verbose
+        self.initialize_g4_verbose()
+
+        # visualisation ?
+        # self.pre_init_visu()
+
+        # init random engine (before the MTRunManager creation)
+        self.initialize_random_engine()
+
+        # Some sources (e.. PHID) need to perform computation once everything is defined in user_info but *before* the
         # initialization of the G4 engine starts. This can be done via this function.
         self.simulation.initialize_source_before_g4_engine()
-
-=======
->>>>>>> 99babdf1
-        # g4 verbose
-        self.initialize_g4_verbose()
-
-        # visualisation ?
-        # self.pre_init_visu()
-
-        # init random engine (before the MTRunManager creation)
-        self.initialize_random_engine()
 
         # create the run manager (assigned to self.g4_RunManager)
         self.create_run_manager()
