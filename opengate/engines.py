--- conflicted
+++ resolved
@@ -1245,11 +1245,7 @@
         else:
             # no Geant4 output
             ui = UIsessionSilent()
-<<<<<<< HEAD
-        if self.simulation.g4_verbose_level_tracking != -1:
-=======
         if self.simulation.g4_verbose_level_tracking >= 0:
->>>>>>> 42460cef
             self.simulation.add_g4_command_after_init(
                 f"/tracking/verbose {self.simulation.g4_verbose_level_tracking}"
             )
