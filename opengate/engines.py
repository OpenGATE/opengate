import time
import random
import sys
import os
import weakref
from box import Box
from anytree import PreOrderIter

import opengate_core as g4
from .exception import fatal, warning, GateImplementationError
from .decorators import requires_fatal, requires_warning
from .runtiming import assert_run_timing
from .uisessions import UIsessionSilent, UIsessionVerbose
from .exception import ExceptionHandler
from .physics import (
    UserLimitsPhysics,
    translate_particle_name_gate_to_geant4,
    cut_particle_names,
    create_g4_optical_properties_table,
    load_optical_properties_from_xml,
)
from .base import GateSingletonFatal
from .logger import logger


class EngineBase:
    """
    Base class for all engines (SimulationEngine, VolumeEngine, etc.)
    """

    def __init__(self, simulation_engine) -> None:
        self.simulation_engine = simulation_engine
        # debug verbose
        self.verbose_getstate = simulation_engine.verbose_getstate
        self.verbose_close = simulation_engine.verbose_close

    def close(self):
        self.simulation_engine = None

    def __getstate__(self):
        raise GateImplementationError(
            f"The __getstate__() method of the {type(self).__name__} class got called. "
            f"That should not happen because it should be closed before anything is pickled "
            f"at the end of a subprocess. Check warning messages for clues!"
        )


class SourceEngine(EngineBase):
    """
    Source Engine manages the G4 objects of sources at runtime
    """

    # G4RunManager::BeamOn takes an int as input. The max cpp int value is currently 2147483647
    # Python manages int differently (no limit), so we need to set the max value here.
    max_int = 2147483647

    def __init__(self, simulation_engine):
        super().__init__(simulation_engine)

        # Keep a pointer to the current simulation
        # self.source_manager = source_manager
        self.simulation_engine = simulation_engine

        # List of run time intervals
        self.run_timing_intervals = None
        self.current_run_interval = None

        # use a progress bar ?
        self.progress_bar = False
        self.expected_number_of_events = "unknown"

        # List of sources (GateSource), for all threads
        self.sources = []

        # The source manager will be constructed at build (during ActionManager)
        # Its task is to call GeneratePrimaries and loop over the sources
        # For MT, the master_source_manager is the MasterThread
        # The g4_thread_source_managers list all master sources for all threads
        self.g4_master_source_manager = None
        self.g4_thread_source_managers = []

        # Options dict for cpp SourceManager
        # will be set in create_g4_source_manager
        # FIXME: Why is this separate dictionary needed? Would be better to access the source manager directly
        self.source_manager_options = Box()

    def close(self):
        if self.verbose_close:
            warning("Closing SourceEngine")
        self.release_g4_references()
        super().close()

    def release_g4_references(self):
        self.g4_master_source_manager = None
        self.g4_thread_source_managers = None
        # a source object contains a reference to a G4 source
        self.sources = None

    def initialize(self, run_timing_intervals, progress_bar=False):
        self.run_timing_intervals = run_timing_intervals
        assert_run_timing(self.run_timing_intervals)
        # if len(self.simulation_engine.simulation.source_manager.sources) == 0:
        #    self.simulation_engine.simulation.warn_user(
        #        "No source: no particle will be generated"
        #    )
        self.progress_bar = progress_bar

    def initialize_actors(self):
        """
        Set all actors to the master source manager
        """
        self.g4_master_source_manager.SetActors(
            self.simulation_engine.simulation.actor_manager.sorted_actors
        )

    def create_master_source_manager(self):
        # create the master source for the masterThread
        self.g4_master_source_manager = self.create_g4_thread_source_manager(
            append=False
        )
        return self.g4_master_source_manager

    def create_g4_thread_source_manager(self, append=True):
        """
        This is called by all threads.
        This object is needed here because it can only be
        created after physics initialisation
        """
        # create a source manager for the current thread
        ms = g4.GateSourceManager()
        # create all sources for this source manager (for all threads)
        source_manager = self.simulation_engine.simulation.source_manager
        for source in source_manager.sources.values():
            source.initialize(self.run_timing_intervals)
            source.add_to_source_manager(ms)
            # store all the sources (will be used later by SimulationOutput)
            self.sources.append(source)

        # Copy visualization parameters
        for k, v in self.simulation_engine.simulation.user_info.items():
            if "visu" in k:
                self.source_manager_options[k] = v

        # Copy verbosity parameters
        for k, v in self.simulation_engine.simulation.user_info.items():
            if "verbose_" in k:
                self.source_manager_options[k] = v

        # progress bar
        self.source_manager_options["progress_bar"] = (
            self.simulation_engine.simulation.progress_bar
        )

        ms.Initialize(self.run_timing_intervals, self.source_manager_options)
        self.expected_number_of_events = (
            ms.GetExpectedNumberOfEvents()
            * self.simulation_engine.simulation.number_of_threads
        )
        # set the flag for user event info
        ms.fUserEventInformationFlag = (
            self.simulation_engine.user_event_information_flag
        )
        # keep the pointer to avoid deletion
        if append:
            self.g4_thread_source_managers.append(ms)

        return ms

    def start(self):
        # FIXME (1) later : may replace BeamOn with DoEventLoop
        # to allow better control on geometry between the different runs
        # FIXME (2) : check estimated nb of particle, warning if too large
        # start the master thread (only main thread)
        for (
            solid
        ) in self.simulation_engine.simulation.volume_manager.solid_with_texture_init:
            self.g4_master_source_manager.RegisterImageBox(solid)
        self.simulation_engine.simulation.volume_manager.solid_with_texture_init = []

        self.g4_master_source_manager.StartMasterThread()

        # once terminated, packup the sources (if needed)
        for source in self.sources:
            source.prepare_output()

    def can_predict_expected_number_of_event(self):
        return all(s.can_predict_number_of_events() for s in self.sources)


class PhysicsEngine(EngineBase):
    """
    Class that contains all the information and mechanism regarding physics
    to actually run a simulation. It is associated with a simulation engine.

    """

    def __init__(self, *args):
        super().__init__(*args)
        # Keep a shortcut reference to the current physics_manager
        self.physics_manager = self.simulation_engine.simulation.physics_manager

        # Register this engine with the regions
        for region in self.physics_manager.regions.values():
            region.physics_engine = self

        for optical_surface in self.physics_manager.optical_surfaces.values():
            optical_surface.physics_engine = self

        # main g4 physic list
        self.g4_physics_list = None
        self.g4_decay = None
        self.g4_radioactive_decay = None
        self.g4_cuts_by_regions = []
        self.g4_em_parameters = None
        self.g4_parallel_world_physics = []
        self.g4_optical_material_tables = {}
        self.g4_physical_volumes = []
        self.g4_surface_properties = None

        # We need to keep a reference to physics constructors
        # implemented on the python side
        # Physics constructor linked via pybind have the nodelete pointer option,
        # so python will not delete them and no reference needs to be kept
        self.gate_physics_constructors = []

        self.optical_surfaces_properties_dict = {}

    def close(self):
        if self.verbose_close:
            warning("Closing PhysicsEngine")
        self.close_physics_constructors()
        self.release_g4_references()
        self.release_optical_surface_g4_references()
        super().close()

    def release_g4_references(self):
        self.g4_physics_list = None
        self.g4_decay = None
        self.g4_radioactive_decay = None
        self.g4_cuts_by_regions = None
        self.g4_em_parameters = None
        self.g4_parallel_world_physics = []
        self.g4_optical_material_tables = {}
        self.g4_physical_volumes = []
        self.g4_surface_properties = None

    def release_optical_surface_g4_references(self):
        for optical_surface in self.physics_manager.optical_surfaces.values():
            optical_surface.release_g4_references()

    @requires_fatal("simulation_engine")
    @requires_warning("g4_physics_list")
    def close_physics_constructors(self):
        """This method removes PhysicsConstructors defined in python from the physics list.

        It should be called after a simulation run, i.e. when a simulation engine closes,
        because the RunManager will otherwise attempt to delete the PhysicsConstructor
        and cause a segfault.

        """
        current_state = self.simulation_engine.g4_state
        self.simulation_engine.g4_state = g4.G4ApplicationState.G4State_PreInit
        for pc in self.gate_physics_constructors:
            self.g4_physics_list.RemovePhysics(pc)
        self.simulation_engine.g4_state = current_state

    # make this a property so the communication between
    # PhysicsManager and PhysicsEngine can be changed without
    # impacting this class
    @property
    def user_info_physics_manager(self):
        return self.physics_manager.user_info

    def initialize_before_runmanager(self):
        """Initialize methods to be called *before*
        G4RunManager.Initialize() is called.

        """
        self.initialize_physics_list()
        self.initialize_g4_em_parameters()
        self.initialize_user_limits_physics()
        self.initialize_physics_biasing()
        self.initialize_parallel_world_physics()

    def initialize_after_runmanager(self):
        """ """
        # Cuts need to be set *after*
        # G4RunManager.Initialize() is called.
        # Reason: The Initialize() sequence would otherwise override
        # the global cuts with the physics list defaults.
        self.initialize_global_cuts()
        self.initialize_regions()
        self.initialize_optical_material_properties()
        self.initialize_optical_surfaces()
        self.initialize_ionisation_options()
        self.initialize_users_ionisation_potentials()

    def initialize_parallel_world_physics(self):
        for (
            world
        ) in self.physics_manager.simulation.volume_manager.parallel_world_names:
            pwp = g4.G4ParallelWorldPhysics(world, True)
            self.g4_parallel_world_physics.append(pwp)
            self.g4_physics_list.RegisterPhysics(pwp)

    def initialize_physics_list(self):
        """
        Create a Physic List from the Factory
        """
        physics_list_name = self.physics_manager.user_info.physics_list_name
        self.g4_physics_list = (
            self.physics_manager.physics_list_manager.get_physics_list(
                physics_list_name
            )
        )

    def initialize_regions(self):
        for region in self.physics_manager.regions.values():
            region.initialize()

    def initialize_global_cuts(self):
        ui = self.physics_manager.user_info

        # range
        if ui.energy_range_min is not None and ui.energy_range_max is not None:
            self.physics_manager.warn_user("SetEnergyRange only works in MT mode")
            pct = g4.G4ProductionCutsTable.GetProductionCutsTable()
            pct.SetEnergyRange(ui.energy_range_min, ui.energy_range_max)

        # Set global production cuts
        # If value is set for 'all', this overrides individual values
        if ui.global_production_cuts.all is not None:
            # calls SetCutValue for all relevant particles,
            # i.e. proton, gamma, e+, e-
            for pname in cut_particle_names.values():
                self.g4_physics_list.SetCutValue(ui.global_production_cuts.all, pname)

        else:
            for pname, value in ui.global_production_cuts.items():
                # ignore 'all', as that's already treated above
                if pname == "all":
                    continue
                if value is not None and value not in ("default", "Default"):
                    self.g4_physics_list.SetCutValue(
                        value, translate_particle_name_gate_to_geant4(pname)
                    )

    def initialize_g4_em_parameters(self):
        self.g4_em_parameters = g4.G4EmParameters.Instance()

        self.g4_em_parameters.SetApplyCuts(self.physics_manager.apply_cuts)

        if self.physics_manager.em_parameters.fluo is not None:
            self.g4_em_parameters.SetFluo(self.physics_manager.em_parameters.fluo)
        if self.physics_manager.em_parameters.auger is not None:
            self.g4_em_parameters.SetAuger(self.physics_manager.em_parameters.auger)
        if self.physics_manager.em_parameters.auger_cascade is not None:
            self.g4_em_parameters.SetAugerCascade(
                self.physics_manager.em_parameters.auger_cascade
            )
        if self.physics_manager.em_parameters.pixe is not None:
            self.g4_em_parameters.SetPixe(self.physics_manager.em_parameters.pixe)
        if self.physics_manager.em_parameters.deexcitation_ignore_cut is not None:
            self.g4_em_parameters.SetDeexcitationIgnoreCut(
                self.physics_manager.em_parameters.deexcitation_ignore_cut
            )

        # set the deex switches only if the user has touched them.
        # Let G4 set its defaults otherwise (i.e. of all are None)
        if any(
            [v is not None for v in self.physics_manager.em_switches_world.values()]
        ):
            # check that all switches were set in case at least one has been set
            # either all must be set or none
            if any(
                [v is None for v in self.physics_manager.em_switches_world.values()]
            ):
                fatal(
                    f"Some EM switches for the world region were not set. You must either set all switches or none. The following switches exist: {self.physics_manager.em_switches_world.keys()}"
                )
            self.g4_em_parameters.SetDeexActiveRegion(
                "world",
                self.physics_manager.em_switches_world.deex,
                self.physics_manager.em_switches_world.auger,
                self.physics_manager.em_switches_world.pixe,
            )
        for region in self.physics_manager.regions.values():
            region.initialize_em_switches()

    def initialize_physics_biasing(self):
        # get a dictionary {particle:[processes]}
        particles_processes = self.physics_manager.get_biasing_particles_and_processes()

        # check if there are any processes requested for any particle
        if any([len(v) > 0 for v in particles_processes.values()]):
            g4_biasing_physics = g4.G4GenericBiasingPhysics()
            for particle, processes in particles_processes.items():
                if len(processes) > 0:
                    g4_biasing_physics.PhysicsBias(particle, processes)
            self.g4_physics_list.RegisterPhysics(g4_biasing_physics)

    # This function deals with calling the parse function
    # and setting the returned MaterialPropertyTable to G4Material object
    def initialize_optical_material_properties(self):
        # Load optical material properties if special physics constructor "G4OpticalPhysics"
        # is set to True in PhysicsManager's user info
        if (
            self.simulation_engine.simulation.physics_manager.special_physics_constructors.G4OpticalPhysics
            is True
        ):
            # retrieve path to file from physics manager
            for (
                vol
            ) in self.simulation_engine.simulation.volume_manager.volumes.values():
                material_name = vol.g4_material.GetName()
                material_properties = load_optical_properties_from_xml(
                    self.physics_manager.optical_properties_file, material_name
                )
                if material_properties is not None:
                    self.g4_optical_material_tables[str(material_name)] = (
                        create_g4_optical_properties_table(material_properties)
                    )
                    vol.g4_material.SetMaterialPropertiesTable(
                        self.g4_optical_material_tables[str(material_name)]
                    )
                else:
                    self.simulation_engine.simulation.warn_user(
                        f"Could not load the optical material properties for material {material_name} "
                        f"found in volume {vol.name} from file {self.physics_manager.optical_properties_file}."
                    )

    @requires_fatal("physics_manager")
    def initialize_optical_surfaces(self):
        """Calls initialize() method of each OpticalSurface instance."""

        # Call the initialize() method in OpticalSurface class to
        # create the related G4 instances.
        for optical_surface in self.physics_manager.optical_surfaces.values():
            optical_surface.initialize()

    @requires_fatal("physics_manager")
    def initialize_user_limits_physics(self):
        need_step_limiter = False
        need_user_special_cut = False
        for r in self.physics_manager.regions.values():
            if r.need_step_limiter() is True:
                need_step_limiter = True
            if r.need_user_special_cut() is True:
                need_user_special_cut = True

        if need_step_limiter or need_user_special_cut:
            user_limits_physics = UserLimitsPhysics()
            user_limits_physics.physics_engine = self
            self.g4_physics_list.RegisterPhysics(user_limits_physics)
            self.gate_physics_constructors.append(user_limits_physics)

    @requires_fatal("physics_manager")
    def initialize_ionisation_options(self):
        for material_name, val in self.physics_manager.mean_energy_per_ion_pair.items():
            mat = (
                self.simulation_engine.simulation.volume_manager.find_or_build_material(
                    material_name
                )
            )
            ionisation = mat.GetIonisation()
            ionisation.SetMeanEnergyPerIonPair(val)

    @requires_fatal("physics_manager")
    def initialize_users_ionisation_potentials(self):
        for (
            material_name,
            val,
        ) in self.physics_manager.material_ionisation_potential.items():
            mat = (
                self.simulation_engine.simulation.volume_manager.find_or_build_material(
                    material_name
                )
            )
            ionisation = mat.GetIonisation()
            ionisation.SetMeanExcitationEnergy(val)


class ActionEngine(g4.G4VUserActionInitialization, EngineBase):
    """
    Main object to manage all actions during a simulation.
    """

    def __init__(self, *args):
        g4.G4VUserActionInitialization.__init__(self)
        EngineBase.__init__(self, *args)

        # *** G4 references ***
        # List of G4 source managers (one per thread)
        self.g4_PrimaryGenerator = []

        # The main G4 source manager
        self.g4_main_PrimaryGenerator = None

        # Lists of elements to prevent destruction
        self.g4_RunAction = []
        self.g4_EventAction = []
        self.g4_TrackingAction = []

    def close(self):
        if self.verbose_close:
            warning("Closing ActionEngine")
        self.release_g4_references()
        super().close()

    def release_g4_references(self):
        self.g4_PrimaryGenerator = []
        self.g4_main_PrimaryGenerator = None
        self.g4_RunAction = []
        self.g4_EventAction = []
        self.g4_TrackingAction = []

    def register_all_actions(self, actor):
        self.register_run_actions(actor)
        self.register_event_actions(actor)
        self.register_tracking_actions(actor)

    def register_run_actions(self, actor):
        for ra in self.g4_RunAction:
            ra.RegisterActor(actor)

    def register_event_actions(self, actor):
        for ea in self.g4_EventAction:
            ea.RegisterActor(actor)

    def register_tracking_actions(self, actor):
        for ta in self.g4_TrackingAction:
            ta.RegisterActor(actor)

    def BuildForMaster(self):
        # This function is called only in MT mode, for the master thread
        if not self.g4_main_PrimaryGenerator:
            self.g4_main_PrimaryGenerator = (
                self.simulation_engine.source_engine.create_master_source_manager()
            )

    def Build(self):
        # In MT mode this Build function is invoked
        # for each worker thread, so all user action classes
        # are defined thread-locally.

        # If MT is not enabled, need to create the main source
        if not self.g4_main_PrimaryGenerator:
            p = self.simulation_engine.source_engine.create_master_source_manager()
            self.g4_main_PrimaryGenerator = p
        else:
            # else create a source for each thread
            p = self.simulation_engine.source_engine.create_g4_thread_source_manager()

        self.SetUserAction(p)
        self.g4_PrimaryGenerator.append(p)

        # set the actions for Run
        ra = g4.GateRunAction(p)
        self.SetUserAction(ra)
        self.g4_RunAction.append(ra)

        # set the actions for Event
        ea = g4.GateEventAction()
        self.SetUserAction(ea)
        self.g4_EventAction.append(ea)

        # set the actions for Track
        ta = g4.GateTrackingAction()
        ta.fUserEventInformationFlag = (
            self.simulation_engine.user_event_information_flag
        )
        self.SetUserAction(ta)
        self.g4_TrackingAction.append(ta)


def register_sensitive_detector_to_children(actor, lv):
    logger.debug(
        f'Actor: "{actor.user_info.name}" '
        f'(attached to "{actor.attached_to}") '
        f'set to volume "{lv.GetName()}"'
    )
    actor.RegisterSD(lv)
    for i in range(lv.GetNoDaughters()):
        child = lv.GetDaughter(i).GetLogicalVolume()
        register_sensitive_detector_to_children(actor, child)


class ActorEngine(EngineBase):
    """
    This object manages all actors G4 objects at runtime
    """

    def __init__(self, *args, **kwargs):
        super().__init__(*args, **kwargs)
        self.register_to_actors()

    @property
    def actor_manager(self):
        return self.simulation_engine.simulation.actor_manager

    def close(self):
        if self.verbose_close:
            warning("Closing ActorEngine")
        for actor in self.actor_manager.actors.values():
            actor.close()
        super().close()

    def initialize(self):
        for actor in self.actor_manager.sorted_actors:
            logger.debug(f"Actor: initialize [{actor.type_name}] {actor.name}")
            self.simulation_engine.action_engine.register_all_actions(actor)
            actor.initialize()
            # warning: the step actions will be registered by register_sensitive_detectors
            # called by ConstructSDandField

    def register_to_actors(self):
        for actor in self.actor_manager.actors.values():
            actor.actor_engine = self

    def register_sensitive_detectors(self, world_name):
        for actor in self.actor_manager.sorted_actors:
            if actor.IsSensitiveDetector() is True:
                # Step: only enabled if attachTo a given volume.
                # Propagated to all child and sub-child
                # tree = volume_manager.volumes_tree
                if isinstance(actor.attached_to, str):
                    # make a list with one single element
                    mothers = [actor.attached_to]
                else:
                    mothers = actor.attached_to
                # add SD for all mothers
                for volume_name in mothers:
                    volume = (
                        self.simulation_engine.simulation.volume_manager.get_volume(
                            volume_name
                        )
                    )
                    if volume.world_volume.name == world_name:
                        register_sensitive_detector_to_children(
                            actor, volume.g4_logical_volume
                        )

            # this is specific for BiasingOperator/Actor
            # this is needed for MultiThread run
            if hasattr(actor, "ConfigureForWorker"):
                actor.InitializeUserInfo(actor.user_info)
                actor.ConfigureForWorker()

    def start_simulation(self):
        # consider the priority value of the actors
        for actor in self.actor_manager.sorted_actors:
            actor.StartSimulationAction()

    def stop_simulation(self):
        # consider the priority value of the actors
        for actor in self.actor_manager.sorted_actors:
            actor.EndSimulationAction()


class FilterEngine(EngineBase):
    def __init__(self, *args, **kwargs):
        super().__init__(*args, **kwargs)

    @property
    def filter_manager(self):
        return self.simulation_engine.simulation.filter_manager

    def initialize(self):
        for f in self.filter_manager.filters.values():
            f.initialize()

    def close(self):
        for f in self.filter_manager.filters.values():
            f.close()
        super().close()


class ParallelWorldEngine(g4.G4VUserParallelWorld, EngineBase):
    """FIXME: Doc ParallelWorldEngine"""

    def __init__(self, parallel_world_name, *args):
        g4.G4VUserParallelWorld.__init__(self, parallel_world_name)
        EngineBase.__init__(self, *args)

        # keep input data
        self.parallel_world_name = parallel_world_name
        # the parallel world volume needs the engine to construct itself
        self.parallel_world_volume.parallel_world_engine = self

    def close(self):
        self.parallel_world_volume.parallel_world_engine = None
        super().close()

    @property
    def parallel_world_volume(self):
        return (
            self.simulation_engine.volume_engine.volume_manager.parallel_world_volumes[
                self.parallel_world_name
            ]
        )

    def Construct(self):
        """
        G4 overloaded.
        Override the Construct method from G4VUserParallelWorld
        """

        # Construct all volumes within this world along the tree hierarchy
        # The world volume of this world is the first item
        for volume in PreOrderIter(self.parallel_world_volume):
            volume.construct()

    def ConstructSD(self):
        # FIXME
        self.simulation_engine.actor_engine.register_sensitive_detectors(
            self.parallel_world_name,
        )


class VolumeEngine(g4.G4VUserDetectorConstruction, EngineBase):
    """
    Engine that will create all G4 elements for the hierarchy of volumes.
    Correspond to the G4VUserDetectorConstruction (inherit)
    Also manage the list of parallel worlds.
    """

    def __init__(self, simulation_engine):
        g4.G4VUserDetectorConstruction.__init__(self)
        EngineBase.__init__(self, simulation_engine)

        self._is_constructed = False

        self.volume_manager = self.simulation_engine.simulation.volume_manager

        # parallel world engines will be created by the simulation engine
        self.parallel_world_engines = {}

        # Make sure all volumes have a reference to this engine
        self.register_to_volumes()

    def create_parallel_world_engines(self):
        for parallel_world_name in self.volume_manager.parallel_world_names:
            self.parallel_world_engines[parallel_world_name] = ParallelWorldEngine(
                parallel_world_name, self.simulation_engine
            )
            self.RegisterParallelWorld(self.parallel_world_engines[parallel_world_name])

    def register_to_volumes(self):
        for v in self.volume_manager.volumes.values():
            v.volume_engine = self

    def close(self):
        for vol in self.volume_manager.volumes.values():
            vol.close()
        for pwv in self.volume_manager.parallel_world_volumes.values():
            pwv.close()
        for pwe in self.parallel_world_engines.values():
            pwe.close()
        self.parallel_world_engines = {}
        super().close()

    def initialize(self):
        # build the materials
        self.simulation_engine.simulation.volume_manager.material_database.initialize()
        # initialize actors which handle dynamic volume parametrization, e.g. MotionActors
        self.initialize_dynamic_parametrisations()

    def initialize_dynamic_parametrisations(self):
        dynamic_volumes = self.volume_manager.dynamic_volumes
        for vol in self.volume_manager.dynamic_volumes:
            vol.check_if_dynamic_params_match_run_timing_intervals()
        if len(dynamic_volumes) > 0:
            dynamic_geometry_actor = self.simulation_engine.simulation.add_actor(
                "DynamicGeometryActor", "dynamic_geometry_actor"
            )
            dynamic_geometry_actor.priority = 0
            for vol in self.volume_manager.dynamic_volumes:
                dynamic_geometry_actor.geometry_changers.extend(vol.create_changers())

    def Construct(self):
        """
        G4 overloaded.
        Override the Construct method from G4VUserDetectorConstruction
        """

        # # build the materials
        # # FIXME: should go into initialize method
        # self.simulation_engine.simulation.volume_manager.material_database.initialize()

        # Construct all volumes within the mass world along the tree hierarchy
        # The world volume is the first item

        self.volume_manager.update_volume_tree()
        for volume in PreOrderIter(self.volume_manager.world_volume):
            volume.construct()

        # return the (main) world physical volume
        self._is_constructed = True
        return self.volume_manager.world_volume.g4_physical_volume

    def check_overlaps(self, verbose):
        for volume in self.volume_manager.volumes.values():
            if volume not in self.volume_manager.all_world_volumes:
                for pw in volume.g4_physical_volumes:
                    try:
                        b = pw.CheckOverlaps(1000, 0, verbose, 1)
                        if b:
                            fatal(
                                f'Some volumes overlap with the volume "{volume.name}". \n'
                                f"Use Geant4's verbose output to know which ones. \n"
                                f"Aborting."
                            )
                    # FIXME: What causes the exceptions?
                    except:
                        warning(f"Could not check overlap for volume {volume.name}.")

    def ConstructSDandField(self):
        """
        G4 overloaded
        """
        # This function is called in MT mode
        self.simulation_engine.actor_engine.register_sensitive_detectors(
            self.volume_manager.world_volume.name,
        )

    def get_volume(self, name):
        return self.volume_manager.get_volume(name)

    def get_database_material_names(self, db=None):
        return self.simulation_engine.simulation.volume_manager.material_database.get_database_material_names(
            db
        )

    def dump_build_materials(self, level=0):
        table = g4.G4Material.GetMaterialTable
        if level == 0:
            names = [m.GetName() for m in table]
            return names
        return table


class VisualisationEngine(EngineBase):
    """
    Main class to manage visualisation
    """

    def __init__(self, simulation_engine):
        EngineBase.__init__(self, simulation_engine)
        self.g4_vis_executive = None
        self.current_visu_filename = None
        self._is_closed = None
        self.simulation = simulation_engine.simulation

    def close(self):
        if self.simulation_engine.verbose_close:
            warning(f"Closing VisualisationEngine is_closed = {self._is_closed}")
        # self.release_g4_references()
        self._is_closed = True

    def release_g4_references(self):
        self.g4_vis_executive = None

    def __enter__(self):
        return self

    def __exit__(self, type, value, traceback):
        self.close()

    def initialize_visualisation(self):
        # check if filename is set when needed
        if (
            "only" in self.simulation.visu_type
            and self.simulation.visu_filename is None
        ):
            fatal(
                f'You must define a visu_filename with "{self.simulation.visu_type}" is set'
            )

        # set the current filename (maybe changed is no visu_filename)
        self.current_visu_filename = self.simulation.visu_filename

        # gdml
        if self.simulation.visu_type in ("gdml", "gdml_file_only"):
            self.initialize_visualisation_gdml()

        # vrml
        if self.simulation.visu_type in ("vrml", "vrml_file_only"):
            self.initialize_visualisation_vrml()

        # G4 stuff
        self.g4_vis_executive = g4.G4VisExecutive("all")
        self.g4_vis_executive.Initialize()

    def initialize_visualisation_gdml(self):
        # Check when GDML is activated, if G4 was compiled with GDML
        if not g4.GateInfo.get_G4GDML():
            self.simulation.warn_user(
                "Visualization with GDML not available in Geant4. Check G4 compilation."
            )
        if self.current_visu_filename is None:
            self.current_visu_filename = f"gate_visu_{os.getpid()}.gdml"

    def initialize_visualisation_vrml(self):
        if self.simulation.visu_filename is not None:
            os.environ["G4VRMLFILE_FILE_NAME"] = self.simulation.visu_filename
        else:
            self.current_visu_filename = f"gate_visu_{os.getpid()}.wrl"
            os.environ["G4VRMLFILE_FILE_NAME"] = self.current_visu_filename

    def start_visualisation(self):
        if not self.simulation.visu:
            return

        # VRML ?
        if self.simulation.visu_type == "vrml":
            start_vrml_visu(self.current_visu_filename)

        # GDML ?
        if self.simulation.visu_type == "gdml":
            start_gdml_visu(self.current_visu_filename)

        # remove the temporary file
        if self.simulation.visu_filename is None:
            try:
                os.remove(self.current_visu_filename)
            except:
                pass


class SimulationOutput:
    """
    FIXME
    """

    def __init__(self):
        self.simulation = None
        self.actors = {}
        self.sources = {}
        self.sources_by_thread = {}
        self.pid = os.getpid()
        self.ppid = os.getppid()
        self.simulation_id = None
        self.current_random_seed = None
        self.user_hook_log = []
        self.warnings = None
        self.process_index = None

    def store_output_from_simulation_engine(self, simulation_engine):
        self.store_actors(simulation_engine)
        self.store_sources(simulation_engine)
        self.store_hook_log(simulation_engine)
        self.current_random_seed = simulation_engine.current_random_seed
        self.expected_number_of_events = (
            simulation_engine.source_engine.expected_number_of_events
        )
        self.warnings = simulation_engine.simulation.warnings
        self.simulation_id = id(simulation_engine.simulation)
        self.process_index = simulation_engine.process_index

    def __str__(self):
        s = f"SimulationOutput: \n"
        if self.simulation is not None:
            s += f"\t sim = {self.simulation.name}\n"
        else:
            s += f"\t sim = None\n"
        s += f"\t actors = {self.actors}\n"
        s += f"\t sources = {self.sources}\n"
        s += f"\t src thread = {self.sources_by_thread}\n"
        s += f"\t pid = {self.pid}\n"
        s += f"\t ppi = {self.ppid}\n"
        s += f"\t user_hook_log = {self.user_hook_log}\n"
        s += f"\t warnings = {self.warnings}\n"
        return s

    def store_actors(self, simulation_engine):
        self.actors = simulation_engine.simulation.actor_manager.actors
        for actor in self.actors.values():
            actor.close()

    def store_hook_log(self, simulation_engine):
        self.user_hook_log = simulation_engine.user_hook_log

    def store_sources(self, simulation_engine):
        self.sources = {}
        if simulation_engine.simulation.multithreaded is True:
            th = {}
            self.sources_by_thread = [
                {} for _ in range(simulation_engine.simulation.number_of_threads + 1)
            ]
            for source in simulation_engine.source_engine.sources:
                n = source.name
                if n in th:
                    th[n] += 1
                else:
                    th[n] = 0
                self.sources_by_thread[th[n]][n] = source
            self.sources = self.sources_by_thread[0]
        else:
            s = {}
            for source in simulation_engine.source_engine.sources:
                s[source.name] = source
            self.sources = s

    def get_actor(self, name):
        if name not in self.actors:
            fatal(
                f'The actor "{name}" does not exist. '
                f"These are the actors known to this simulation: {list(self.actors.keys())}"
            )
        return self.actors[name]

    def get_source(self, name):
        if name not in self.sources:
            fatal(
                f'The source "{name}" does not exist. Here is the list of sources: {list(self.sources.keys())}'
            )
        return self.sources[name]

    def get_source_mt(self, name, thread):
        if (
            self.simulation.number_of_threads <= 1
            and not self.simulation.force_multithread_mode
        ):
            fatal("Cannot use get_source_mt in monothread mode")
        if thread >= len(self.sources_by_thread):
            fatal(
                f"Cannot get source {name} with thread {thread}, while "
                f"there are only {len(self.sources_by_thread)} threads"
            )
        if name not in self.sources_by_thread[thread]:
            s = self.sources_by_thread[thread].keys
            fatal(
                f'The source "{name}" does not exist. Here is the list of sources: {s}'
            )
        return self.sources_by_thread[thread][name]


class SimulationEngine(GateSingletonFatal):
    """
    Main class to execute a Simulation. Can only be created once per process because Geant4 dictates so.
    """

    def __init__(self, simulation, new_process=False):
        self.simulation = simulation
        self.verbose_getstate = simulation.verbose_getstate
        self.verbose_close = simulation.verbose_close

        # create engines passing the simulation engine (self) as argument
        self.volume_engine = VolumeEngine(self)
        self.volume_engine.create_parallel_world_engines()
        self.physics_engine = PhysicsEngine(self)
        self.source_engine = SourceEngine(self)
        self.action_engine = ActionEngine(self)
        self.actor_engine = ActorEngine(self)
        self.filter_engine = FilterEngine(self)
        self.visu_engine = VisualisationEngine(self)

        # current state of the engine
        self.run_timing_intervals = None
        self.is_initialized = False

        # do we create a subprocess or not ?
        # this is only for info.
        # process handling is done in Simulation class, not in SimulationEngine!
        self.new_process = new_process
        self.process_index = None

        # LATER : option to wait the end of completion or not

        # UI
        self.g4_ui_session = None
        self.g4_ui = None

        # random engine
        self.g4_HepRandomEngine = None
        self.current_random_seed = None

        # Main Run Manager
        self.g4_RunManager = None
        self.g4_StateManager = g4.G4StateManager.GetStateManager()

        # life cycle management
        self.run_manager_finalizer = None
        self._is_closed = False

        # exception handler
        self.g4_exception_handler = None

        # user fct to call after initialization
        self.user_hook_after_init = simulation.user_hook_after_init
        self.user_hook_after_init_arg = simulation.user_hook_after_init_arg
        self.user_hook_after_run = simulation.user_hook_after_run
        # a list to store short log messages
        # produced by hook function such as user_hook_after_init
        self.user_hook_log = []  # FIXME: turn this into dictionary

    def close_engines(self):
        if self.volume_engine:
            self.volume_engine.close()
        if self.physics_engine:
            self.physics_engine.close()
        if self.source_engine:
            self.source_engine.close()
        if self.action_engine:
            self.action_engine.close()
        if self.actor_engine:
            self.actor_engine.close()
        if self.visu_engine:
            self.visu_engine.close()

    def release_engines(self):
        self.volume_engine = None
        self.physics_engine = None
        self.source_engine = None
        self.action_engine = None
        self.actor_engine = None
        self.visu_engine = None

    def release_g4_references(self):
        self.g4_ui_session = None
        self.g4_ui = None
        self.g4_HepRandomEngine = None
        self.g4_StateManager = None
        self.g4_exception_handler = None

    def notify_managers(self):
        self.simulation.physics_manager._simulation_engine_closing()
        self.simulation.volume_manager._simulation_engine_closing()

    def close(self):
        if self.verbose_close:
            warning(f"Closing SimulationEngine is_closed = {self._is_closed}")
        if self._is_closed is False:
            self.close_engines()
            self.release_engines()
            self.release_g4_references()
            self.notify_managers()
            if self.g4_RunManager:
                self.g4_RunManager.SetVerboseLevel(0)
            self._is_closed = True
        self.g4_RunManager = None

    def __enter__(self):
        return self

    def __exit__(self, _type, value, traceback):
        self.close()

    def __getstate__(self):
        raise GateImplementationError(
            "The __getstate__() method of the SimulationEngine class got called. "
            "That should not happen because it should be closed before anything is pickled "
            "at the end of a subprocess. Check warning messages for clues!"
        )
        # if self.simulation.verbose_getstate:
        #     warning("Getstate SimulationEngine")
        # self.g4_StateManager = None
        # # if self.user_fct_after_init is not None:
        # #    gate.warning(f'Warning')
        # return self.__dict__

    def __setstate__(self, d):
        self.__dict__ = d
        # recreate the StateManager when unpickling
        # because it was set to None during pickling
        self.g4_StateManager = g4.G4StateManager.GetStateManager()

    def run_engine(self):
        """
        When the simulation is about to init, if the Simulation object is in a separate process
        (with 'spawn'), it has been pickled (copied), and the G4 phys list class does not exist
        any more. So we need to recreate them with 'create_physics_list_classes'
        Also, the StateManager must be recreated.

        NK: Yes, but not this way. Each class should take care of recreating attributes
        which where set to None during pickling by implementing a __setstate__ method.
        Implementing the resetting somewhere else (maybe in multiple places...) in the code will
        make it very difficult to maintain.

        -> removed the lines and implemented __setstate__ methods for the classes in question
        """

        # initialise the logger and its output
        original_stdout = self.simulation.initialize_logger()

        # prepare the output
        output = SimulationOutput()

        # if the simulation is run in a subprocess,
        # we want to capture only the warnings from this point on
        # because everything else has already been executed in the main process
        # and potential warnings have already been registered.
<<<<<<< HEAD
        if self.new_process is True:
            self.simulation.meta_data.reset_warnings()
=======
        # if self.new_process is True:
        #    self.simulation.reset_warnings()
>>>>>>> 1b6991fc

        # initialization
        self.initialize()

        # things to do after init and before run
        self.apply_all_g4_commands_after_init()

        if self.user_hook_after_init:
            logger.info("Simulation: initialize user fct")
            if self.user_hook_after_init_arg is not None:
                self.user_hook_after_init(self, self.user_hook_after_init_arg)
            else:
                self.user_hook_after_init(self)

        # if init only, we stop
        if self.simulation.init_only:
            output.store_actors(self)
            output.store_sources(self)
            output.store_hook_log(self)
            output.current_random_seed = self.current_random_seed
            output.expected_number_of_events = (
                self.source_engine.expected_number_of_events
            )
            output.warnings = self.simulation.warnings
            output.log_output = self.simulation.log_output.getvalue()
            sys.stdout = original_stdout
            return output

        # go
        self.start_and_stop()

        # start visualisation if vrml or gdml
        self.visu_engine.start_visualisation()
        if self.user_hook_after_run:
            logger.info("Simulation: User hook after run")
            self.user_hook_after_run(self)

        # prepare the output
<<<<<<< HEAD
        output.store_output_from_simulation_engine(self)
=======
        output.store_actors(self)
        output.store_sources(self)
        output.store_hook_log(self)
        output.current_random_seed = self.current_random_seed
        output.expected_number_of_events = self.source_engine.expected_number_of_events
        output.warnings = self.simulation.warnings

        # save the output and restore the sys.stdout
        output.log_output = self.simulation.log_output.getvalue()
        sys.stdout = original_stdout

>>>>>>> 1b6991fc
        return output

    def start_and_stop(self):
        """
        Start the simulation. The runs are managed in the SourceManager.
        """

        s = ""
        if self.new_process:
            s = "(in a new process) "
        s2 = ""
        if self.simulation.progress_bar:
            n = self.source_engine.expected_number_of_events
            if self.source_engine.can_predict_expected_number_of_event():
                s2 = f"(around {n} events expected)"
            else:
                s2 = f"(cannot predict the number of events, max is {n}, e.g. acceptance_angle is enabled)"

        logger.info("-" * 80 + f"\nSimulation: START {s}{s2}")

        # actor: start simulation (only the master thread)
        self.actor_engine.start_simulation()

        # go !
        start = time.time()
        self.source_engine.start()
        end = time.time()

        # actor: stop simulation (only the master thread)
        self.actor_engine.stop_simulation()

        # this is the end
        logger.info(
            f"Simulation: STOP. Run: {len(self.run_timing_intervals)}. "
            # f'Events: {self.source_manager.total_events_count}. '
            f"Time: {end - start:0.1f} seconds.\n"
            + "-" * 80
        )

    def initialize_random_engine(self):
        engine_name = self.simulation.random_engine
        self.g4_HepRandomEngine = None
        if engine_name == "MixMaxRng":
            self.g4_HepRandomEngine = g4.MixMaxRng()
        if engine_name == "MersenneTwister":
            self.g4_HepRandomEngine = g4.MTwistEngine()
        if not self.g4_HepRandomEngine:
            s = f"Cannot find the random engine {engine_name}\n"
            s += "Use: MersenneTwister or MixMaxRng"
            fatal(s)

        # set the random engine
        g4.G4Random.setTheEngine(self.g4_HepRandomEngine)
        if self.simulation.random_seed == "auto":
            self.current_random_seed = random.randrange(sys.maxsize)
        else:
            self.current_random_seed = self.simulation.random_seed

        # if windows, the long are 4 bytes instead of 8 bytes for python and unix system
        if os.name == "nt":
            self.current_random_seed = int(
                self.current_random_seed % ((pow(2, 32) - 1) / 2)
            )

        # set the seed
        g4.G4Random.setTheSeed(self.current_random_seed, 0)

    def initialize_g4_verbose(self):
        if self.simulation.g4_verbose:
            # Geant4 output with color
            ui = UIsessionVerbose()
            # set verbose tracking according to user info:
        else:
            # no Geant4 output
            ui = UIsessionSilent()
        if self.simulation.g4_verbose_level_tracking >= 0:
            self.simulation.g4_commands_after_init.append(
                f"/tracking/verbose {self.simulation.g4_verbose_level_tracking}"
            )
        # it is also possible to set ui=None for 'default' output
        # we must keep a ref to ui_session
        self.g4_ui_session = ui
        # we must keep a ref to ui_manager
        self.g4_ui = g4.G4UImanager.GetUIpointer()
        if self.g4_ui is None:
            fatal("Unable to obtain a UIpointer")
        self.g4_ui.SetCoutDestination(ui)

    def initialize(self):
        """
        Build the main geant4 objects and initialize them.
        """

        # g4 verbose
        self.initialize_g4_verbose()

        # visualisation ?
        # self.pre_init_visu()

        # init random engine (before the MTRunManager creation)
        self.initialize_random_engine()

        # Some sources (e.g. PHID) need to perform computation once everything is defined in user_info but *before* the
        # initialization of the G4 engine starts. This can be done via this function.
        self.simulation.initialize_source_before_g4_engine()

        # create the run manager (assigned to self.g4_RunManager)
        if self.g4_RunManager:
            fatal("A G4RunManager as already been created.")
        self.g4_RunManager = self.create_run_manager()
        # this creates a finalizer for the run manager which assures that
        # the close() method is called before the run manager is garbage collected,
        # i.e. G4RunManager destructor is called
        self.run_manager_finalizer = weakref.finalize(self.g4_RunManager, self.close)

        # create the handler for the exception
        self.g4_exception_handler = ExceptionHandler()

        # check run timing
        self.run_timing_intervals = self.simulation.run_timing_intervals.copy()
        # FIXME: put this assertion in a setter hook
        assert_run_timing(self.run_timing_intervals)

        # check if some actors need UserEventInformation
        # FIXME: should go to ActorEngine
        self.initialize_user_event_information_flag()

        # Geometry initialization
        logger.info("Simulation: initialize Geometry")
        self.volume_engine.initialize()

        # Physics initialization
        logger.info("Simulation: initialize Physics")
        self.physics_engine.initialize_before_runmanager()

        # Apply G4 commands *before* init (after phys init)
        self.apply_all_g4_commands_before_init()

        # sources
        logger.info("Simulation: initialize Source")
        self.source_engine.initialize(
            self.simulation.run_timing_intervals, self.simulation.progress_bar
        )

        # action

        # Visu
        if self.simulation.visu:
            logger.info("Simulation: initialize Visualization")
            self.visu_engine.initialize_visualisation()

        # set pointers to python classes
        self.g4_RunManager.SetUserInitialization(self.volume_engine)
        self.g4_RunManager.SetUserInitialization(self.physics_engine.g4_physics_list)
        self.g4_RunManager.SetUserInitialization(
            self.action_engine
        )  # G4 internally calls action_engine.Build()

        # Important: The volumes are constructed
        # when the G4RunManager calls the Construct method of the VolumeEngine,
        # which happens in the InitializeGeometry() method of the
        # G4RunManager within Initialize() (Geant4 code)

        # Note: In serial mode, SetUserInitialization() would only be needed
        # for geometry and physics, but in MT mode the fake run for worker
        # initialization needs a particle source.
        logger.info("Simulation: initialize G4RunManager")
        if self.simulation.multithreaded is True:
            self.g4_RunManager.InitializeWithoutFakeRun()
        else:
            self.g4_RunManager.Initialize()

        logger.info(
            "Simulation: initialize PhysicsEngine after RunManager initialization"
        )
        self.physics_engine.initialize_after_runmanager()
        self.g4_RunManager.PhysicsHasBeenModified()

        # G4's MT RunManager needs an empty run to initialise workers
        if self.simulation.multithreaded is True:
            self.g4_RunManager.FakeBeamOn()

        # Actions initialisation
        # This must come after the G4RunManager initialisation
        # because the RM initialisation calls ActionEngine.Build()
        # which is required for initialize()
        # Actors initialization (before the RunManager Initialize)
        # self.actor_engine.create_actors()  # calls the actors' constructors
        logger.info("Simulation: initialize actors")
        self.source_engine.initialize_actors()
        self.actor_engine.initialize()
        self.filter_engine.initialize()

        self.is_initialized = True

        # Check overlaps
        if self.simulation.check_volumes_overlap:
            logger.info("Simulation: check volumes overlap")
            self.check_volumes_overlap(verbose=False)
        else:
            logger.info("Simulation: (no volumes overlap checking)")

        # Register sensitive detector.
        # If G4 was compiled with MT (regardless if it is used or not),
        # ConstructSDandField (in VolumeManager) will be automatically called
        if not g4.GateInfo.get_G4MULTITHREADED():
            fatal("DEBUG Register sensitive detector in no MT mode")
            # todo : self.actor_engine.register_sensitive_detectors()

    def create_run_manager(self):
        """Get the correct RunManager according to the requested threads
        and make some basic settings.

        """
        if self.simulation.multithreaded is True:
            # GetOptions() returns a set which should contain 'MT'
            # if Geant4 was compiled with G4MULTITHREADED
            if "MT" not in g4.G4RunManagerFactory.GetOptions():
                fatal(
                    "Geant4 does not support multithreading. Probably it was compiled without G4MULTITHREADED flag."
                )

            logger.info(
                f"Simulation: create MTRunManager with {self.simulation.number_of_threads} threads"
            )
            g4_RunManager = g4.WrappedG4MTRunManager()
            g4_RunManager.SetNumberOfThreads(self.simulation.number_of_threads)
        else:
            logger.info("Simulation: create RunManager (single thread)")
            g4_RunManager = g4.WrappedG4RunManager()

        if g4_RunManager is None:
            fatal("Unable to create RunManager")

        g4_RunManager.SetVerboseLevel(self.simulation.g4_verbose_level)
        return g4_RunManager

    def apply_all_g4_commands_after_init(self):
        for command in self.simulation.g4_commands_after_init:
            self.add_g4_command_after_init(command)

    def apply_all_g4_commands_before_init(self):
        for command in self.simulation.g4_commands_before_init:
            self.add_g4_command_after_init(command)

    def add_g4_command_after_init(self, command):
        if self.g4_ui is None:
            self.g4_ui = g4.G4UImanager.GetUIpointer()
        logger.info(f"Simulation: apply G4 command '{command}'")
        code = self.g4_ui.ApplyCommand(command)
        if code == 0:
            return
        err_codes = {
            0: "fCommandSucceeded",
            100: "fCommandNotFound",
            200: "fIllegalApplicationState",
            300: "fParameterOutOfRange",
            400: "fParameterUnreadable",
            500: "fParameterOutOfCandidates",
            600: "fAliasNotFound",
        }
        closest_err_code = max([x for x in err_codes if x <= code])
        closest_err_msg = err_codes[closest_err_code]
        fatal(f'Error in apply_g4_command "{command}": {code} {closest_err_msg}')

    def check_volumes_overlap(self, verbose=True):
        # we need to 'cheat' the verbosity before doing the check
        b = self.simulation.g4_verbose
        self.simulation.g4_verbose = True
        self.initialize_g4_verbose()

        # check
        self.volume_engine.check_overlaps(verbose)

        # put back verbosity
        self.simulation.g4_verbose = b
        self.initialize_g4_verbose()

    @property
    @requires_fatal("g4_StateManager")
    def g4_state(self):
        return self.g4_StateManager.GetCurrentState()

    @g4_state.setter
    @requires_fatal("g4_StateManager")
    def g4_state(self, g4_application_state):
        self.g4_StateManager.SetNewState(g4_application_state)

    def initialize_user_event_information_flag(self):
        self.user_event_information_flag = False
        for ac in self.simulation.actor_manager.actors.values():
            if "attributes" in ac.user_info:
                if "ParentParticleName" in ac.attributes:
                    self.user_event_information_flag = True


def start_gdml_visu(filename):
    try:
        import pyg4ometry
    except Exception as exception:
        warning(exception)
        warning(
            "The module pyg4ometry is maybe not installed or is not working. Try: \n"
            "pip install pyg4ometry"
        )
        return
    r = pyg4ometry.gdml.Reader(filename)
    l = r.getRegistry().getWorldVolume()
    v = pyg4ometry.visualisation.VtkViewerColouredMaterial()
    v.addLogicalVolume(l)
    v.view()


def start_vrml_visu(filename):
    try:
        import pyvista
    except Exception as exception:
        warning(exception)
        warning(
            "The module pyvista is maybe not installed or is not working to be able to visualize vrml files. Try:\n"
            "pip install pyvista"
        )
        return
    pl = pyvista.Plotter()
    pl.import_vrml(filename)
    pl.set_background("black")
    pl.add_axes(line_width=5, color="white")
    pl.show()<|MERGE_RESOLUTION|>--- conflicted
+++ resolved
@@ -1190,13 +1190,8 @@
         # we want to capture only the warnings from this point on
         # because everything else has already been executed in the main process
         # and potential warnings have already been registered.
-<<<<<<< HEAD
         if self.new_process is True:
             self.simulation.meta_data.reset_warnings()
-=======
-        # if self.new_process is True:
-        #    self.simulation.reset_warnings()
->>>>>>> 1b6991fc
 
         # initialization
         self.initialize()
@@ -1235,21 +1230,7 @@
             self.user_hook_after_run(self)
 
         # prepare the output
-<<<<<<< HEAD
         output.store_output_from_simulation_engine(self)
-=======
-        output.store_actors(self)
-        output.store_sources(self)
-        output.store_hook_log(self)
-        output.current_random_seed = self.current_random_seed
-        output.expected_number_of_events = self.source_engine.expected_number_of_events
-        output.warnings = self.simulation.warnings
-
-        # save the output and restore the sys.stdout
-        output.log_output = self.simulation.log_output.getvalue()
-        sys.stdout = original_stdout
-
->>>>>>> 1b6991fc
         return output
 
     def start_and_stop(self):
