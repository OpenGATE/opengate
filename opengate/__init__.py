--- conflicted
+++ resolved
@@ -9,25 +9,17 @@
 from .helpers_image import *
 from .helpers_tests import *
 from .helpers_tests_root import *
-<<<<<<< HEAD
 from .geometry.helpers_transform import *
-=======
-from .helpers_transform import *
 from .helpers_beamline import *
 from .helpers_rt_plan import *
->>>>>>> b7103fbb
 
 # main mechanism for the 'elements': source, actor, volume
 from .UserInfo import *
 from .UserElement import *
 from .source.SourceBase import *
 from .actor.ActorBase import *
-<<<<<<< HEAD
 from .geometry.Volumes import *
-=======
-from .geometry.VolumeBase import *
 from .source.TreatmentPlanSource import *
->>>>>>> b7103fbb
 
 # main object
 from .Simulation import *
