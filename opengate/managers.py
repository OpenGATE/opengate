--- conflicted
+++ resolved
@@ -4,12 +4,9 @@
 from anytree import RenderTree, LoopError
 import shutil
 import weakref
-<<<<<<< HEAD
-import multiprocessing
-=======
 from pathlib import Path
 import io
->>>>>>> 1b6991fc
+import multiprocessing
 
 import opengate_core as g4
 from .base import (
@@ -22,17 +19,6 @@
 from .engines import SimulationEngine
 from .exception import fatal, warning, GateDeprecationError, GateImplementationError
 from .geometry.materials import MaterialDatabase
-<<<<<<< HEAD
-from .image import (
-    create_image_with_volume_extent,
-    create_image_with_extent,
-    update_image_py_to_cpp,
-    get_py_image_from_cpp_image,
-    write_itk_image,
-)
-=======
-
->>>>>>> 1b6991fc
 from .utility import (
     g4_units,
     indent,
@@ -1356,7 +1342,6 @@
         print(self.dump_material_database_names())
 
 
-<<<<<<< HEAD
 class SimulationMetaData(Box):
 
     def __init__(self, *args, simulation_output=None, **kwargs):
@@ -1400,13 +1385,6 @@
             self.simulation_id = so.simulation_id
 
 
-def setter_hook_verbose_level(self, verbose_level):
-    try:
-        level = int(verbose_level)
-    except ValueError:
-        level = getattr(logging, verbose_level)
-    log.setLevel(level)
-=======
 def setter_hook_verbose_level(sim, verbose_level):
     # print(f"setter_hook_verbose_level to ", sim.log_handler_id, verbose_level)
     if sim.log_handler_id == -1:
@@ -1425,8 +1403,6 @@
         level=verbose_level,
         format=("{level.icon}<level>{message}</level>"),  # Message formatting
     )
->>>>>>> 1b6991fc
-    return verbose_level
 
 
 class Simulation(GateObject):
@@ -1910,9 +1886,6 @@
     def multithreaded(self):
         return self.number_of_threads > 1 or self.force_multithread_mode
 
-<<<<<<< HEAD
-    def _run_simulation_engine(self, start_new_process, process_index=None):
-=======
     def initialize_logger(self):
         original_stdout = sys.stdout
         self.log_output = io.StringIO()
@@ -1922,8 +1895,7 @@
         self.verbose_level = self.verbose_level
         return original_stdout
 
-    def _run_simulation_engine(self, start_new_process):
->>>>>>> 1b6991fc
+    def _run_simulation_engine(self, start_new_process, process_index=None):
         """Method that creates a simulation engine in a context (with ...) and runs a simulation.
         Args:
             start_new_process (bool, optional): A flag passed to the engine
@@ -1992,7 +1964,6 @@
                 "Run the simulation with one thread."
             )
 
-<<<<<<< HEAD
         if number_of_sub_processes == 1:
             start_new_process = True
 
@@ -2006,10 +1977,7 @@
         for actor in self.actor_manager.actors.values():
             actor.reset_user_output()
 
-        # prepare sub process
-=======
         # prepare the subprocess
->>>>>>> 1b6991fc
         if start_new_process is True:
             """Important: put:
                 if __name__ == '__main__':
@@ -2091,23 +2059,7 @@
             # Nothing special to do if the simulation engine ran in the native python process
             # because everything is already in place.
             output = self._run_simulation_engine(False)
-<<<<<<< HEAD
             self.meta_data.extract_from_simulation_output(output)
-=======
-
-        # replace warnings by the one of the subprocess
-        self._user_warnings = output.warnings
-
-        # save the log output
-        self.log_output = output.log_output
-
-        # FIXME workaround
-        self.expected_number_of_events = output.expected_number_of_events
-
-        # store the hook log
-        self.user_hook_log = output.user_hook_log
-        self._current_random_seed = output.current_random_seed
->>>>>>> 1b6991fc
 
         if self.store_json_archive is True:
             self.to_json_file()
@@ -2116,16 +2068,6 @@
         if self.volume_manager.material_database is None:
             self.volume_manager.material_database = MaterialDatabase()
 
-<<<<<<< HEAD
-        if len(self.warnings) > 0:
-            print("*" * 20)
-            print(f"{len(self.warnings)} warnings occurred in this simulation: \n")
-            for i, w in enumerate(self.warnings):
-                print(f"{i + 1}) " + "-" * 10)
-                print(w)
-                print()
-            print("*" * 20)
-=======
         # print the warnings (if the logger level is ok)
         if log_level(self.log_handler_id) < WARNING:
             if len(self.warnings) > 0:
@@ -2144,7 +2086,6 @@
         # and for any one of the operators, we choose GateGammaFreeFlightOptrActor
         # but this cleans for all. Trust me, bro.
         g4.GateGammaFreeFlightOptrActor.ClearOperators()
->>>>>>> 1b6991fc
 
     def merge_simulations_from_multiprocessing(self, list_of_output):
         """To be run after a simulation has run in a multiple subprocesses.
