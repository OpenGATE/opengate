--- conflicted
+++ resolved
@@ -92,13 +92,9 @@
 from .actors.miscactors import (
     SimulationStatisticsActor,
     KillActor,
-<<<<<<< HEAD
     KillAccordingProcessesActor,
     LastVertexInteractionSplittingActor,
     KillNonInteractingParticleActor,
-=======
-    LastVertexInteractionSplittingActor,
->>>>>>> c0c0fb20
     SplittingActorBase,
     ComptSplittingActor,
     BremSplittingActor,
