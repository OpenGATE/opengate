import sys
import logging
from typing import Optional, List, Union
from box import Box
from anytree import RenderTree, LoopError
import shutil
import os
import weakref
from pathlib import Path

import opengate_core as g4
from .base import (
    GateObject,
    process_cls,
    find_all_gate_objects,
    find_paths_in_gate_object_dictionary,
)
from .definitions import __world_name__
from .engines import SimulationEngine
from .exception import fatal, warning, GateDeprecationError, GateImplementationError
from .geometry.materials import MaterialDatabase

from .utility import (
    g4_units,
    indent,
    read_mac_file_to_commands,
    ensure_directory_exists,
    insert_suffix_before_extension,
)
from . import logger
from .logger import global_log
from .physics import (
    Region,
    OpticalSurface,
    cut_particle_names,
    translate_particle_name_gate_to_geant4,
)
from .serialization import dump_json, dumps_json, loads_json, load_json
from .processing import dispatch_to_subprocess

from .sources.generic import SourceBase, GenericSource
from .sources.lastvertexsources import LastVertexSource
from .sources.phspsources import PhaseSpaceSource
from .sources.voxelsources import VoxelSource
from .sources.gansources import GANSource, GANPairsSource
from .sources.beamsources import IonPencilBeamSource, TreatmentPlanPBSource
from .sources.phidsources import PhotonFromIonDecaySource
from .voxelize import voxelize_geometry

source_types = {
    "GenericSource": GenericSource,
    "LastVertexSource": LastVertexSource,
    "PhaseSpaceSource": PhaseSpaceSource,
    "VoxelSource": VoxelSource,
    "GANSource": GANSource,
    "GANPairsSource": GANPairsSource,
    "IonPencilBeamSource": IonPencilBeamSource,
    "PhotonFromIonDecaySource": PhotonFromIonDecaySource,
    "TreatmentPlanPBSource": TreatmentPlanPBSource,
}

from .geometry.volumes import (
    VolumeBase,
    BoxVolume,
    SphereVolume,
    TrapVolume,
    ImageVolume,
    TubsVolume,
    PolyhedraVolume,
    HexagonVolume,
    TesselatedVolume,
    ConsVolume,
    TrdVolume,
    BooleanVolume,
    RepeatParametrisedVolume,
    ParallelWorldVolume,
    VolumeTreeRoot,
)
from .actors.filters import get_filter_class, FilterBase, filter_classes
from .actors.base import ActorBase
from .actors.doseactors import (
    DoseActor,
    TLEDoseActor,
    LETActor,
    FluenceActor,
    ProductionAndStoppingActor,
)
from .actors.dynamicactors import DynamicGeometryActor
from .actors.arfactors import ARFActor, ARFTrainingDatasetActor
from .actors.miscactors import (
    SimulationStatisticsActor,
    KillActor,
    KillAccordingProcessesActor,
<<<<<<< HEAD
    LastVertexInteractionSplittingActor,
    KillNonInteractingParticleActor,
    KillAccordingParticleNameActor,
    SplittingActorBase,
=======
    AttenuationImageActor,
)
from .actors.biasingactors import (
    GenericBiasingActorBase,
>>>>>>> 8a47de00
    ComptSplittingActor,
    BremSplittingActor,
    FreeFlightActor,
)
from .actors.digitizers import (
    DigitizerAdderActor,
    DigitizerBlurringActor,
    DigitizerSpatialBlurringActor,
    DigitizerReadoutActor,
    DigitizerEfficiencyActor,
    DigitizerProjectionActor,
    DigitizerEnergyWindowsActor,
    DigitizerHitsCollectionActor,
    PhaseSpaceActor,
)

particle_names_Gate_to_G4 = {
    "gamma": "gamma",
    "electron": "e-",
    "positron": "e+",
    "proton": "proton",
    "neutron": "neutron",
}

actor_types = {
    # dose related
    "DoseActor": DoseActor,
    "TLEDoseActor": TLEDoseActor,
    "LETActor": LETActor,
    "ProductionAndStoppingActor": ProductionAndStoppingActor,
    "FluenceActor": FluenceActor,
    # misc
    "AttenuationImageActor": AttenuationImageActor,
    "SimulationStatisticsActor": SimulationStatisticsActor,
    "KillActor": KillActor,
    "KillAccordingProcessesActor": KillAccordingProcessesActor,
<<<<<<< HEAD
    "KillNonInteractingParticleActor": KillNonInteractingParticleActor,
    "KillAccordingParticleNameActor": KillAccordingParticleNameActor,
    "BremSplittingActor": BremSplittingActor,
    "ComptSplittingActor": ComptSplittingActor,
=======
    "DynamicGeometryActor": DynamicGeometryActor,
    "ARFActor": ARFActor,
    "ARFTrainingDatasetActor": ARFTrainingDatasetActor,
    # digit
    "PhaseSpaceActor": PhaseSpaceActor,
>>>>>>> 8a47de00
    "DigitizerAdderActor": DigitizerAdderActor,
    "DigitizerBlurringActor": DigitizerBlurringActor,
    "DigitizerSpatialBlurringActor": DigitizerSpatialBlurringActor,
    "DigitizerReadoutActor": DigitizerReadoutActor,
    "DigitizerEfficiencyActor": DigitizerEfficiencyActor,
    "DigitizerProjectionActor": DigitizerProjectionActor,
    "DigitizerEnergyWindowsActor": DigitizerEnergyWindowsActor,
    "DigitizerHitsCollectionActor": DigitizerHitsCollectionActor,
<<<<<<< HEAD
    "PhaseSpaceActor": PhaseSpaceActor,
    "LastVertexInteractionSplittingActor": LastVertexInteractionSplittingActor,
    "AttenuationImageActor": AttenuationImageActor,
=======
    # biasing
    "BremSplittingActor": BremSplittingActor,
    "ComptSplittingActor": ComptSplittingActor,
    "FreeFlightActor": FreeFlightActor,
>>>>>>> 8a47de00
}


def retrieve_g4_physics_constructor_class(g4_physics_constructor_class_name):
    """
    Dynamically create a class with the given PhysicList
    Only possible if the class exist in g4
    """
    # Retrieve the G4VPhysicsConstructor class
    try:
        a = getattr(sys.modules["opengate_core"], g4_physics_constructor_class_name)
        # sanity check:
        assert g4_physics_constructor_class_name == a.__name__
        return a
    except AttributeError:
        s = f"Cannot find the class {g4_physics_constructor_class_name} in opengate_core"
        fatal(s)


def create_modular_physics_list_class(g4_physics_constructor_class_name):
    """
    Create a class (not on object!) which:
    - inherit from g4.G4VModularPhysicsList
    - register a single G4 PhysicsConstructor (inherited from G4VPhysicsConstructor)
    - has the same name as this PhysicsConstructor
    """
    g4_physics_constructor_class = retrieve_g4_physics_constructor_class(
        g4_physics_constructor_class_name
    )
    # create the class with __init__ method
    cls = type(
        g4_physics_constructor_class_name,
        (g4.G4VModularPhysicsList,),
        {
            "g4_physics_constructor_class": g4_physics_constructor_class,
            "__init__": init_method,
        },
    )
    return cls


def init_method(self, verbosity):
    """
    Init method of the dynamically created physics list class.
    - call the init method of the super class (G4VModularPhysicsList)
    - Create and register the physics constructor (G4VPhysicsConstructor)
    """
    g4.G4VModularPhysicsList.__init__(self)
    self.g4_physics_constructor = self.g4_physics_constructor_class(verbosity)
    self.RegisterPhysics(self.g4_physics_constructor)


class FilterManager:
    """
    Manage all the Filters in the simulation
    """

    def __init__(self, simulation):
        self.simulation = simulation
        self.user_info_filters = {}
        self.filters = {}

    def __str__(self):
        v = [v.name for v in self.user_info_filters.values()]
        s = f'{" ".join(v)} ({len(self.user_info_filters)})'
        return s

    @property
    def available_filters(self):
        return list(filter_classes.keys())

    def dump(self):
        n = len(self.user_info_filters)
        s = f"Number of filters: {n}"
        for Filter in self.user_info_filters.values():
            if n > 1:
                a = "\n" + "-" * 20
            else:
                a = ""
            a += f"\n {Filter}"
            s += indent(2, a)
        return s

    def get_filter(self, name):
        try:
            return self.filters[name]
        except KeyError:
            fatal(
                f"The Filter {name} is not in the current "
                f"list of Filters: {self.filters}"
            )

    def add_filter(self, filt, name=None):
        if isinstance(filt, str):
            if name is None:
                fatal("You must provide a name for the filter.")
            new_filter = self.create_filter(filt, name)
        elif isinstance(filt, FilterBase):
            new_filter = filt
        else:
            fatal(
                "You need to either provide a volume type and name, or a volume object."
            )
        if new_filter.name in self.filters:
            fatal(f"A filter with the name {new_filter.name} already exists.")
        self.filters[new_filter.name] = new_filter
        if new_filter is not filt:
            return new_filter

    def create_filter(self, filter_type, name):
        return get_filter_class(filter_type)(name=name, simulation=self.simulation)


class SourceManager(GateObject):
    """
    Manage all the sources in the simulation.
    The function prepare_generate_primaries will be called during
    the main run loop to set the current time and source.
    """

    def __init__(self, simulation, *args, **kwargs):
        kwargs["name"] = "source_manager"
        kwargs["simulation"] = simulation
        super().__init__(*args, **kwargs)
        # List of run times intervals
        self.run_timing_intervals = None
        self.current_run_interval = None
        # List of sources user info
        self.sources = {}

    def __str__(self):
        """
        str only dump the user info on a single line
        """
        v = [v.name for v in self.sources.values()]
        s = f'{" ".join(v)} ({len(self.sources)})'
        return s

    def dump_source_types(self):
        return "\n".join(list(source_types.keys()))

    def dump_sources(self):
        n = len(self.sources)
        s = f"Number of sources: {n}"
        for source in self.sources.values():
            a = f"\n {source}"
            s += indent(2, a)
        return s

    def get_source(self, source_name):
        try:
            return self.sources[source_name]
        except KeyError:
            fatal(
                f"Cannot find the source {source_name}. "
                f"Sources included in this simulation are: {list(self.sources.keys())}"
            )

    def add_source(self, source, name):
        new_source = None
        if isinstance(source, str):
            if name is None:
                fatal("You must provide a name for the source.")
            new_source = self._create_source(source, name)
        elif isinstance(source, SourceBase):
            new_source = source
        else:
            fatal(
                "You need to either provide an actor type and name, or an actor object."
            )

        if new_source.name in self.sources:
            fatal(
                f"The source named {new_source.name} already exists. "
                f"Existing source names are: {self.sources.keys()}"
            )
        self.sources[new_source.name] = new_source
        self.sources[new_source.name].simulation = self.simulation
        # return the volume if it has not been passed as input, i.e. it was created here
        if new_source is not source:
            return new_source

    def _create_source(self, source_type, name):
        cls = None
        try:
            cls = source_types[source_type]
        except KeyError:
            fatal(
                f"Unknown source type {source_type}. "
                f"Known types are: \n."
                f"{self.dump_source_types()}."
            )
        return cls(name=name, simulation=self.simulation)

    def initialize_before_g4_engine(self):
        for source in self.sources.values():
            if source.initialize_source_before_g4_engine:
                source.initialize_source_before_g4_engine(source)


class ActorManager(GateObject):
    """
    Manage all the actors in the simulation
    """

    def __init__(self, simulation, *args, **kwargs) -> None:
        kwargs["name"] = "actor_manager"
        kwargs["simulation"] = simulation
        super().__init__(*args, **kwargs)
        self.user_info_actors = {}
        # dictionary of actor objects. Do not fill manually. Use add_actor() method.
        self.actors = {}

    def __str__(self):
        s = "The actor manager contains the following actors: \n"
        s += self.dump_actors()
        return s

    @property
    def sorted_actors(self):
        # consider the priority value of the actors
        # dynamic geometry actors need to come first so
        # other actors already 'see' the new geometry in their BeginOfRunAction
        dynamic_geometry_actors = [
            a for a in self.actors.values() if isinstance(a, DynamicGeometryActor)
        ]
        sorted_actors = [
            a
            for a in sorted(self.actors.values(), key=lambda a: a.priority)
            if a not in dynamic_geometry_actors
        ]
        return dynamic_geometry_actors + sorted_actors

    def reset(self):
        self.__init__(simulation=self.simulation)

    def to_dictionary(self):
        d = super().to_dictionary()
        d["actors"] = dict([(k, v.to_dictionary()) for k, v in self.actors.items()])
        return d

    def from_dictionary(self, d):
        self.reset()
        super().from_dictionary(d)
        # Create all actors
        for k, v in d["actors"].items():
            a = self.add_actor(v["object_type"], name=v["user_info"]["name"])
            a.from_dictionary(v)

    def get_actor(self, actor_name):
        try:
            return self.actors[actor_name]
        except KeyError:
            fatal(
                f"Cannot find actor {actor_name}. "
                f"Actors included in this simulation are: {list(self.actors.keys())}"
            )

    def dump_actors(self):
        n = len(self.actors)
        s = f"Number of Actors: {n}"
        for actor in self.actors.values():
            a = f"\n- {actor.name}"
            s += indent(2, a)
        return s

    def dump_actor_types(self):
        return "\n".join(list(actor_types.keys()))

    def get_actor_user_info(self, name):
        self.warn_user(
            "Deprecation warning: The function 'get_actor_user_info' will soon be removed."
            "Use my_actor.user_info instead, where 'my_actor' "
            "should be replace by your actor object. "
            "You can also access user input parameters directly, e.g. my_actor.attached_to=..."
        )
        actor = self.get_actor(name)
        return actor.user_info

    def add_actor(self, actor, name):
        new_actor = None
        if isinstance(actor, str):
            if name is None:
                fatal("You must provide a name for the actor.")
            new_actor = self._create_actor(actor, name)
        elif isinstance(actor, ActorBase):
            new_actor = actor
        else:
            fatal(
                "You need to either provide an actor type and name, or an actor object."
            )

        if new_actor.name in self.actors:
            fatal(
                f"The actor named {new_actor.name} already exists. "
                f"Existing actor names are: {self.actors.keys()}"
            )
        self.actors[new_actor.name] = new_actor
        self.actors[new_actor.name].simulation = self.simulation
        # return the volume if it has not been passed as input, i.e. it was created here
        if new_actor is not actor:
            return new_actor

    def remove_actor(self, name):
        self.actors.pop(name)

    def _create_actor(self, actor_type, name):
        cls = None
        try:
            cls = actor_types[actor_type]
        except KeyError:
            fatal(
                f"Unknown actor type {actor_type}. "
                f"Known types are: \n."
                f"{self.dump_actor_types()}."
            )
        return cls(name=name, simulation=self.simulation)


class PhysicsListManager(GateObject):
    # Names of the physics constructors that can be created dynamically
    available_g4_physics_constructors = [
        "G4EmStandardPhysics",
        "G4EmStandardPhysics_option1",
        "G4EmStandardPhysics_option2",
        "G4EmStandardPhysics_option3",
        "G4EmStandardPhysics_option4",
        "G4EmStandardPhysicsGS",
        "G4EmLowEPPhysics",
        "G4EmLivermorePhysics",
        "G4EmLivermorePolarizedPhysics",
        "G4EmPenelopePhysics",
        "G4EmDNAPhysics",
        "G4OpticalPhysics",
    ]

    special_physics_constructor_classes = {}
    special_physics_constructor_classes["G4DecayPhysics"] = g4.G4DecayPhysics
    special_physics_constructor_classes["G4RadioactiveDecayPhysics"] = (
        g4.G4RadioactiveDecayPhysics
    )
    special_physics_constructor_classes["G4OpticalPhysics"] = g4.G4OpticalPhysics
    special_physics_constructor_classes["G4EmDNAPhysics"] = g4.G4EmDNAPhysics

    def __init__(self, *args, **kwargs):
        super().__init__(*args, **kwargs)
        # declare the attribute here as None;
        # set to dict in create_physics_list_classes()
        self.created_physics_list_classes = None
        self.create_physics_list_classes()
        self.particle_with_biased_process_dictionary = {}

    @property
    def physics_manager(self):
        if self.simulation is not None:
            return self.simulation.physics_manager
        else:
            return None

    def __getstate__(self):
        raise GateImplementationError(
            f"It seems like {self.type_name} is getting pickled, "
            f"while this should never happen because the PhysicsManager should "
            f"remove it from its state dictionary. In fact, {self.type_name} "
            f"is not compatible with pickling. "
        )

    def __setstate__(self, d):
        self.__dict__ = d
        self.create_physics_list_classes()

    def create_physics_list_classes(self):
        self.created_physics_list_classes = {}
        for g4pc_name in self.available_g4_physics_constructors:
            self.created_physics_list_classes[g4pc_name] = (
                create_modular_physics_list_class(g4pc_name)
            )

    def get_physics_list(self, physics_list_name):
        if physics_list_name in self.created_physics_list_classes:
            physics_list = self.created_physics_list_classes[physics_list_name](
                self.physics_manager.simulation.g4_verbose_level
            )
        else:
            g4_factory = g4.G4PhysListFactory()
            if g4_factory.IsReferencePhysList(physics_list_name):
                physics_list = g4_factory.GetReferencePhysList(physics_list_name)
            else:
                s = (
                    f"Cannot find the physic list: {physics_list_name}\n"
                    f"{self.dump_info_physics_lists()}"
                    f"Default is {self.physics_manager.user_info_defaults['physics_list_name']}\n"
                    f"Help : https://geant4-userdoc.web.cern.ch/UsersGuides/PhysicsListGuide/html/physicslistguide.html"
                )
                fatal(s)
        # add special physics constructors
        for (
            spc,
            switch,
        ) in self.physics_manager.special_physics_constructors.items():
            if switch is True:
                try:
                    physics_list.ReplacePhysics(
                        self.special_physics_constructor_classes[spc](
                            self.physics_manager.simulation.g4_verbose_level
                        )
                    )
                except KeyError:
                    fatal(
                        f"Special physics constructor named '{spc}' not found. Available constructors are: {self.special_physics_constructor_classes.keys()}."
                    )
        return physics_list

    def dump_info_physics_lists(self):
        g4_factory = g4.G4PhysListFactory()
        s = (
            "\n**** INFO about GATE physics lists ****\n"
            f"* Known Geant4 lists are: {g4_factory.AvailablePhysLists()}\n"
            f"* With EM options: {g4_factory.AvailablePhysListsEM()[1:]}\n"
            f"* Or the following simple physics lists with a single PhysicsConstructor: \n"
            f"* {self.available_g4_physics_constructors} \n"
            "**** ----------------------------- ****\n\n"
        )
        return s


class PhysicsManager(GateObject):
    """
    Everything related to the physics (lists, cuts, etc.) should be here.
    """

    user_info_defaults = {
        "physics_list_name": (
            "QGSP_BERT_EMV",
            {"doc": "Name of the Geant4 physics list. "},
        ),
        "global_production_cuts": (
            Box([("all", None)] + [(pname, None) for pname in cut_particle_names]),
            {
                "doc": "Dictionary containing the production cuts (range) for gamma, electron, positron, proton. Option 'all' overrides individual cuts."
            },
        ),
        "apply_cuts": (
            True,
            {
                "doc": "Flag to turn of cuts 'on the fly'. Still under development in Gate."
            },
        ),
        "energy_range_min": (
            None,
            {
                "doc": "Minimum energy for secondary particle production. If None, physics list default is used."
            },
        ),
        "energy_range_max": (
            None,
            {
                "doc": "Maximum energy for secondary particle production. If None, physics list default is used."
            },
        ),
        "optical_properties_file": (
            Path(os.path.dirname(__file__)) / "data" / "OpticalProperties.xml",
            {
                "doc": "Path to the xml file containing the optical material properties to be used by G4OpticalPhysics. "
                "Default: file shipped with GATE.",
                "is_input_file": True,
            },
        ),
        "surface_properties_file": (
            Path(os.path.dirname(__file__)) / "data" / "SurfaceProperties.xml",
            {
                "doc": "Path to the xml file containing the surface material properties to be used by "
                "optical surface, i.e. G4LogicalBorderSurface."
                f"The default file shipped with GATE located is in "
                f"{Path(os.path.dirname(__file__)) / 'data' / 'SurfaceProperties.xml'}",
                "is_input_file": True,
            },
        ),
        "user_limits_particles": (
            Box(
                [
                    ("all", False),
                    ("all_charged", True),
                    ("gamma", False),
                    ("electron", False),
                    ("positron", False),
                    ("proton", False),
                ]
            ),
            {
                "doc": "Switch on (True) or off (False) UserLimits, e.g. step limiter, for individual particles. Default: Step limiter is applied to all charged particles (in accordance with G4 default)."
            },
        ),
        "em_parameters": (
            Box(
                [
                    ("fluo", None),
                    ("auger", None),
                    ("auger_cascade", None),
                    ("pixe", None),
                    ("deexcitation_ignore_cut", None),
                ]
            ),
            {"doc": "Switches on (True) or off (False) Geant4's EM parameters."},
        ),
        "em_switches_world": (
            Box([("deex", None), ("auger", None), ("pixe", None)]),
            {
                "doc": "Switch on/off EM parameters in the world region.",
                "expose_items": False,
            },
        ),
        "special_physics_constructors": (
            Box(
                [
                    (spc, False)
                    for spc in PhysicsListManager.special_physics_constructor_classes
                ]
            ),
            {
                "doc": "Special physics constructors to be added to the physics list, e.g. G4Decay, G4OpticalPhysics. "
            },
        ),
        "mean_energy_per_ion_pair": (
            Box(),
            {
                "doc": "Dict of material_name:energy_value, such that: sim.physics_manager.mean_energy_per_ion_pair['IEC_PLASTIC'] = 5.0 * eV. "
                "Mostly used for using acolinearity during annihilation in some materials"
            },
        ),
        # "processes_to_bias": (
        #     Box(
        #         [
        #             ("all", None),
        #             ("all_charged", None),
        #             ("gamma", None),
        #             ("electron", None),
        #             ("positron", None),
        #             ("proton", None),
        #         ]
        #     ),
        #     {
        #         "doc": "Define the process to bias (if wanted) on the different particle types."
        #     },
        # ),
    }

    def __init__(self, simulation, *args, **kwargs) -> None:
        super().__init__(name="physics_manager", *args, **kwargs)

        # Keep a pointer to the current simulation
        self.simulation = simulation
        self.physics_list_manager = PhysicsListManager(
            simulation=self.simulation, name="PhysicsListManager"
        )

        # dictionary containing all the region objects
        # key=region_name, value=region_object
        self.regions = {}
        # Dictionary to quickly find the region to which a volume is associated.
        # This dictionary is updated by the region's associate_volume method.
        # Do not update manually!
        # key=volume_name, value=region=object
        # NB: It is well-defined because each volume has only one region.
        self.volumes_regions_lut = {}

        # dictionary containing all the optical surface objects
        self.optical_surfaces = {}

    def reset(self):
        self.__init__(self.simulation)

    def to_dictionary(self):
        d = super().to_dictionary()
        d["regions"] = dict([(k, v.to_dictionary()) for k, v in self.regions.items()])
        d["optical_surfaces"] = dict(
            [(k, v.to_dictionary()) for k, v in self.optical_surfaces.items()]
        )
        return d

    def from_dictionary(self, d):
        self.reset()
        super().from_dictionary(d)
        for r in d["regions"].values():
            region = self.add_region(r["user_info"]["name"])
            region.from_dictionary(r)
        for s in d["optical_surfaces"].values():
            optical_surface = self.add_optical_surface(
                s["user_info"]["volume_from"],
                s["user_info"]["volume_to"],
                s["user_info"]["g4_surface_name"],
            )
            optical_surface.from_dictionary(s)

    def __str__(self):
        s = ""
        for k, v in self.user_info.items():
            s += f"{k}: {v}\n"
        return s

    def __getstate__(self):
        # if self.simulation.verbose_getstate:
        #     self.warn_user("Getstate PhysicsManager")

        # in the case of the PhysicsManager, we make a copy of super().__getstate__()
        # rather than just using super().__getstate__() (which does not make a copy).
        # Reason: physics_list_manager would become None also in the base process
        dict_to_return = dict([(k, v) for k, v in super().__getstate__().items()])
        dict_to_return["physics_list_manager"] = None
        return dict_to_return

    def __setstate__(self, d):
        self.__dict__ = d
        self.physics_list_manager = PhysicsListManager(
            simulation=self.simulation, name="PhysicsListManager"
        )

    def _simulation_engine_closing(self):
        """This function should be called from the simulation engine
        when it is closing to make sure that G4 references are set to None.

        """
        # Region contain references to G4 objects, so they need to close
        for r in self.regions.values():
            r.close()

    def dump_available_physics_lists(self):
        return self.physics_list_manager.dump_info_physics_lists()

    def dump_info_physics_lists(self):
        return self.physics_list_manager.dump_info_physics_lists()

    def dump_production_cuts(self):
        s = "*** Production cuts for World: ***\n"
        for k, v in self.user_info.global_production_cuts.items():
            s += f"{k}: {v}\n"
        if len(self.regions.keys()) > 0:
            s += "*** Production cuts per regions ***\n"
            for region in self.regions.values():
                s += f"In region {region.name}:\n"
                s += region.dump_production_cuts()
        else:
            s += "*** No cuts per region defined. ***\n"
        return s

    def dump_optical_surfaces(self):
        """
        Prints each volume's name and its associated surfaces' details (surface name and connected volumes)
        from the `volume_surfaces` dictionary in a readable format.
        """
        s = "The PhysicsManager is storing the following optical surfaces:\n\n"
        for surf in self.optical_surfaces.values():
            s += str(surf)
            s += "\n"
        return s

    @property
    def enable_decay(self):
        """Properties to quickly enable decay.

        Note that setting enable_decay to False means that the physics list
        default is used, i.e. it does not forcefully remove
        G4DecayPhysics from the physics list.
        """

        switch1 = self.special_physics_constructors["G4DecayPhysics"]
        switch2 = self.special_physics_constructors["G4RadioactiveDecayPhysics"]
        if switch1 is True and switch2 is True:
            return True
        elif switch1 is False and switch2 is False:
            return False
        else:
            fatal(
                f"Inconsistent G4Decay constructors: G4DecayPhysics = {switch1}, G4RadioactiveDecayPhysics = {switch2}."
            )

    @enable_decay.setter
    def enable_decay(self, value):
        self.special_physics_constructors["G4DecayPhysics"] = value
        self.special_physics_constructors["G4RadioactiveDecayPhysics"] = value

    def add_optical_surface(self, volume_from, volume_to, g4_surface_name):
        """
        Creates an object of class OpticalSurface with surface info.

        :param volume_from: Name of the first volume (str)

        :param volume_to: Name of the second volume (str)

        :param g4_surface_name: Name of the surface between volumes (str)
        """

        name = "optical_surface_" + volume_from + "_" + volume_to

        # Throw an error if the optical surface already exists
        if name in self.optical_surfaces:
            fatal("An optical surface between these volumes already exists")

        self.optical_surfaces[name] = OpticalSurface(
            name=name,
            simulation=self.simulation,
            volume_from=volume_from,
            volume_to=volume_to,
            g4_surface_name=g4_surface_name,
        )

        return self.optical_surfaces[name]

    def add_region(self, name):
        if name in self.regions:
            fatal("A region with this name already exists.")
        self.regions[name] = Region(name=name, simulation=self.simulation)
        return self.regions[name]

    def find_or_create_region(self, volume_name):
        if volume_name not in self.volumes_regions_lut:
            region = self.add_region(volume_name + "_region")
            region.associate_volume(volume_name)
        else:
            region = self.volumes_regions_lut[volume_name]
        return region

    def get_biasing_particles_and_processes(self):
        """Build a dictionary {particles:list[processes]} by collecting information
        from all biasing actors present in the simulation.
        """

        charged_particles = {"e-", "e+", "proton"}
        all_particles = charged_particles.union({"gamma"})

        # create a dictionary with sets as entries (to ensure uniqueness)
        particles_processes = dict([(p, set()) for p in all_particles])

        for actor in self.simulation.actor_manager.actors.values():
            if isinstance(actor, GenericBiasingActorBase):
                particles = set()
                if "all" in actor.particles:
                    particles.update(all_particles)
                elif "all_charged" in actor.particles:
                    particles.update(charged_particles)
                else:
                    for particle in actor.particles:
                        p_ = translate_particle_name_gate_to_geant4(particle)
                        if p_ in all_particles:
                            particles.add(p_)
                        else:
                            fatal(
                                f"Biasing actor {actor.name} wants to apply a bias to particle '{p_}'. "
                                f"This is not possible. Compatible particles are: {list(all_particles)}. "
                            )
                for p in particles:
                    particles_processes[p].update(actor.processes)

        # convert the dictionary entries back from set to list
        return dict(
            [
                (particle, list(processes))
                for particle, processes in particles_processes.items()
            ]
        )

    # New name, more specific
    def set_production_cut(self, volume_name, particle_name, value):
        if volume_name == self.simulation.world.name:
            self.global_production_cuts[particle_name] = value
        else:
            region = self.find_or_create_region(volume_name)
            region.production_cuts[particle_name] = value

    # set methods for the user_info parameters
    # logic: every volume with user_infos must be associated
    # with a region. If it does not yet have one, created it.
    # Outlook: These setter methods might be linked to properties
    # implemented in a future version of the Volume class
    def set_max_step_size(self, volume_name, max_step_size):
        region = self.find_or_create_region(volume_name)
        region.user_limits["max_step_size"] = max_step_size

    def set_max_track_length(self, volume_name, max_track_length):
        region = self.find_or_create_region(volume_name)
        region.user_limits["max_track_length"] = max_track_length

    def set_min_ekine(self, volume_name, min_ekine):
        region = self.find_or_create_region(volume_name)
        region.user_limits["min_ekine"] = min_ekine

    def set_max_time(self, volume_name, max_time):
        region = self.find_or_create_region(volume_name)
        region.user_limits["max_time"] = max_time

    def set_min_range(self, volume_name, min_range):
        region = self.find_or_create_region(volume_name)
        region.user_limits["min_range"] = min_range

    def set_user_limits_particles(self, particle_names):
        if not isinstance(particle_names, (list, set, tuple)):
            particle_names = list([particle_names])
        for pn in list(particle_names):
            # try to get current value to check if particle_name is eligible
            try:
                _ = self.user_info.user_limits_particles[pn]
            except KeyError:
                fatal(
                    f"Found unknown particle name '{pn}' in set_user_limits_particles(). Eligible names are "
                    + ", ".join(list(self.user_info.user_limits_particles.keys()))
                    + "."
                )
            self.user_info.user_limits_particles[pn] = True


class PostProcessingManager(GateObject):
    """Everything related to post-processing. EXPERIMENTAL!"""

    user_info_defaults = {
        "auto_process": (
            True,
            {
                "doc": "Should the post-processing automatically be started at the end of the simulation?"
            },
        ),
    }

    def __init__(self, simulation, *args, **kwargs):
        super().__init__(
            *args, name="post_processing_manager", simulation=simulation, **kwargs
        )

        self.finalizers = {}
        self.post_processors = {}

    def add_post_processor(self, post_processor):
        try:
            name = post_processor.name
        except AttributeError:
            fatal("Cannot retrieve the name of the post-processor.")
        if name not in self.post_processors:
            self.post_processors[name] = post_processor
            # add finalizers to make sure the post-processor is shut down gracefully
            # when the managers is garbage collected
            self.finalizers[name] = weakref.finalize(
                post_processor, post_processor.close
            )
        else:
            fatal("A post-processor with this name has already been added. ")


class VolumeManager(GateObject):
    """
    Store and manage a hierarchical list of geometrical volumes and associated materials.
    This tree will be converted into Geant4 Solid/PhysicalVolume/LogicalVolumes
    """

    volume_types = {
        "BoxVolume": BoxVolume,
        "SphereVolume": SphereVolume,
        "TrapVolume": TrapVolume,
        "ImageVolume": ImageVolume,
        "TubsVolume": TubsVolume,
        "PolyhedraVolume": PolyhedraVolume,
        "HexagonVolume": HexagonVolume,
        "ConsVolume": ConsVolume,
        "TrdVolume": TrdVolume,
        "BooleanVolume": BooleanVolume,
        "RepeatParametrisedVolume": RepeatParametrisedVolume,
        "TesselatedVolume": TesselatedVolume,
    }

    def __init__(self, simulation, *args, **kwargs) -> None:
        """
        Class that store geometry description.
        """
        # force name to VolumeManager
        kwargs["name"] = "VolumeManager"
        kwargs["simulation"] = simulation
        super().__init__(*args, **kwargs)

        self.volume_tree_root = VolumeTreeRoot(
            volume_manager=self
        )  # abstract element used as common root for volume tree
        m = g4_units.m

        # default world volume
        self.volumes = {}
        self.volumes[__world_name__] = BoxVolume(
            simulation=self.simulation,
            name=__world_name__,
            size=[3 * m, 3 * m, 3 * m],
            material="G4_AIR",
            mother=None,
        )
        # attach the world to the tree root
        self.volumes[__world_name__].parent = self.volume_tree_root

        self.parallel_world_volumes = {}

        self._need_tree_update = True  # flag to store state of volume tree

        # database of materials
        self.material_database = MaterialDatabase()

    def reset(self):
        self.__init__(self.simulation)

    def __str__(self):
        s = "**** Volume manager ****\n"
        if len(self.parallel_world_volumes) > 0:
            s += f"Number of parallel worlds: {len(self.parallel_world_volumes)}\n"
            s += f"Names of the parallel worlds: {self.parallel_world_names}\n"
        s += f"Number of volumes: {len(self.volumes)}\n"
        s += "The volumes are organized in the following hierarchy:\n"
        s += self.dump_volume_tree()
        return s

    def to_dictionary(self):
        d = super().to_dictionary()
        d["volumes"] = dict([(k, v.to_dictionary()) for k, v in self.volumes.items()])
        d["parallel_world_volumes"] = list(self.parallel_world_volumes.keys())
        return d

    def from_dictionary(self, d):
        self.reset()
        super().from_dictionary(d)
        # First create all volumes
        for k, v in d["volumes"].items():
            # the world volume is always created in __init__
            if v["user_info"]["name"] != self.world_volume.name:
                self.add_volume(v["object_type"], name=v["user_info"]["name"])
        # ... then process them to make sure that any reference
        #  to a volume in the volumes dictionary is satisfied
        for k, v in d["volumes"].items():
            self.volumes[k].from_dictionary(v)

    @property
    def world_volume(self):
        return self.volumes[__world_name__]

    @property
    def all_world_volumes(self):
        """List of all world volumes, including the mass world volume."""
        world_volumes = [self.world_volume]
        world_volumes.extend(list(self.parallel_world_volumes.values()))
        return world_volumes

    @property
    def volume_names(self):
        return list(self.volumes.keys())

    @property
    def parallel_world_names(self):
        return list(self.parallel_world_volumes.keys())

    @property
    def all_volume_names(self):
        return self.volume_names + self.parallel_world_names

    @property
    def dynamic_volumes(self):
        return [vol for vol in self.volumes.values() if vol.is_dynamic]

    def get_volume(self, volume_name):
        try:
            return self.volumes[volume_name]
        except KeyError:
            try:
                return self.parallel_world_volumes[volume_name]
            except KeyError:
                fatal(
                    f"Cannot find volume {volume_name}. "
                    f"Volumes included in this simulation are: {self.volumes.keys()}"
                )

    def update_volume_tree_if_needed(self):
        if self._need_tree_update is True:
            self.update_volume_tree()

    def update_volume_tree(self):
        for v in self.volumes.values():
            if (
                v not in self.parallel_world_volumes.values()
                and v is not self.world_volume
            ):
                try:
                    v._update_node()
                except LoopError:
                    fatal(
                        f"There seems to be a loop in the volume tree involving volume {v.name}."
                    )
        self._need_tree_update = False

    def add_volume(self, volume, name=None):
        if isinstance(volume, str):
            if name is None:
                fatal("You must provide a name for the volume.")
            new_volume = self.create_volume(volume, name)
        elif isinstance(volume, VolumeBase):
            new_volume = volume
        else:
            fatal(
                "You need to either provide a volume type and name, or a volume object."
            )

        if new_volume.name in self.all_volume_names:
            fatal(
                f"The volume name {new_volume.name} already exists. Existing volume names are: {self.volumes.keys()}"
            )
        self.volumes[new_volume.name] = new_volume
        self.volumes[new_volume.name].simulation = self.simulation
        self._need_tree_update = True
        # return the volume if it has not been passed as input, i.e. it was created here
        if new_volume is not volume:
            return new_volume

    def remove_volume(self, volume_name):
        self.volumes.pop(volume_name)

    def create_volume(self, volume_type, name):
        # check that another element with the same name does not already exist
        volume_type_variants = [volume_type, volume_type + "Volume"]
        for vt in volume_type_variants:
            if vt in self.volume_types:
                return self.volume_types[vt](name=name)
        fatal(
            f"Unknown volume type {volume_type}. Known types are: {list(self.volume_types.keys())}."
        )

    def add_parallel_world(self, name):
        if name in self.all_volume_names:
            fatal(
                f"Cannot create the parallel world named {name} because it already exists."
            )
        # constructor needs self, i.e. the volume manager
        self.parallel_world_volumes[name] = ParallelWorldVolume(name, self)
        self._need_tree_update = True

    def _simulation_engine_closing(self):
        """
        This function should be called from the simulation engine
        when it is closing to make sure that G4 references are set to None.
        """
        self.material_database = None

    def add_material_database(self, filename):
        if filename in self.material_database.filenames:
            fatal(f'Database "{filename}" already exist.')
        self.material_database.read_from_file(filename)

    def find_or_build_material(self, material):
        return self.material_database.FindOrBuildMaterial(material)

    def dump_volumes(self):
        s = f"Number of volumes: {len(self.volumes)}"
        for vol in self.volumes.values():
            s += indent(2, f"\n{vol}")
        return s

    def print_volumes(self):
        print(self.dump_volumes())

    def dump_volume_tree(self):
        self.update_volume_tree_if_needed()
        s = ""
        for pre, _, node in RenderTree(self.volume_tree_root):
            # FIXME: pre should be used directly but cannot be encoded correctly in Windows
            s += len(pre) * " " + f"{node.name}\n"
        return s

    def get_volume_tree(self):
        return self.volume_tree_root

    def print_volume_tree(self):
        print(self.dump_volume_tree())

    def dump_volume_types(self):
        s = ""
        for vt in self.volume_types:
            s += f"{vt} "
        return s

    def get_volume_tree(self):
        return self.volume_tree_root

    def print_volume_types(self):
        print(self.dump_volume_types())

    def dump_material_database_names(self):
        return list(self.material_database.filenames)

    def get_volume_tree(self):
        return self.volume_tree_root

    def get_volume_tree(self):
        return self.volume_tree_root

    def get_volume_tree(self):
        return self.volume_tree_root

    def print_material_database_names(self):
        print(self.dump_material_database_names())


def setter_hook_verbose_level(self, verbose_level):
    try:
        level = int(verbose_level)
    except ValueError:
        level = getattr(logging, verbose_level)
    global_log.setLevel(level)
    # return verbose_level
    return level


class Simulation(GateObject):
    """
    Main class that store a simulation.
    It contains:
    - a set of global user parameters (SimulationUserInfo)
    - user parameters for Volume, Source, Actors and Filters, Physics
    - a list of g4 commands that will be set to G4 engine after the initialization

    There is NO Geant4 engine here, it is only a set of parameters and options.
    """

    # hints for IDE
    verbose_level: int
    verbose_close: bool
    verbose_getstate: bool
    running_verbose_level: int
    g4_verbose_level: int
    g4_verbose: bool
    g4_verbose_level_tracking: int
    visu: bool
    visu_type: str
    visu_filename: Optional[Path]
    visu_verbose: bool
    visu_commands: List[str]
    visu_commands_vrml: List[str]
    visu_commands_gdml: List[str]
    check_volumes_overlap: bool
    number_of_threads: int
    force_multithread_mode: bool
    random_engine: str
    random_seed: Union[str, int]
    run_timing_intervals: List[List[float]]
    output_dir: Path
    store_json_archive: bool
    json_archive_filename: Path
    store_input_files: bool
    g4_commands_before_init: List[str]
    g4_commands_after_init: List[str]
    init_only: bool
    progress_bar: bool
    dyn_geom_open_close: bool
    dyn_geom_optimise: bool

    user_info_defaults = {
        "verbose_level": (
            "INFO",
            {
                "doc": "Gate pre-run verbosity. "
                "Will display more or fewer messages during initialization. ",
                "allowed_values": (
                    "NONE",
                    "INFO",
                    "DEBUG",
                    logger.NONE,
                    logger.INFO,
                    logger.DEBUG,
                ),
                "setter_hook": setter_hook_verbose_level,
            },
        ),
        "verbose_close": (
            False,
            {"doc": "Switch on/off verbose output in close() methods."},
        ),
        "verbose_getstate": (
            False,
            {"doc": "Switch on/off verbose output in __getstate__() methods."},
        ),
        "running_verbose_level": (
            0,
            {
                "doc": "Gate verbosity while the simulation is running.",
                # "allowed_values": (0, logger.RUN, logger.EVENT),  # FIXME
            },
        ),
        "g4_verbose_level": (
            1,
            # For an unknown reason, when verbose_level == 0, there are some
            # additional print after the G4RunManager destructor. So we default at 1
            {
                "doc": "Geant4 verbosity. With level 0, Geant4 is mostly silent. "
                "Level 1 already gives quite a bit of verbose output. "
                "Level 2 is very detailed and might affect performance. "
            },
        ),
        "g4_verbose": (False, {"doc": "Switch on/off Geant4's verbose output."}),
        "g4_verbose_level_tracking": (
            -1,
            {
                "doc": "Activate verbose tracking in Geant4 "
                "via G4 command '/tracking/verbose g4_verbose_level_tracking'."
            },
        ),
        "visu": (
            False,
            {
                "doc": "Activate visualization? "
                "Note: Use low number of primaries if you activate visualization. "
            },
        ),
        "visu_type": (
            "vrml",
            {
                "doc": "The type of visualization to be used. "
                "'qt' will start a Geant4 Qt interface. "
                "The Geant4 visualisation commands can be adapted via the parameter visu_commands.",
                "allowed_values": (
                    "qt",
                    "vrml",
                    "gdml",
                    "vrml_file_only",
                    "gdml_file_only",
                ),
            },
        ),
        "visu_filename": (
            None,
            {
                "doc": "Name of the file where visualization output is stored. Only applicable for vrml and gdml.",
                "required_type": Path,
            },
        ),
        "visu_verbose": (
            False,
            {
                "doc": "Should verbose output be generated regarding the visualization?",
            },
        ),
        "visu_commands": (
            read_mac_file_to_commands("default_visu_commands_qt.mac"),
            {
                "doc": "Geant4 commands needed to handle the visualization. "
                "By default, the Geant4 visualisation commands are the ones "
                "provided in the file ``opengate/mac/default_visu_commands_qt.mac``. "
                "Custom commands can be loaded via a .mac file, e.g.  "
                "``sim.visu_commands = gate.read_mac_file_to_commands('my_visu_commands.mac')``.",
            },
        ),
        "visu_commands_vrml": (
            read_mac_file_to_commands("default_visu_commands_vrml.mac"),
            {
                "doc": "Geant4 commands needed to handle the VRML visualization. "
                "Only used for vrml-like visualization types. ",
            },
        ),
        "visu_commands_gdml": (
            read_mac_file_to_commands("default_visu_commands_gdml.mac"),
            {
                "doc": "Geant4 commands needed to handle the GDML visualization. "
                "Only used for vrml-like visualization types. ",
            },
        ),
        "check_volumes_overlap": (
            True,
            {
                "doc": "If true, Gate will also check whether volumes overlap. "
                "Note: Geant4 checks overlaps in any case."
            },
        ),
        "number_of_threads": (
            1,
            {
                "doc": "Number of threads on which the simulation will run. "
                "Geant4's run manager will run in MT mode if more than 1 thread is requested."
                "Requires Geant4 do be compiled with Multithread flag TRUE."
            },
        ),
        "force_multithread_mode": (
            False,
            {
                "doc": "Force Geant4 to run multihthreaded even if 'number_of_threads' = 1."
            },
        ),
        "random_engine": (
            "MixMaxRng",
            {
                "doc": "Name of the Geant4 random engine to be used. "
                "MixMaxRng is recommended for multithreaded applications."
            },
        ),
        "random_seed": (
            "auto",
            {
                "doc": "Random seed to be used by the random engine. "
                "Setting a specific value will make subsequent simulation runs to produce identical results."
            },
        ),
        "run_timing_intervals": (
            [[0 * g4_units.second, 1 * g4_units.second]],
            {
                "doc": "A list of timing intervals provided as 2-element lists of begin and end values"
            },
        ),
        "output_dir": (
            ".",
            {
                "doc": "Directory to which any output is written, "
                "unless an absolute path is provided for a specific output."
            },
        ),
        "store_json_archive": (
            False,
            {
                "doc": "Automatically store a json file containing all parameters of the simulation after the run? "
                "Default: False"
            },
        ),
        "json_archive_filename": (
            Path("simulation.json"),
            {
                "doc": "Name of the json file containing all parameters of the simulation. "
                "It will be saved in the location specified via the parameter 'output_dir'. "
                "Default filename: simulation.json"
            },
        ),
        "store_input_files": (
            False,
            {"doc": "Store all input files used in the simulation? Default: False"},
        ),
        "g4_commands_before_init": (
            [],
            {
                "doc": "Geant4 commands which will be called before the G4 runmanager has initialized the simulation.",
                "required_type": str,
            },
        ),
        "g4_commands_after_init": (
            [],
            {
                "doc": "Geant4 commands which will be called after the G4 runmanager has initialized the simulation.",
                "required_type": str,
            },
        ),
        "init_only": (
            False,
            {
                "doc": "Start G4 engine initialisation but do not start the simulation.",
            },
        ),
        "progress_bar": (
            False,
            {
                "doc": "Display a progress bar during the simulation",
            },
        ),
        "dyn_geom_open_close": (
            True,
            {
                "doc": "Warning, should be True. Only set it to false if you know what your are doing"
            },
        ),
        "dyn_geom_optimise": (
            True,
            {"doc": "'Optimise' geometry when open/close during dynamic simulation. "},
        ),
    }

    def __init__(self, name="simulation", **kwargs):
        """
        Main members are:
        - managers of volumes, physics, sources, actors and filters
        - the Geant4 objects will be only built during initialisation in SimulationEngine
        """
        # default (INFO level)
        global_log.setLevel(12)

        # The Simulation instance should not hold a reference to itself (cycle)
        kwargs.pop("simulation", None)
        setter_hook_verbose_level(self, "INFO")
        super().__init__(name=name, **kwargs)

        # list to store warning messages issued somewhere in the simulation
        self._user_warnings = []

        # main managers
        self.volume_manager = VolumeManager(self)
        self.source_manager = SourceManager(self)
        self.actor_manager = ActorManager(self)
        self.physics_manager = PhysicsManager(self)
        self.filter_manager = FilterManager(self)

        # hook functions
        self.user_hook_after_init = None
        self.user_hook_after_init_arg = None
        self.user_hook_after_run = None
        self.user_hook_log = None

        # read-only info
        self._current_random_seed = None

        self.expected_number_of_events = None

    def __str__(self):
        s = (
            f"Simulation name: {self.name} \n"
            f"Geometry       : {self.volume_manager}\n"
            f"Physics        : {self.physics_manager}\n"
            f"Sources        : {self.source_manager}\n"
            f"Actors         : {self.actor_manager}"
        )
        return s

    @property
    def output(self):
        raise GateDeprecationError(
            "You can no longer (and do not need any longer) "
            "access the simulation output via sim.output.\n"
            "Use the original actor object directly."
        )

    @property
    def use_multithread(self):
        return self.number_of_threads > 1 or self.force_multithread_mode

    @property
    def world(self):
        return self.volume_manager.world_volume

    @property
    def current_random_seed(self):
        return self._current_random_seed

    @property
    def warnings(self):
        return self._user_warnings

    def reset_warnings(self):
        self._user_warnings = []

    def warn_user(self, message):
        # We need this specific implementation because the Simulation does not hold a reference 'simulation',
        # as required by the base class implementation of warn_user()
        self._user_warnings.append(message)
        super().warn_user(message)

    def to_dictionary(self):
        d = super().to_dictionary()
        d["volume_manager"] = self.volume_manager.to_dictionary()
        d["physics_manager"] = self.physics_manager.to_dictionary()
        d["actor_manager"] = self.actor_manager.to_dictionary()
        return d

    def from_dictionary(self, d):
        super().from_dictionary(d)
        self.volume_manager.from_dictionary(d["volume_manager"])
        self.physics_manager.from_dictionary(d["physics_manager"])
        self.actor_manager.from_dictionary(d["actor_manager"])

    def to_json_string(self):
        warning(
            "******************************************************************************\n"
            "*   WARNING: Only parts of the simulation can currently be dumped as JSON.   *\n"
            "******************************************************************************\n"
        )
        return dumps_json(self.to_dictionary())

    def to_json_file(self, directory=None, filename=None):
        warning(
            "******************************************************************************\n"
            "*   WARNING: Only parts of the simulation can currently be dumped as JSON.   *\n"
            "******************************************************************************\n"
        )
        d = self.to_dictionary()
        if filename is None:
            filename = self.json_archive_filename
        directory = self.get_output_path(directory, is_file_or_directory="d")
        with open(directory / filename, "w") as f:
            dump_json(d, f)
        # look for input files in the simulation and copy them if requested
        if self.store_input_files is True:
            self.copy_input_files(directory, dct=d)

    def from_json_string(self, json_string):
        warning(
            "**********************************************************************************\n"
            "*   WARNING: Only parts of the simulation can currently be reloaded from JSON.   *\n"
            "**********************************************************************************\n"
        )
        self.from_dictionary(loads_json(json_string))

    def from_json_file(self, path):
        warning(
            "**********************************************************************************\n"
            "*   WARNING: Only parts of the simulation can currently be reloaded from JSON.   *\n"
            "**********************************************************************************\n"
        )
        with open(path, "r") as f:
            self.from_dictionary(load_json(f))

    def copy_input_files(self, directory=None, dct=None):
        directory = self.get_output_path(directory, is_file_or_directory="d")
        if dct is None:
            dct = self.to_dictionary()
        input_files = []
        for go_dict in find_all_gate_objects(dct):
            input_files.extend(
                [
                    p
                    for p in find_paths_in_gate_object_dictionary(
                        go_dict, only_input_files=True
                    )
                    if p.is_file() is True
                ]
            )
        # post process the list
        raw_files = []
        for f in input_files:
            # check for image header files (mhd) and add the corresponding raw files to the list
            if f.suffix == ".mhd":
                raw_files.append(f.parent.absolute() / Path(f.stem + ".raw"))
        input_files.extend(raw_files)
        for f in input_files:
            shutil.copy2(f, directory)

    def get_output_path(self, path=None, is_file_or_directory="file", suffix=None):
        if path is None:
            # no input -> return global output directory
            p_out = Path(self.output_dir)
        else:
            # make sure type is Path
            p = Path(path)
            if not p.is_absolute():
                # prepend the global output dir if p is relative
                p_out = self.output_dir / p
            else:
                # or just keep it
                p_out = p

        if suffix is not None:
            p_out = insert_suffix_before_extension(p_out, suffix)

        # Make sure the directory exists
        if is_file_or_directory in ["file", "File", "f"]:
            n = len(p_out.parts) - 1  # last item is the filename
        elif is_file_or_directory in ["dir", "Dir", "directory", "d"]:
            n = len(p_out.parts)  # all items are part of the directory
        if len(p_out.parts) > 0 and n > 0:
            directory = Path(p_out.parts[0])
            for i in range(n - 1):
                directory /= p_out.parts[i + 1]
            ensure_directory_exists(directory)

        return p_out.absolute().resolve()

    def add_g4_command_after_init(self, command):
        raise GateDeprecationError("Use sim.g4_commands_after_init.append(COMMAND)")

    def add_g4_command_before_init(self, command):
        raise GateDeprecationError("Use sim.g4_commands_before_init.append(COMMAND)")

    # FIXME: will we become obsolete when refactoring the sources
    def get_source_user_info(self, name):
        return self.source_manager.get_source(name)

    def get_actor_user_info(self, name):
        s = self.actor_manager.get_actor_user_info(name)
        return s

    def add_volume(self, volume, name=None):
        return self.volume_manager.add_volume(volume, name)

    # call this add optical surface, from_volume, to_volume,
    def add_surface(self, volume_1, volume_2, surface_name):
        return self.physics_manager.add_surface(volume_1, volume_2, surface_name)

    def add_parallel_world(self, name):
        self.volume_manager.add_parallel_world(name)

    def add_source(self, source_type, name):
        return self.source_manager.add_source(source_type, name)

    def add_actor(self, actor_type, name):
        return self.actor_manager.add_actor(actor_type, name)

    def get_actor(self, name):
        return self.actor_manager.get_actor(name)

    def add_filter(self, filter_type, name):
        return self.filter_manager.add_filter(filter_type, name)

    @property
    def multithreaded(self):
        return self.number_of_threads > 1 or self.force_multithread_mode

    def _run_simulation_engine(self, start_new_process):
        """Method that creates a simulation engine in a context (with ...) and runs a simulation.

        Args:
            q (:obj: queue, optional) : A queue object to which simulation output can be added if run in a subprocess.
                The dispatching function needs to extract the output from the queue.
            start_new_process (bool, optional) : A flag passed to the engine
                so it knows if it is running in a subprocess.

        Returns:
            :obj:SimulationOutput : The output of the simulation run.
        """

        with SimulationEngine(self) as se:
            se.new_process = start_new_process
            se.init_only = self.init_only
            output = se.run_engine()
        return output

    def run(self, start_new_process=False):
        # if windows and MT -> fail
        if os.name == "nt" and self.multithreaded:
            fatal(
                "Error, the multi-thread option is not available for Windows now. "
                "Run the simulation with one thread."
            )

        # prepare sub process
        if start_new_process is True:
            """Important: put:
                if __name__ == '__main__':
                at the beginning of the script
            https://britishgeologicalsurvey.github.io/science/python-forking-vs-spawn/
            """

            global_log.info("Dispatching simulation to subprocess ...")
            output = dispatch_to_subprocess(self._run_simulation_engine, True)

            # Recover output from unpickled actors coming from sub-process queue
            for actor in self.actor_manager.actors.values():
                actor.recover_user_output(output.get_actor(actor.name))

            # FIXME: temporary workaround to copy from output the additional
            # information of the source (such as fTotalSkippedEvents)
            s = {}
            for source in self.source_manager.sources.values():
                # WARNING: when multithread, the sources are stored in
                # simulation_output.sources_by_thread
                # The sources of thread=0 are also available in simulation_output.sources
                # and they are retrieved here by get_source
                try:
                    s = output.get_source(source.name)
                except:
                    continue
                if "total_zero_events" in s.__dict__:
                    source.total_zero_events = s.__dict__["total_zero_events"]
                    source.total_skipped_events = s.__dict__["total_skipped_events"]

        else:
            # Nothing special to do if the simulation engine ran in the native python process
            # because everything is already in place.
            output = self._run_simulation_engine(False)

        self._user_warnings.extend(output.warnings)

        # FIXME workaround
        self.expected_number_of_events = output.expected_number_of_events

        # store the hook log
        self.user_hook_log = output.user_hook_log
        self._current_random_seed = output.current_random_seed

        if self.store_json_archive is True:
            self.to_json_file()

        # FIXME: MaterialDatabase should become a Manager/Engine with close mechanism
        if self.volume_manager.material_database is None:
            self.volume_manager.material_database = MaterialDatabase()

        if len(self.warnings) > 0:
            print("*" * 20)
            print(f"{len(self.warnings)} warnings occurred in this simulation: \n")
            for i, w in enumerate(self.warnings):
                print(f"{i+1}) " + "-" * 10)
                print(w)
                print()
            print("*" * 20)

    def voxelize_geometry(
        self,
        extent="auto",
        spacing=(3, 3, 3),
        margin=0,
        filename=None,
        return_path=False,
    ):
        return voxelize_geometry(self, extent, spacing, margin, filename, return_path)

    def initialize_source_before_g4_engine(self):
        """
        Some sources need to perform computation once everything is defined in user_info but *before* the
        initialization of the G4 engine starts. This can be done via this function.
        """
        self.source_manager.initialize_before_g4_engine()


def create_sim_from_json(path):
    sim = Simulation()
    sim.from_json_file(path)
    return sim


process_cls(PhysicsManager)
process_cls(PhysicsListManager)
process_cls(VolumeManager)
process_cls(ActorManager)
process_cls(PostProcessingManager)
process_cls(Simulation)
process_cls(SourceManager)<|MERGE_RESOLUTION|>--- conflicted
+++ resolved
@@ -91,17 +91,14 @@
     SimulationStatisticsActor,
     KillActor,
     KillAccordingProcessesActor,
-<<<<<<< HEAD
     LastVertexInteractionSplittingActor,
     KillNonInteractingParticleActor,
     KillAccordingParticleNameActor,
     SplittingActorBase,
-=======
     AttenuationImageActor,
 )
 from .actors.biasingactors import (
     GenericBiasingActorBase,
->>>>>>> 8a47de00
     ComptSplittingActor,
     BremSplittingActor,
     FreeFlightActor,
@@ -138,18 +135,15 @@
     "SimulationStatisticsActor": SimulationStatisticsActor,
     "KillActor": KillActor,
     "KillAccordingProcessesActor": KillAccordingProcessesActor,
-<<<<<<< HEAD
     "KillNonInteractingParticleActor": KillNonInteractingParticleActor,
     "KillAccordingParticleNameActor": KillAccordingParticleNameActor,
     "BremSplittingActor": BremSplittingActor,
     "ComptSplittingActor": ComptSplittingActor,
-=======
     "DynamicGeometryActor": DynamicGeometryActor,
     "ARFActor": ARFActor,
     "ARFTrainingDatasetActor": ARFTrainingDatasetActor,
     # digit
     "PhaseSpaceActor": PhaseSpaceActor,
->>>>>>> 8a47de00
     "DigitizerAdderActor": DigitizerAdderActor,
     "DigitizerBlurringActor": DigitizerBlurringActor,
     "DigitizerSpatialBlurringActor": DigitizerSpatialBlurringActor,
@@ -158,16 +152,13 @@
     "DigitizerProjectionActor": DigitizerProjectionActor,
     "DigitizerEnergyWindowsActor": DigitizerEnergyWindowsActor,
     "DigitizerHitsCollectionActor": DigitizerHitsCollectionActor,
-<<<<<<< HEAD
     "PhaseSpaceActor": PhaseSpaceActor,
     "LastVertexInteractionSplittingActor": LastVertexInteractionSplittingActor,
     "AttenuationImageActor": AttenuationImageActor,
-=======
     # biasing
     "BremSplittingActor": BremSplittingActor,
     "ComptSplittingActor": ComptSplittingActor,
     "FreeFlightActor": FreeFlightActor,
->>>>>>> 8a47de00
 }
 
 
