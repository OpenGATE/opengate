import sys
import copy
from typing import Optional, List, Union
from box import Box
from anytree import RenderTree, LoopError
import shutil
import os
import weakref
from pathlib import Path
import io

import opengate_core as g4
from .base import (
    GateObject,
    process_cls,
    find_all_gate_objects,
    find_paths_in_gate_object_dictionary,
)
from .definitions import __world_name__
from .engines import SimulationEngine
from .exception import fatal, warning, GateDeprecationError, GateImplementationError
from .geometry.materials import MaterialDatabase

from .utility import (
    g4_units,
    indent,
    read_mac_file_to_commands,
    ensure_directory_exists,
    insert_suffix_before_extension,
)
from .logger import *

from .physics import (
    Region,
    OpticalSurface,
    cut_particle_names,
    translate_particle_name_gate_to_geant4,
)
from .serialization import dump_json, dumps_json, loads_json, load_json
from .processing import dispatch_to_subprocess

from .sources.generic import SourceBase, GenericSource
from .sources.phspsources import PhaseSpaceSource
from .sources.voxelsources import VoxelSource
from .sources.gansources import GANSource, GANPairsSource
from .sources.beamsources import IonPencilBeamSource, TreatmentPlanPBSource
from .sources.phidsources import PhotonFromIonDecaySource
from .voxelize import voxelize_geometry

source_types = {
    "GenericSource": GenericSource,
    "PhaseSpaceSource": PhaseSpaceSource,
    "VoxelSource": VoxelSource,
    "GANSource": GANSource,
    "GANPairsSource": GANPairsSource,
    "IonPencilBeamSource": IonPencilBeamSource,
    "PhotonFromIonDecaySource": PhotonFromIonDecaySource,
    "TreatmentPlanPBSource": TreatmentPlanPBSource,
}

from .geometry.volumes import (
    VolumeBase,
    BoxVolume,
    SphereVolume,
    EllipsoidVolume,
    TrapVolume,
    ImageVolume,
    TubsVolume,
    PolyhedraVolume,
    HexagonVolume,
    TesselatedVolume,
    ConsVolume,
    TrdVolume,
    BooleanVolume,
    RepeatParametrisedVolume,
    ParallelWorldVolume,
    VolumeTreeRoot,
)
from .actors.filters import get_filter_class, FilterBase, filter_classes
from .actors.base import ActorBase

from .actors.doseactors import (
    DoseActor,
    TLEDoseActor,
    LETActor,
    FluenceActor,
    ProductionAndStoppingActor,
    RBEActor,
    REActor,
    BeamQualityActor,
    EmCalculatorActor,
)

from .actors.dynamicactors import DynamicGeometryActor
from .actors.arfactors import ARFActor, ARFTrainingDatasetActor
from .actors.miscactors import (
    SimulationStatisticsActor,
    KillActor,
    KillAccordingProcessesActor,
    AttenuationImageActor,
)
from .actors.biasingactors import (
    GenericBiasingActorBase,
    BremsstrahlungSplittingActor,
    GammaFreeFlightActor,
    ScatterSplittingFreeFlightActor,
)
from .actors.digitizers import (
    DigitizerAdderActor,
    DigitizerBlurringActor,
    DigitizerSpatialBlurringActor,
    DigitizerReadoutActor,
    DigitizerEfficiencyActor,
    DigitizerProjectionActor,
    DigitizerEnergyWindowsActor,
    DigitizerHitsCollectionActor,
    PhaseSpaceActor,
)

particle_names_Gate_to_G4 = {
    "gamma": "gamma",
    "electron": "e-",
    "positron": "e+",
    "proton": "proton",
    "neutron": "neutron",
}

actor_types = {
    # dose related
    "DoseActor": DoseActor,
    "TLEDoseActor": TLEDoseActor,
    "LETActor": LETActor,
    "ProductionAndStoppingActor": ProductionAndStoppingActor,
    "RBEActor": RBEActor,
    "REActor": REActor,
    "BeamQualityActor": BeamQualityActor,
    "EmCalculatorActor": EmCalculatorActor,
    "FluenceActor": FluenceActor,
    # misc
    "AttenuationImageActor": AttenuationImageActor,
    "SimulationStatisticsActor": SimulationStatisticsActor,
    "KillActor": KillActor,
    "KillAccordingProcessesActor": KillAccordingProcessesActor,
    "DynamicGeometryActor": DynamicGeometryActor,
    "ARFActor": ARFActor,
    "ARFTrainingDatasetActor": ARFTrainingDatasetActor,
    # digit
    "PhaseSpaceActor": PhaseSpaceActor,
    "DigitizerAdderActor": DigitizerAdderActor,
    "DigitizerBlurringActor": DigitizerBlurringActor,
    "DigitizerSpatialBlurringActor": DigitizerSpatialBlurringActor,
    "DigitizerReadoutActor": DigitizerReadoutActor,
    "DigitizerEfficiencyActor": DigitizerEfficiencyActor,
    "DigitizerProjectionActor": DigitizerProjectionActor,
    "DigitizerEnergyWindowsActor": DigitizerEnergyWindowsActor,
    "DigitizerHitsCollectionActor": DigitizerHitsCollectionActor,
    # biasing
    "BremsstrahlungSplittingActor": BremsstrahlungSplittingActor,
    "GammaFreeFlightActor": GammaFreeFlightActor,
    "ScatterSplittingFreeFlightActor": ScatterSplittingFreeFlightActor,
}


def retrieve_g4_physics_constructor_class(g4_physics_constructor_class_name):
    """
    Dynamically create a class with the given PhysicList
    Only possible if the class exist in g4
    """
    # Retrieve the G4VPhysicsConstructor class
    try:
        a = getattr(sys.modules["opengate_core"], g4_physics_constructor_class_name)
        # sanity check:
        assert g4_physics_constructor_class_name == a.__name__
        return a
    except AttributeError:
        s = f"Cannot find the class {g4_physics_constructor_class_name} in opengate_core"
        fatal(s)


def create_modular_physics_list_class(g4_physics_constructor_class_name):
    """
    Create a class (not on object!) which:
    - inherit from g4.G4VModularPhysicsList
    - register a single G4 PhysicsConstructor (inherited from G4VPhysicsConstructor)
    - has the same name as this PhysicsConstructor
    """
    g4_physics_constructor_class = retrieve_g4_physics_constructor_class(
        g4_physics_constructor_class_name
    )
    # create the class with __init__ method
    cls = type(
        g4_physics_constructor_class_name,
        (g4.G4VModularPhysicsList,),
        {
            "g4_physics_constructor_class": g4_physics_constructor_class,
            "__init__": init_method,
        },
    )
    return cls


def init_method(self, verbosity):
    """
    Init method of the dynamically created physics list class.
    - call the init method of the super class (G4VModularPhysicsList)
    - Create and register the physics constructor (G4VPhysicsConstructor)
    """
    g4.G4VModularPhysicsList.__init__(self)
    self.g4_physics_constructor = self.g4_physics_constructor_class(verbosity)
    self.RegisterPhysics(self.g4_physics_constructor)


class FilterManager:
    """
    Manage all the Filters in the simulation
    """

    def __init__(self, simulation):
        self.simulation = simulation
        self.user_info_filters = {}
        self.filters = {}

    def __str__(self):
        v = [v.name for v in self.user_info_filters.values()]
        s = f'{" ".join(v)} ({len(self.user_info_filters)})'
        return s

    @property
    def available_filters(self):
        return list(filter_classes.keys())

    def dump(self):
        n = len(self.user_info_filters)
        s = f"Number of filters: {n}"
        for Filter in self.user_info_filters.values():
            if n > 1:
                a = "\n" + "-" * 20
            else:
                a = ""
            a += f"\n {Filter}"
            s += indent(2, a)
        return s

    def get_filter(self, name):
        try:
            return self.filters[name]
        except KeyError:
            fatal(
                f"The Filter {name} is not in the current "
                f"list of Filters: {self.filters}"
            )

    def add_filter(self, filt, name=None):
        if isinstance(filt, str):
            if name is None:
                fatal("You must provide a name for the filter.")
            new_filter = self.create_filter(filt, name)
        elif isinstance(filt, FilterBase):
            new_filter = filt
        else:
            fatal(
                "You need to either provide a volume type and name, or a volume object."
            )
        if new_filter.name in self.filters:
            fatal(f"A filter with the name {new_filter.name} already exists.")
        self.filters[new_filter.name] = new_filter
        if new_filter is not filt:
            return new_filter

    def create_filter(self, filter_type, name):
        return get_filter_class(filter_type)(name=name, simulation=self.simulation)


class SourceManager(GateObject):
    """
    Manage all the sources in the simulation.
    The function prepare_generate_primaries will be called during
    the main run loop to set the current time and source.
    """

    def __init__(self, simulation, *args, **kwargs):
        kwargs["name"] = "source_manager"
        kwargs["simulation"] = simulation
        super().__init__(*args, **kwargs)
        # List of run times intervals
        self.run_timing_intervals = None
        self.current_run_interval = None
        # List of sources user info
        self.sources = {}

    def __str__(self):
        """
        str only dumps the user info on a single line
        """
        v = [v.name for v in self.sources.values()]
        s = f'{" ".join(v)} ({len(self.sources)})'
        return s

    def dump_source_types(self):
        return "\n".join(list(source_types.keys()))

    def dump_sources(self):
        n = len(self.sources)
        s = f"Number of sources: {n}"
        for source in self.sources.values():
            a = f"\n {source}"
            s += indent(2, a)
        return s

    def get_source(self, source_name):
        try:
            return self.sources[source_name]
        except KeyError:
            fatal(
                f"Cannot find the source {source_name}. "
                f"Sources included in this simulation are: {list(self.sources.keys())}"
            )
<<<<<<< HEAD
            return None  # (to avoid warning)
=======
            return None  # to avoid warning
>>>>>>> e1c060c1

    def add_source(self, source, name):
        new_source = None
        if isinstance(source, str):
            if name is None:
                fatal("You must provide a name for the source.")
            new_source = self._create_source(source, name)
        elif isinstance(source, SourceBase):
            new_source = source
        else:
            fatal(
                "You need to either provide an actor type and name, or an actor object."
            )

        if new_source.name in self.sources:
            fatal(
                f"The source named {new_source.name} already exists. "
                f"Existing source names are: {self.sources.keys()}"
            )
        self.sources[new_source.name] = new_source
        self.sources[new_source.name].simulation = self.simulation
        # return the volume if it has not been passed as input, i.e., it was created here
        if new_source is not source:
            return new_source
<<<<<<< HEAD
        return source
=======
        return None
>>>>>>> e1c060c1

    def add_source_copy(self, origin_source_name, copied_source_name):
        # get the source to copy
        orig = self.get_source(origin_source_name)
        # get its type name
        cls_name = type(orig).__name__
        # create the new source
        new_source = self.add_source(cls_name, copied_source_name)
        # copy all elements except its name
        new_source.user_info = copy.deepcopy(orig.user_info)
        new_source.user_info.name = copied_source_name
        return new_source

    def remove_source(self, source_name):
        if not source_name in self.sources:
            fatal(
                f"In 'remove_source', the source {source_name} is not in the list of sources: {self.sources}"
            )
        self.sources.pop(source_name)

    def _create_source(self, source_type, name):
        cls = None
        try:
            cls = source_types[source_type]
        except KeyError:
            fatal(
                f"Unknown source type {source_type}. "
                f"Known types are: \n."
                f"{self.dump_source_types()}."
            )
        return cls(name=name, simulation=self.simulation)

    def initialize_before_g4_engine(self):
        if len(self.sources) == 0:
            self.simulation.warn_user(
                "No configured source, no particle will be generated."
            )
        for source in self.sources.values():
            if source.initialize_source_before_g4_engine:
                source.initialize_source_before_g4_engine(source)


class ActorManager(GateObject):
    """
    Manage all the actors in the simulation
    """

    def __init__(self, simulation, *args, **kwargs) -> None:
        kwargs["name"] = "actor_manager"
        kwargs["simulation"] = simulation
        super().__init__(*args, **kwargs)
        self.user_info_actors = {}
        # dictionary of actor objects. Do not fill manually. Use add_actor() method.
        self.actors = {}

    def __str__(self):
        s = "The actor manager contains the following actors: \n"
        s += self.dump_actors()
        return s

    @property
    def sorted_actors(self):
        # consider the priority value of the actors
        # dynamic geometry actors need to come first so
        # other actors already 'see' the new geometry in their BeginOfRunAction
        dynamic_geometry_actors = [
            a for a in self.actors.values() if isinstance(a, DynamicGeometryActor)
        ]
        sorted_actors = [
            a
            for a in sorted(self.actors.values(), key=lambda a: a.priority)
            if a not in dynamic_geometry_actors
        ]
        return dynamic_geometry_actors + sorted_actors

    def reset(self):
        self.__init__(simulation=self.simulation)

    def to_dictionary(self):
        d = super().to_dictionary()
        d["actors"] = dict([(k, v.to_dictionary()) for k, v in self.actors.items()])
        return d

    def from_dictionary(self, d):
        self.reset()
        super().from_dictionary(d)
        # Create all actors
        for k, v in d["actors"].items():
            a = self.add_actor(v["object_type"], name=v["user_info"]["name"])
            a.from_dictionary(v)

    def get_actor(self, actor_name):
        try:
            return self.actors[actor_name]
        except KeyError:
            fatal(
                f"Cannot find actor {actor_name}. "
                f"Actors included in this simulation are: {list(self.actors.keys())}"
            )

    def dump_actors(self):
        n = len(self.actors)
        s = f"Number of Actors: {n}"
        for actor in self.actors.values():
            a = f"\n- {actor.name}"
            s += indent(2, a)
        return s

    def dump_actor_types(self):
        return "\n".join(list(actor_types.keys()))

    def get_actor_user_info(self, name):
        self.warn_user(
            "Deprecation warning: The function 'get_actor_user_info' will soon be removed."
            "Use my_actor.user_info instead, where 'my_actor' "
            "should be replace by your actor object. "
            "You can also access user input parameters directly, e.g. my_actor.attached_to=..."
        )
        actor = self.get_actor(name)
        return actor.user_info

    def add_actor(self, actor, name):
        new_actor = None
        if isinstance(actor, str):
            if name is None:
                fatal("You must provide a name for the actor.")
            new_actor = self._create_actor(actor, name)
        elif isinstance(actor, ActorBase):
            new_actor = actor
        else:
            fatal(
                "You need to either provide an actor type and name, or an actor object."
            )

        if new_actor.name in self.actors:
            fatal(
                f"The actor named {new_actor.name} already exists. "
                f"Existing actor names are: {self.actors.keys()}"
            )
        self.actors[new_actor.name] = new_actor
        self.actors[new_actor.name].simulation = self.simulation
        # return the volume if it has not been passed as input, i.e. it was created here
        if new_actor is not actor:
            return new_actor

    def find_actors(self, sub_str, case_sensitive=False):
        # find all actors that contains this substring
        actors = []
        if not case_sensitive:
            sub_str = sub_str.lower()
        for actor in self.actors.values():
            name = actor.name
            if not case_sensitive:
                name = name.lower()
            if sub_str in name:
                actors.append(actor)
        return actors

    def remove_actor(self, name):
        self.actors.pop(name)

    def _create_actor(self, actor_type, name):
        cls = None
        try:
            cls = actor_types[actor_type]
        except KeyError:
            fatal(
                f"Unknown actor type {actor_type}. "
                f"Known types are: \n."
                f"{self.dump_actor_types()}."
            )
        return cls(name=name, simulation=self.simulation)


class PhysicsListManager(GateObject):
    # Names of the physics constructors that can be created dynamically
    available_g4_physics_constructors = [
        "G4EmStandardPhysics",
        "G4EmStandardPhysics_option1",
        "G4EmStandardPhysics_option2",
        "G4EmStandardPhysics_option3",
        "G4EmStandardPhysics_option4",
        "G4EmStandardPhysicsGS",
        "G4EmLowEPPhysics",
        "G4EmLivermorePhysics",
        "G4EmLivermorePolarizedPhysics",
        "G4EmPenelopePhysics",
        "G4EmDNAPhysics",
        "G4OpticalPhysics",
    ]

    special_physics_constructor_classes = {}
    special_physics_constructor_classes["G4DecayPhysics"] = g4.G4DecayPhysics
    special_physics_constructor_classes["G4RadioactiveDecayPhysics"] = (
        g4.G4RadioactiveDecayPhysics
    )
    special_physics_constructor_classes["G4OpticalPhysics"] = g4.G4OpticalPhysics
    special_physics_constructor_classes["G4EmDNAPhysics"] = g4.G4EmDNAPhysics

    def __init__(self, *args, **kwargs):
        super().__init__(*args, **kwargs)
        # declare the attribute here as None;
        # set to dict in create_physics_list_classes()
        self.created_physics_list_classes = None
        self.create_physics_list_classes()
        self.particle_with_biased_process_dictionary = {}

    @property
    def physics_manager(self):
        if self.simulation is not None:
            return self.simulation.physics_manager
        else:
            return None

    def __getstate__(self):
        raise GateImplementationError(
            f"It seems like {self.type_name} is getting pickled, "
            f"while this should never happen because the PhysicsManager should "
            f"remove it from its state dictionary. In fact, {self.type_name} "
            f"is not compatible with pickling. "
        )

    def __setstate__(self, d):
        self.__dict__ = d
        self.create_physics_list_classes()

    def create_physics_list_classes(self):
        self.created_physics_list_classes = {}
        for g4pc_name in self.available_g4_physics_constructors:
            self.created_physics_list_classes[g4pc_name] = (
                create_modular_physics_list_class(g4pc_name)
            )

    def get_physics_list(self, physics_list_name):
        if physics_list_name in self.created_physics_list_classes:
            physics_list = self.created_physics_list_classes[physics_list_name](
                self.physics_manager.simulation.g4_verbose_level
            )
        else:
            g4_factory = g4.G4PhysListFactory()
            if g4_factory.IsReferencePhysList(physics_list_name):
                physics_list = g4_factory.GetReferencePhysList(physics_list_name)
            else:
                s = (
                    f"Cannot find the physic list: {physics_list_name}\n"
                    f"{self.dump_info_physics_lists()}"
                    f"Default is {self.physics_manager.user_info_defaults['physics_list_name']}\n"
                    f"Help : https://geant4-userdoc.web.cern.ch/UsersGuides/PhysicsListGuide/html/physicslistguide.html"
                )
                fatal(s)
        # add special physics constructors
        for (
            spc,
            switch,
        ) in self.physics_manager.special_physics_constructors.items():
            if switch is True:
                try:
                    physics_list.ReplacePhysics(
                        self.special_physics_constructor_classes[spc](
                            self.physics_manager.simulation.g4_verbose_level
                        )
                    )
                except KeyError:
                    fatal(
                        f"Special physics constructor named '{spc}' not found. Available constructors are: {self.special_physics_constructor_classes.keys()}."
                    )
        return physics_list

    def dump_info_physics_lists(self):
        g4_factory = g4.G4PhysListFactory()
        s = (
            "\n**** INFO about GATE physics lists ****\n"
            f"* Known Geant4 lists are: {g4_factory.AvailablePhysLists()}\n"
            f"* With EM options: {g4_factory.AvailablePhysListsEM()[1:]}\n"
            f"* Or the following simple physics lists with a single PhysicsConstructor: \n"
            f"* {self.available_g4_physics_constructors} \n"
            "**** ----------------------------- ****\n\n"
        )
        return s


class PhysicsManager(GateObject):
    """
    Everything related to the physics (lists, cuts, etc.) should be here.
    """

    user_info_defaults = {
        "physics_list_name": (
            "QGSP_BERT_EMV",
            {"doc": "Name of the Geant4 physics list. "},
        ),
        "global_production_cuts": (
            Box([("all", None)] + [(pname, None) for pname in cut_particle_names]),
            {
                "doc": "Dictionary containing the production cuts (range) for gamma, electron, positron, proton. Option 'all' overrides individual cuts."
            },
        ),
        "apply_cuts": (
            True,
            {
                "doc": "Flag to turn of cuts 'on the fly'. Still under development in Gate."
            },
        ),
        "energy_range_min": (
            None,
            {
                "doc": "Minimum energy for secondary particle production. If None, physics list default is used."
            },
        ),
        "energy_range_max": (
            None,
            {
                "doc": "Maximum energy for secondary particle production. If None, physics list default is used."
            },
        ),
        "optical_properties_file": (
            Path(os.path.dirname(__file__)) / "data" / "OpticalProperties.xml",
            {
                "doc": "Path to the xml file containing the optical material properties to be used by G4OpticalPhysics. "
                "Default: file shipped with GATE.",
                "is_input_file": True,
            },
        ),
        "surface_properties_file": (
            Path(os.path.dirname(__file__)) / "data" / "SurfaceProperties.xml",
            {
                "doc": "Path to the xml file containing the surface material properties to be used by "
                "optical surface, i.e. G4LogicalBorderSurface."
                f"The default file shipped with GATE located is in "
                f"{Path(os.path.dirname(__file__)) / 'data' / 'SurfaceProperties.xml'}",
                "is_input_file": True,
            },
        ),
        "user_limits_particles": (
            Box(
                [
                    ("all", False),
                    ("all_charged", True),
                    ("gamma", False),
                    ("electron", False),
                    ("positron", False),
                    ("proton", False),
                ]
            ),
            {
                "doc": "Switch on (True) or off (False) UserLimits, e.g. step limiter, for individual particles. Default: Step limiter is applied to all charged particles (in accordance with G4 default)."
            },
        ),
        "em_parameters": (
            Box(
                [
                    ("fluo", None),
                    ("auger", None),
                    ("auger_cascade", None),
                    ("pixe", None),
                    ("deexcitation_ignore_cut", None),
                ]
            ),
            {"doc": "Switches on (True) or off (False) Geant4's EM parameters."},
        ),
        "em_switches_world": (
            Box([("deex", None), ("auger", None), ("pixe", None)]),
            {
                "doc": "Switch on/off EM parameters in the world region.",
                "expose_items": False,
            },
        ),
        "special_physics_constructors": (
            Box(
                [
                    (spc, False)
                    for spc in PhysicsListManager.special_physics_constructor_classes
                ]
            ),
            {
                "doc": "Special physics constructors to be added to the physics list, e.g. G4Decay, G4OpticalPhysics. "
            },
        ),
        "mean_energy_per_ion_pair": (
            Box(),
            {
                "doc": "Dict of material_name:energy_value, such that: sim.physics_manager.mean_energy_per_ion_pair['IEC_PLASTIC'] = 5.0 * eV. "
                "Mostly used for using acolinearity during annihilation in some materials"
            },
        ),
        "material_ionisation_potential": (
            Box(),
            {
                "doc": "Dict of material_name:energy_value, such that: sim.physics_manager.material_ionisation_potential['IEC_PLASTIC'] = 5.0 * eV. "
            },
        ),
        # "processes_to_bias": (
        #     Box(
        #         [
        #             ("all", None),
        #             ("all_charged", None),
        #             ("gamma", None),
        #             ("electron", None),
        #             ("positron", None),
        #             ("proton", None),
        #         ]
        #     ),
        #     {
        #         "doc": "Define the process to bias (if wanted) on the different particle types."
        #     },
        # ),
    }

    def __init__(self, simulation, *args, **kwargs) -> None:
        super().__init__(name="physics_manager", *args, **kwargs)

        # Keep a pointer to the current simulation
        self.simulation = simulation
        self.physics_list_manager = PhysicsListManager(
            simulation=self.simulation, name="PhysicsListManager"
        )

        # dictionary containing all the region objects
        # key=region_name, value=region_object
        self.regions = {}
        # Dictionary to quickly find the region to which a volume is associated.
        # This dictionary is updated by the region's associate_volume method.
        # Do not update manually!
        # key=volume_name, value=region=object
        # NB: It is well-defined because each volume has only one region.
        self.volumes_regions_lut = {}

        # dictionary containing all the optical surface objects
        self.optical_surfaces = {}

    def reset(self):
        self.__init__(self.simulation)

    def to_dictionary(self):
        d = super().to_dictionary()
        d["regions"] = dict([(k, v.to_dictionary()) for k, v in self.regions.items()])
        d["optical_surfaces"] = dict(
            [(k, v.to_dictionary()) for k, v in self.optical_surfaces.items()]
        )
        return d

    def from_dictionary(self, d):
        self.reset()
        super().from_dictionary(d)
        for r in d["regions"].values():
            region = self.add_region(r["user_info"]["name"])
            region.from_dictionary(r)
        for s in d["optical_surfaces"].values():
            optical_surface = self.add_optical_surface(
                s["user_info"]["volume_from"],
                s["user_info"]["volume_to"],
                s["user_info"]["g4_surface_name"],
            )
            optical_surface.from_dictionary(s)

    def __str__(self):
        s = ""
        for k, v in self.user_info.items():
            s += f"{k}: {v}\n"
        return s

    def __getstate__(self):
        # if self.simulation.verbose_getstate:
        #     self.warn_user("Getstate PhysicsManager")

        # in the case of the PhysicsManager, we make a copy of super().__getstate__()
        # rather than just using super().__getstate__() (which does not make a copy).
        # Reason: physics_list_manager would become None also in the base process
        dict_to_return = dict([(k, v) for k, v in super().__getstate__().items()])
        dict_to_return["physics_list_manager"] = None
        return dict_to_return

    def __setstate__(self, d):
        self.__dict__ = d
        self.physics_list_manager = PhysicsListManager(
            simulation=self.simulation, name="PhysicsListManager"
        )

    def _simulation_engine_closing(self):
        """This function should be called from the simulation engine
        when it is closing to make sure that G4 references are set to None.

        """
        # Region contain references to G4 objects, so they need to close
        for r in self.regions.values():
            r.close()

    def dump_available_physics_lists(self):
        return self.physics_list_manager.dump_info_physics_lists()

    def dump_info_physics_lists(self):
        return self.physics_list_manager.dump_info_physics_lists()

    def dump_production_cuts(self):
        s = "*** Production cuts for World: ***\n"
        for k, v in self.user_info.global_production_cuts.items():
            s += f"{k}: {v}\n"
        if len(self.regions.keys()) > 0:
            s += "*** Production cuts per regions ***\n"
            for region in self.regions.values():
                s += f"In region {region.name}:\n"
                s += region.dump_production_cuts()
        else:
            s += "*** No cuts per region defined. ***\n"
        return s

    def dump_optical_surfaces(self):
        """
        Prints each volume's name and its associated surfaces' details (surface name and connected volumes)
        from the `volume_surfaces` dictionary in a readable format.
        """
        s = "The PhysicsManager is storing the following optical surfaces:\n\n"
        for surf in self.optical_surfaces.values():
            s += str(surf)
            s += "\n"
        return s

    @property
    def enable_decay(self):
        """Properties to quickly enable decay.

        Note that setting enable_decay to False means that the physics list
        default is used, i.e. it does not forcefully remove
        G4DecayPhysics from the physics list.
        """

        switch1 = self.special_physics_constructors["G4DecayPhysics"]
        switch2 = self.special_physics_constructors["G4RadioactiveDecayPhysics"]
        if switch1 is True and switch2 is True:
            return True
        elif switch1 is False and switch2 is False:
            return False
        else:
            fatal(
                f"Inconsistent G4Decay constructors: G4DecayPhysics = {switch1}, G4RadioactiveDecayPhysics = {switch2}."
            )

    @enable_decay.setter
    def enable_decay(self, value):
        self.special_physics_constructors["G4DecayPhysics"] = value
        self.special_physics_constructors["G4RadioactiveDecayPhysics"] = value

    def add_optical_surface(self, volume_from, volume_to, g4_surface_name):
        """
        Creates an object of class OpticalSurface with surface info.

        :param volume_from: Name of the first volume (str)

        :param volume_to: Name of the second volume (str)

        :param g4_surface_name: Name of the surface between volumes (str)
        """

        name = "optical_surface_" + volume_from + "_" + volume_to

        # Throw an error if the optical surface already exists
        if name in self.optical_surfaces:
            fatal("An optical surface between these volumes already exists")

        self.optical_surfaces[name] = OpticalSurface(
            name=name,
            simulation=self.simulation,
            volume_from=volume_from,
            volume_to=volume_to,
            g4_surface_name=g4_surface_name,
        )

        return self.optical_surfaces[name]

    def add_region(self, name):
        if name in self.regions:
            fatal("A region with this name already exists.")
        self.regions[name] = Region(name=name, simulation=self.simulation)
        return self.regions[name]

    def find_or_create_region(self, volume_name):
        if volume_name not in self.volumes_regions_lut:
            region = self.add_region(volume_name + "_region")
            region.associate_volume(volume_name)
        else:
            region = self.volumes_regions_lut[volume_name]
        return region

    def get_biasing_particles_and_processes(self):
        """Build a dictionary {particles:list[processes]} by collecting information
        from all biasing actors present in the simulation.
        """

        charged_particles = {"e-", "e+", "proton"}
        all_particles = charged_particles.union({"gamma"})

        # create a dictionary with sets as entries (to ensure uniqueness)
        particles_processes = dict([(p, set()) for p in all_particles])

        for actor in self.simulation.actor_manager.actors.values():
            if isinstance(actor, GenericBiasingActorBase):
                particles = set()
                if "all" in actor.particles:
                    particles.update(all_particles)
                elif "all_charged" in actor.particles:
                    particles.update(charged_particles)
                else:
                    for particle in actor.particles:
                        p_ = translate_particle_name_gate_to_geant4(particle)
                        if p_ in all_particles:
                            particles.add(p_)
                        else:
                            fatal(
                                f"Biasing actor {actor.name} wants to apply a bias to particle '{p_}'. "
                                f"This is not possible. Compatible particles are: {list(all_particles)}. "
                            )
                for p in particles:
                    particles_processes[p].update(actor.processes)

        # convert the dictionary entries back from set to list
        return dict(
            [
                (particle, list(processes))
                for particle, processes in particles_processes.items()
            ]
        )

    # New name, more specific
    def set_production_cut(self, volume_name, particle_name, value):
        if volume_name == self.simulation.world.name:
            self.global_production_cuts[particle_name] = value
        else:
            region = self.find_or_create_region(volume_name)
            region.production_cuts[particle_name] = value

    # set methods for the user_info parameters
    # logic: every volume with user_infos must be associated
    # with a region. If it does not yet have one, created it.
    # Outlook: These setter methods might be linked to properties
    # implemented in a future version of the Volume class
    def set_max_step_size(self, volume_name, max_step_size):
        region = self.find_or_create_region(volume_name)
        region.user_limits["max_step_size"] = max_step_size

    def set_max_track_length(self, volume_name, max_track_length):
        region = self.find_or_create_region(volume_name)
        region.user_limits["max_track_length"] = max_track_length

    def set_min_ekine(self, volume_name, min_ekine):
        region = self.find_or_create_region(volume_name)
        region.user_limits["min_ekine"] = min_ekine

    def set_max_time(self, volume_name, max_time):
        region = self.find_or_create_region(volume_name)
        region.user_limits["max_time"] = max_time

    def set_min_range(self, volume_name, min_range):
        region = self.find_or_create_region(volume_name)
        region.user_limits["min_range"] = min_range

    def set_user_limits_particles(self, particle_names):
        if not isinstance(particle_names, (list, set, tuple)):
            particle_names = list([particle_names])
        for pn in list(particle_names):
            # try to get current value to check if particle_name is eligible
            try:
                _ = self.user_info.user_limits_particles[pn]
            except KeyError:
                fatal(
                    f"Found unknown particle name '{pn}' in set_user_limits_particles(). Eligible names are "
                    + ", ".join(list(self.user_info.user_limits_particles.keys()))
                    + "."
                )
            self.user_info.user_limits_particles[pn] = True


class PostProcessingManager(GateObject):
    """Everything related to post-processing. EXPERIMENTAL!"""

    user_info_defaults = {
        "auto_process": (
            True,
            {
                "doc": "Should the post-processing automatically be started at the end of the simulation?"
            },
        ),
    }

    def __init__(self, simulation, *args, **kwargs):
        super().__init__(
            *args, name="post_processing_manager", simulation=simulation, **kwargs
        )

        self.finalizers = {}
        self.post_processors = {}

    def add_post_processor(self, post_processor):
        try:
            name = post_processor.name
        except AttributeError:
            fatal("Cannot retrieve the name of the post-processor.")
        if name not in self.post_processors:
            self.post_processors[name] = post_processor
            # add finalizers to make sure the post-processor is shut down gracefully
            # when the managers is garbage collected
            self.finalizers[name] = weakref.finalize(
                post_processor, post_processor.close
            )
        else:
            fatal("A post-processor with this name has already been added. ")


class VolumeManager(GateObject):
    """
    Store and manage a hierarchical list of geometrical volumes and associated materials.
    This tree will be converted into Geant4 Solid/PhysicalVolume/LogicalVolumes
    """

    volume_types = {
        "BoxVolume": BoxVolume,
        "SphereVolume": SphereVolume,
        "EllipsoidVolume": EllipsoidVolume,
        "TrapVolume": TrapVolume,
        "ImageVolume": ImageVolume,
        "TubsVolume": TubsVolume,
        "PolyhedraVolume": PolyhedraVolume,
        "HexagonVolume": HexagonVolume,
        "ConsVolume": ConsVolume,
        "TrdVolume": TrdVolume,
        "BooleanVolume": BooleanVolume,
        "RepeatParametrisedVolume": RepeatParametrisedVolume,
        "TesselatedVolume": TesselatedVolume,
    }

    def __init__(self, simulation, *args, **kwargs) -> None:
        """
        Class that store geometry description.
        """
        # force name to VolumeManager
        kwargs["name"] = "VolumeManager"
        kwargs["simulation"] = simulation
        super().__init__(*args, **kwargs)

        self.volume_tree_root = VolumeTreeRoot(
            volume_manager=self
        )  # abstract element used as common root for volume tree
        m = g4_units.m

        # default world volume
        self.volumes = {}
        self.volumes[__world_name__] = BoxVolume(
            simulation=self.simulation,
            name=__world_name__,
            size=[3 * m, 3 * m, 3 * m],
            material="G4_AIR",
            mother=None,
        )
        # attach the world to the tree root
        self.volumes[__world_name__].parent = self.volume_tree_root

        self.parallel_world_volumes = {}

        self._need_tree_update = True  # flag to store state of volume tree

        # database of materials
        self.material_database = MaterialDatabase()

    def reset(self):
        self.__init__(self.simulation)

    def __str__(self):
        s = "**** Volume manager ****\n"
        if len(self.parallel_world_volumes) > 0:
            s += f"Number of parallel worlds: {len(self.parallel_world_volumes)}\n"
            s += f"Names of the parallel worlds: {self.parallel_world_names}\n"
        s += f"Number of volumes: {len(self.volumes)}\n"
        s += "The volumes are organized in the following hierarchy:\n"
        s += self.dump_volume_tree()
        return s

    def to_dictionary(self):
        d = super().to_dictionary()
        d["volumes"] = dict([(k, v.to_dictionary()) for k, v in self.volumes.items()])
        d["parallel_world_volumes"] = list(self.parallel_world_volumes.keys())
        return d

    def from_dictionary(self, d):
        self.reset()
        super().from_dictionary(d)
        # First create all volumes
        for k, v in d["volumes"].items():
            # the world volume is always created in __init__
            if v["user_info"]["name"] != self.world_volume.name:
                self.add_volume(v["object_type"], name=v["user_info"]["name"])
        # ... then process them to make sure that any reference
        #  to a volume in the volumes dictionary is satisfied
        for k, v in d["volumes"].items():
            self.volumes[k].from_dictionary(v)

    @property
    def world_volume(self):
        return self.volumes[__world_name__]

    @property
    def all_world_volumes(self):
        """List of all world volumes, including the mass world volume."""
        world_volumes = [self.world_volume]
        world_volumes.extend(list(self.parallel_world_volumes.values()))
        return world_volumes

    @property
    def volume_names(self):
        return list(self.volumes.keys())

    @property
    def parallel_world_names(self):
        return list(self.parallel_world_volumes.keys())

    @property
    def all_volume_names(self):
        return self.volume_names + self.parallel_world_names

    @property
    def dynamic_volumes(self):
        return [vol for vol in self.volumes.values() if vol.is_dynamic]

    def get_volume(self, volume_name):
        try:
            return self.volumes[volume_name]
        except KeyError:
            try:
                return self.parallel_world_volumes[volume_name]
            except KeyError:
                fatal(
                    f"Cannot find volume {volume_name}. "
                    f"Volumes included in this simulation are: {self.volumes.keys()}"
                )

    def find_volumes(self, sub_str, case_sensitive=False):
        # find all volumes that contains this substring
        volumes = []
        if not case_sensitive:
            sub_str = sub_str.lower()
        for actor in self.volumes.values():
            name = actor.name
            if not case_sensitive:
                name = name.lower()
            if sub_str in name:
                volumes.append(actor)
        return volumes

    def update_volume_tree_if_needed(self):
        if self._need_tree_update is True:
            self.update_volume_tree()

    def update_volume_tree(self):
        for v in self.volumes.values():
            if (
                v not in self.parallel_world_volumes.values()
                and v is not self.world_volume
            ):
                try:
                    v._update_node()
                except LoopError:
                    fatal(
                        f"There seems to be a loop in the volume tree involving volume {v.name}."
                    )
        self._need_tree_update = False

    def add_volume(self, volume, name=None):
        if isinstance(volume, str):
            if name is None:
                fatal("You must provide a name for the volume.")
            new_volume = self.create_volume(volume, name)
        elif isinstance(volume, VolumeBase):
            new_volume = volume
        else:
            fatal(
                "You need to either provide a volume type and name, or a volume object."
            )

        if new_volume.name in self.all_volume_names:
            fatal(
                f"The volume name {new_volume.name} already exists. Existing volume names are: {self.volumes.keys()}"
            )
        self.volumes[new_volume.name] = new_volume
        self.volumes[new_volume.name].simulation = self.simulation
        self._need_tree_update = True
        # return the volume if it has not been passed as input, i.e. it was created here
        if new_volume is not volume:
            return new_volume

    def remove_volume(self, volume_name):
        self.volumes.pop(volume_name)

    def create_volume(self, volume_type, name):
        # check that another element with the same name does not already exist
        volume_type_variants = [volume_type, volume_type + "Volume"]
        for vt in volume_type_variants:
            if vt in self.volume_types:
                return self.volume_types[vt](name=name)
        fatal(
            f"Unknown volume type {volume_type}. Known types are: {list(self.volume_types.keys())}."
        )

    def add_parallel_world(self, name):
        if name in self.all_volume_names:
            fatal(
                f"Cannot create the parallel world named {name} because it already exists."
            )
        # constructor needs self, i.e. the volume manager
        self.parallel_world_volumes[name] = ParallelWorldVolume(name, self)
        self._need_tree_update = True

    def _simulation_engine_closing(self):
        """
        This function should be called from the simulation engine
        when it is closing to make sure that G4 references are set to None.
        """
        self.material_database = None

    def add_material_database(self, filename):
        if filename in self.material_database.filenames:
            fatal(f'Database "{filename}" already exist.')
        self.material_database.read_from_file(filename)

    def find_or_build_material(self, material):
        return self.material_database.FindOrBuildMaterial(material)

    def dump_volumes(self):
        s = f"Number of volumes: {len(self.volumes)}"
        for vol in self.volumes.values():
            s += indent(2, f"\n{vol}")
        return s

    def print_volumes(self):
        print(self.dump_volumes())

    def dump_volume_tree(self):
        self.update_volume_tree_if_needed()
        s = ""
        for pre, _, node in RenderTree(self.volume_tree_root):
            # FIXME: pre should be used directly but cannot be encoded correctly in Windows
            s += len(pre) * " " + f"{node.name}\n"
        return s

    def get_volume_tree(self):
        return self.volume_tree_root

    def print_volume_tree(self):
        print(self.dump_volume_tree())

    def dump_volume_types(self):
        s = ""
        for vt in self.volume_types:
            s += f"{vt} "
        return s

    def print_volume_types(self):
        print(self.dump_volume_types())

    def dump_material_database_names(self):
        return list(self.material_database.filenames)

    def print_material_database_names(self):
        print(self.dump_material_database_names())


def setter_hook_verbose_level(sim, verbose_level):
    # print(f"setter_hook_verbose_level to ", sim.log_handler_id, verbose_level)
    if sim.log_handler_id == -1:
        # Remove the default logger configuration
        logger.remove()
    else:
        # Remove the current logger configuration
        try:
            logger.remove(sim.log_handler_id)
        except:
            pass

    sim.log_handler_id = logger.add(
        sys.stdout,
        colorize=True,
        level=verbose_level,
        format=("{level.icon}<level>{message}</level>"),  # Message formatting
    )
    return verbose_level


class Simulation(GateObject):
    """
    Main class that store a simulation.
    It contains:
    - a set of global user parameters (SimulationUserInfo)
    - user parameters for Volume, Source, Actors and Filters, Physics
    - a list of g4 commands that will be set to G4 engine after the initialisation

    There is NO Geant4 engine here, it is only a set of parameters and options.
    """

    # hints for IDE
    verbose_level: int
    log_sink: str
    verbose_close: bool
    verbose_getstate: bool
    running_verbose_level: int
    g4_verbose_level: int
    g4_verbose: bool
    g4_verbose_level_tracking: int
    visu: bool
    visu_type: str
    visu_filename: Optional[Path]
    visu_verbose: bool
    visu_commands: List[str]
    visu_commands_vrml: List[str]
    visu_commands_gdml: List[str]
    check_volumes_overlap: bool
    number_of_threads: int
    force_multithread_mode: bool
    random_engine: str
    random_seed: Union[str, int]
    run_timing_intervals: List[List[float]]
    output_dir: Path
    store_json_archive: bool
    json_archive_filename: str
    store_input_files: bool
    g4_commands_before_init: List[str]
    g4_commands_after_init: List[str]
    init_only: bool
    progress_bar: bool
    dyn_geom_open_close: bool
    dyn_geom_optimise: bool

    user_info_defaults = {
        "verbose_level": (
            "INFO",
            {
                "doc": "Gate pre-run verbosity. "
                "Will display more or fewer messages during initialization. ",
                "setter_hook": setter_hook_verbose_level,
                "allowed_values": [
                    "NONE",
                    "DEBUG",
                    "INFO",
                    "WARNING",
                    "CRITICAL",
                    NONE,
                    DEBUG,
                    INFO,
                    WARNING,
                    CRITICAL,
                ],
            },
        ),
        "log_sink": (
            None,
            {
                "doc": "Log sink. "
                "If None, the default logger sys.stdout will be used. "
                "If 'str', the logger output will be available after the simulation in sim.log_output"
            },
        ),
        "verbose_close": (
            False,
            {"doc": "Switch on/off verbose output in close() methods."},
        ),
        "verbose_getstate": (
            False,
            {"doc": "Switch on/off verbose output in __getstate__() methods."},
        ),
        "running_verbose_level": (
            0,
            {
                "doc": "Gate verbosity while the simulation is running.",
                "allowed_values": (0, RUN, EVENT),
            },
        ),
        "g4_verbose_level": (
            1,
            # For an unknown reason, when verbose_level == 0, there are some
            # additional print after the G4RunManager destructor. So we default at 1
            {
                "doc": "Geant4 verbosity. With level 0, Geant4 is mostly silent. "
                "Level 1 already gives quite a bit of verbose output. "
                "Level 2 is very detailed and might affect performance. "
            },
        ),
        "g4_verbose": (False, {"doc": "Switch on/off Geant4's verbose output."}),
        "g4_verbose_level_tracking": (
            -1,
            {
                "doc": "Activate verbose tracking in Geant4 "
                "via G4 command '/tracking/verbose g4_verbose_level_tracking'."
            },
        ),
        "visu": (
            False,
            {
                "doc": "Activate visualization? "
                "Note: Use low number of primaries if you activate visualization. "
            },
        ),
        "visu_type": (
            "vrml",
            {
                "doc": "The type of visualization to be used. "
                "'qt' will start a Geant4 Qt interface. "
                "The Geant4 visualisation commands can be adapted via the parameter visu_commands.",
                "allowed_values": (
                    "qt",
                    "vrml",
                    "gdml",
                    "vrml_file_only",
                    "gdml_file_only",
                ),
            },
        ),
        "visu_filename": (
            None,
            {
                "doc": "Name of the file where visualization output is stored. Only applicable for vrml and gdml.",
                "required_type": Path,
            },
        ),
        "visu_verbose": (
            False,
            {
                "doc": "Should verbose output be generated regarding the visualization?",
            },
        ),
        "visu_commands": (
            read_mac_file_to_commands("default_visu_commands_qt.mac"),
            {
                "doc": "Geant4 commands needed to handle the visualization. "
                "By default, the Geant4 visualisation commands are the ones "
                "provided in the file ``opengate/mac/default_visu_commands_qt.mac``. "
                "Custom commands can be loaded via a .mac file, e.g.  "
                "``sim.visu_commands = gate.read_mac_file_to_commands('my_visu_commands.mac')``.",
            },
        ),
        "visu_commands_vrml": (
            read_mac_file_to_commands("default_visu_commands_vrml.mac"),
            {
                "doc": "Geant4 commands needed to handle the VRML visualization. "
                "Only used for vrml-like visualization types. ",
            },
        ),
        "visu_commands_gdml": (
            read_mac_file_to_commands("default_visu_commands_gdml.mac"),
            {
                "doc": "Geant4 commands needed to handle the GDML visualization. "
                "Only used for vrml-like visualization types. ",
            },
        ),
        "check_volumes_overlap": (
            True,
            {
                "doc": "If true, Gate will also check whether volumes overlap. "
                "Note: Geant4 checks overlaps in any case."
            },
        ),
        "number_of_threads": (
            1,
            {
                "doc": "Number of threads on which the simulation will run. "
                "Geant4's run manager will run in MT mode if more than 1 thread is requested."
                "Requires Geant4 do be compiled with Multithread flag TRUE."
            },
        ),
        "force_multithread_mode": (
            False,
            {
                "doc": "Force Geant4 to run multihthreaded even if 'number_of_threads' = 1."
            },
        ),
        "random_engine": (
            "MixMaxRng",
            {
                "doc": "Name of the Geant4 random engine to be used. "
                "MixMaxRng is recommended for multithreaded applications."
            },
        ),
        "random_seed": (
            "auto",
            {
                "doc": "Random seed to be used by the random engine. "
                "Setting a specific value will make subsequent simulation runs to produce identical results."
            },
        ),
        "run_timing_intervals": (
            [[0 * g4_units.second, 1 * g4_units.second]],
            {
                "doc": "A list of timing intervals provided as 2-element lists of begin and end values"
            },
        ),
        "output_dir": (
            ".",
            {
                "doc": "Directory to which any output is written, "
                "unless an absolute path is provided for a specific output."
            },
        ),
        "store_json_archive": (
            False,
            {
                "doc": "Automatically store a json file containing all parameters of the simulation after the run? "
                "Default: False"
            },
        ),
        "json_archive_filename": (
            Path("simulation.json"),
            {
                "doc": "Name of the json file containing all parameters of the simulation. "
                "It will be saved in the location specified via the parameter 'output_dir'. "
                "Default filename: simulation.json"
            },
        ),
        "store_input_files": (
            False,
            {"doc": "Store all input files used in the simulation? Default: False"},
        ),
        "g4_commands_before_init": (
            [],
            {
                "doc": "Geant4 commands which will be called before the G4 runmanager has initialized the simulation.",
                "required_type": str,
            },
        ),
        "g4_commands_after_init": (
            [],
            {
                "doc": "Geant4 commands which will be called after the G4 runmanager has initialized the simulation.",
                "required_type": str,
            },
        ),
        "init_only": (
            False,
            {
                "doc": "Start G4 engine initialisation but do not start the simulation.",
            },
        ),
        "progress_bar": (
            False,
            {
                "doc": "Display a progress bar during the simulation",
            },
        ),
        "dyn_geom_open_close": (
            True,
            {
                "doc": "Warning, should be True. Only set it to false if you know what your are doing"
            },
        ),
        "dyn_geom_optimise": (
            True,
            {"doc": "'Optimise' geometry when open/close during dynamic simulation. "},
        ),
    }

    def __init__(self, name="simulation", **kwargs):
        """
        The main members are:
        - managers of volumes, physics, sources, actors and filters
        - the Geant4 objects will be only built during initialisation in SimulationEngine
        """
        # init logger
        self.log_handler_id = -1
        self.log_output = ""
        setter_hook_verbose_level(self, INFO)

        # The Simulation instance should not hold a reference to itself (cycle)
        kwargs.pop("simulation", None)
        super().__init__(name=name, **kwargs)

        # list to store warning messages issued somewhere in the simulation
        self._user_warnings = []

        # main managers
        self.volume_manager = VolumeManager(self)
        self.source_manager = SourceManager(self)
        self.actor_manager = ActorManager(self)
        self.physics_manager = PhysicsManager(self)
        self.filter_manager = FilterManager(self)

        # hook functions
        self.user_hook_after_init = None
        self.user_hook_after_init_arg = None
        self.user_hook_after_run = None
        self.user_hook_log = None

        # read-only info
        self._current_random_seed = None

        self.expected_number_of_events = None

    def __str__(self):
        s = (
            f"Simulation name: {self.name} \n"
            f"Geometry       : {self.volume_manager}\n"
            f"Physics        : {self.physics_manager}\n"
            f"Sources        : {self.source_manager}\n"
            f"Actors         : {self.actor_manager}"
        )
        return s

    @property
    def output(self):
        raise GateDeprecationError(
            "You can no longer (and do not need any longer) "
            "access the simulation output via sim.output.\n"
            "Use the original actor object directly."
        )

    @property
    def use_multithread(self):
        return self.number_of_threads > 1 or self.force_multithread_mode

    @property
    def world(self):
        return self.volume_manager.world_volume

    @property
    def current_random_seed(self):
        return self._current_random_seed

    @property
    def warnings(self):
        return self._user_warnings

    def reset_warnings(self):
        self._user_warnings = []

    def warn_user(self, message):
        # We need this specific implementation because the Simulation does not hold a reference 'simulation',
        # as required by the base class implementation of warn_user()
        self._user_warnings.append(message)
        super().warn_user(message)

    def to_dictionary(self):
        d = super().to_dictionary()
        d["volume_manager"] = self.volume_manager.to_dictionary()
        d["physics_manager"] = self.physics_manager.to_dictionary()
        d["actor_manager"] = self.actor_manager.to_dictionary()
        return d

    def from_dictionary(self, d):
        super().from_dictionary(d)
        self.volume_manager.from_dictionary(d["volume_manager"])
        self.physics_manager.from_dictionary(d["physics_manager"])
        self.actor_manager.from_dictionary(d["actor_manager"])

    def to_json_string(self):
        warning("Only parts of the simulation can currently be dumped as JSON")
        return dumps_json(self.to_dictionary())

    def to_json_file(self, directory=None, filename=None):
        warning("Only parts of the simulation can currently be dumped as JSON.")
        d = self.to_dictionary()
        if filename is None:
            filename = self.json_archive_filename
        directory = self.get_output_path(directory, is_file_or_directory="d")
        with open(directory / filename, "w") as f:
            dump_json(d, f)
        # look for input files in the simulation and copy them if requested
        if self.store_input_files is True:
            self.copy_input_files(directory, dct=d)

    def from_json_string(self, json_string):
        warning("Only parts of the simulation can currently be reloaded from JSON.")
        self.from_dictionary(loads_json(json_string))

    def from_json_file(self, path):
        warning("Only parts of the simulation can currently be reloaded from JSON.")
        with open(path, "r") as f:
            self.from_dictionary(load_json(f))

    def copy_input_files(self, directory=None, dct=None):
        directory = self.get_output_path(directory, is_file_or_directory="d")
        if dct is None:
            dct = self.to_dictionary()
        input_files = []
        for go_dict in find_all_gate_objects(dct):
            input_files.extend(
                [
                    p
                    for p in find_paths_in_gate_object_dictionary(
                        go_dict, only_input_files=True
                    )
                    if p.is_file() is True
                ]
            )
        # post process the list
        raw_files = []
        for f in input_files:
            # check for image header files (mhd) and add the corresponding raw files to the list
            if f.suffix == ".mhd":
                raw_files.append(f.parent.absolute() / Path(f.stem + ".raw"))
        input_files.extend(raw_files)
        for f in input_files:
            shutil.copy2(f, directory)

    def get_output_path(self, path=None, is_file_or_directory="file", suffix=None):
        if path is None:
            # no input -> return global output directory
            p_out = Path(self.output_dir)
        else:
            # make sure type is Path
            p = Path(path)
            if not p.is_absolute():
                # prepend the global output dir if p is relative
                p_out = self.output_dir / p
            else:
                # or just keep it
                p_out = p

        if suffix is not None:
            p_out = insert_suffix_before_extension(p_out, suffix)

        # Make sure the directory exists
        if is_file_or_directory in ["file", "File", "f"]:
            n = len(p_out.parts) - 1  # last item is the filename
        elif is_file_or_directory in ["dir", "Dir", "directory", "d"]:
            n = len(p_out.parts)  # all items are part of the directory
        if len(p_out.parts) > 0 and n > 0:
            directory = Path(p_out.parts[0])
            for i in range(n - 1):
                directory /= p_out.parts[i + 1]
            ensure_directory_exists(directory)

        return p_out.absolute().resolve()

    def add_g4_command_after_init(self, command):
        raise GateDeprecationError("Use sim.g4_commands_after_init.append(COMMAND)")

    def add_g4_command_before_init(self, command):
        raise GateDeprecationError("Use sim.g4_commands_before_init.append(COMMAND)")

    # FIXME: will we become obsolete when refactoring the sources
    def get_source_user_info(self, name):
        return self.source_manager.get_source(name)

    def get_actor_user_info(self, name):
        s = self.actor_manager.get_actor_user_info(name)
        return s

    def add_volume(self, volume, name=None):
        return self.volume_manager.add_volume(volume, name)

    # call this add optical surface, from_volume, to_volume,
    def add_surface(self, volume_1, volume_2, surface_name):
        return self.physics_manager.add_surface(volume_1, volume_2, surface_name)

    def add_parallel_world(self, name):
        self.volume_manager.add_parallel_world(name)

    def add_source(self, source_type, name):
        return self.source_manager.add_source(source_type, name)

    def add_actor(self, actor_type, name):
        return self.actor_manager.add_actor(actor_type, name)

    def get_actor(self, name):
        return self.actor_manager.get_actor(name)

    def add_filter(self, filter_type, name):
        return self.filter_manager.add_filter(filter_type, name)

    @property
    def multithreaded(self):
        return self.number_of_threads > 1 or self.force_multithread_mode

    def initialize_logger(self):
        original_stdout = sys.stdout
        self.log_output = io.StringIO()
        if self.log_sink == "str":
            sys.stdout = self.log_output
        # reinstall the logger (for subprocesses)
        self.verbose_level = self.verbose_level
        return original_stdout

    def _run_simulation_engine(self, start_new_process):
        """Method that creates a simulation engine in a context (with ...) and runs a simulation.
        Args:
            start_new_process (bool, optional): A flag passed to the engine
                so it knows if it is running in a subprocess.
        Returns:
            obj:SimulationOutput : The output of the simulation run.
        """

        with SimulationEngine(self) as se:
            se.new_process = start_new_process
            se.init_only = self.init_only
            output = se.run_engine()
        return output

    def run(self, start_new_process=False):
        # if windows and MT -> fail
        if os.name == "nt" and self.multithreaded:
            fatal(
                "Error, the multi-thread option is not available for Windows now. "
                "Run the simulation with one thread."
            )

        # prepare the subprocess
        if start_new_process is True:
            """Important: put:
                if __name__ == '__main__':
                at the beginning of the script
            https://britishgeologicalsurvey.github.io/science/python-forking-vs-spawn/
            """

            logger.info("Dispatching simulation to subprocess ...")
            output = dispatch_to_subprocess(self._run_simulation_engine, True)

            # Recover output from unpickled actors coming from the subprocess queue
            for actor in self.actor_manager.actors.values():
                actor.recover_user_output(output.get_actor(actor.name))

            # FIXME: temporary workaround to copy from output the additional
            # information of the source (such as fTotalSkippedEvents)
            s = {}
            for source in self.source_manager.sources.values():
                # WARNING: when multithread, the sources are stored in
                # simulation_output.sources_by_thread
                # The sources of thread=0 are also available in simulation_output.sources
                # and they are retrieved here by get_source
                try:
                    s = output.get_source(source.name)
                except:
                    continue
                if "total_zero_events" in s.__dict__:
                    source.total_zero_events = s.__dict__["total_zero_events"]
                    source.total_skipped_events = s.__dict__["total_skipped_events"]

        else:
            # Nothing special to do if the simulation engine ran in the native python process
            # because everything is already in place.
            output = self._run_simulation_engine(False)

        # replace warnings by the one of the subprocess
        self._user_warnings = output.warnings

        # save the log output
        self.log_output = output.log_output

        # FIXME workaround
        self.expected_number_of_events = output.expected_number_of_events

        # store the hook log
        self.user_hook_log = output.user_hook_log
        self._current_random_seed = output.current_random_seed

        if self.store_json_archive is True:
            self.to_json_file()

        # FIXME: MaterialDatabase should become a Manager/Engine with close mechanism
        if self.volume_manager.material_database is None:
            self.volume_manager.material_database = MaterialDatabase()

        # print the warnings (if the logger level is ok)
        if log_level(self.log_handler_id) < WARNING:
            if len(self.warnings) > 0:
                if len(self.warnings) == 1:
                    warning(f"One warning occurred in this simulation:")
                else:
                    warning(
                        f"{len(self.warnings)} warnings occurred in this simulation:"
                    )
                for i, w in enumerate(self.warnings):
                    warning(f"({i+1}) {w}")

        # For all biasing operators inheriting from G4VBiasingOperator,
        # we need to clean the global static variable "fOperators" once everything is done
        #  to be able to start another simulation. This should be only once,
        # and for any one of the operators, we choose GateGammaFreeFlightOptrActor
        # but this cleans for all. Trust me, bro.
        g4.GateGammaFreeFlightOptrActor.ClearOperators()

    def voxelize_geometry(
        self,
        extent="auto",
        spacing=(3, 3, 3),
        margin=0,
        filename=None,
        return_path=False,
    ):
        return voxelize_geometry(self, extent, spacing, margin, filename, return_path)

    def initialize_source_before_g4_engine(self):
        """
        Some sources need to perform computation once everything is defined in user_info, but *before* the
        initialization of the G4 engine starts. This can be done via this function.
        """
        self.source_manager.initialize_before_g4_engine()


def create_sim_from_json(path):
    sim = Simulation()
    sim.from_json_file(path)
    return sim


process_cls(PhysicsManager)
process_cls(PhysicsListManager)
process_cls(VolumeManager)
process_cls(ActorManager)
process_cls(PostProcessingManager)
process_cls(Simulation)
process_cls(SourceManager)<|MERGE_RESOLUTION|>--- conflicted
+++ resolved
@@ -315,11 +315,7 @@
                 f"Cannot find the source {source_name}. "
                 f"Sources included in this simulation are: {list(self.sources.keys())}"
             )
-<<<<<<< HEAD
-            return None  # (to avoid warning)
-=======
             return None  # to avoid warning
->>>>>>> e1c060c1
 
     def add_source(self, source, name):
         new_source = None
@@ -344,11 +340,7 @@
         # return the volume if it has not been passed as input, i.e., it was created here
         if new_source is not source:
             return new_source
-<<<<<<< HEAD
         return source
-=======
-        return None
->>>>>>> e1c060c1
 
     def add_source_copy(self, origin_source_name, copied_source_name):
         # get the source to copy
