--- conflicted
+++ resolved
@@ -161,13 +161,9 @@
     "DigitizerProjectionActor": DigitizerProjectionActor,
     "DigitizerEnergyWindowsActor": DigitizerEnergyWindowsActor,
     "DigitizerHitsCollectionActor": DigitizerHitsCollectionActor,
-<<<<<<< HEAD
-    "PhaseSpaceActor": PhaseSpaceActor,
     "LastVertexInteractionSplittingActor": LastVertexInteractionSplittingActor,
     "AttenuationImageActor": AttenuationImageActor,
-=======
     "DigiAttributeProcessDefinedStepInVolumeActor": DigiAttributeProcessDefinedStepInVolumeActor,
->>>>>>> 563ec4db
     # biasing
     "BremsstrahlungSplittingActor": BremsstrahlungSplittingActor,
     "GammaFreeFlightActor": GammaFreeFlightActor,
