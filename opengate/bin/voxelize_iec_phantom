#!/usr/bin/env python3
# -*- coding: utf-8 -*-

import click
import json
import itk
import opengate.contrib.phantoms.nemaiec as gate_iec
from opengate.managers import Simulation
from opengate.engines import SimulationEngine
<<<<<<< HEAD
from opengate.logger import log, LOG_NONE
from opengate.utility import g4_units, print_dic
from opengate.image import (
    create_image_with_volume_extent,
    get_info_from_image,
    voxelize_volume,
)
=======
from opengate.utility import g4_units, print_dic, fatal
from opengate.image import *
>>>>>>> 2845a890

CONTEXT_SETTINGS = dict(help_option_names=["-h", "--help"])


@click.command(context_settings=CONTEXT_SETTINGS)
@click.option("--spacing", "-s", default=4, help="Spacing in mm")
@click.option("--output", "-o", required=True, help="output filename (.mhd)")
@click.option(
    "--output_source", default=None, help="output filename for vox source (.mhd)"
)
@click.option(
    "--activities",
    "-a",
    default=None,
    nargs=6,
    help="List of 6 activities for the 6 spheres: 10, 13, 17, 22, 28, 37",
)
@click.option(
    "--no_shell",
    is_flag=True,
    default=False,
    help="If set, do not consider the shell of the sphere (for high resolution)",
)
def go(output, spacing, output_source, activities, no_shell):
    # create the simulation
    sim = Simulation()

<<<<<<< HEAD
    # shhhht !
    log.setLevel(LOG_NONE)

=======
>>>>>>> 2845a890
    # world
    m = g4_units.m
    sim.world.size = [1 * m, 1 * m, 1 * m]

    # add a iec phantom
    # FIXME add param
    iec = gate_iec.add_iec_phantom(
        sim, sphere_starting_angle=False, toggle_sphere_order=False
    )

    # create an empty image with the size (extent) of the volume
    # add one pixel margin
    image = create_image_with_volume_extent(
        sim, iec.name, spacing=[spacing, spacing, spacing], margin=1
    )
    info = get_info_from_image(image)
    print(f"Image size={info.size}")
    print(f"Image spacing={info.spacing}")
    print(f"Image origin={info.origin}")

    # voxelized a volume
    print("Starting voxelization ...")
    se = SimulationEngine(sim)
    labels, image = voxelize_volume(se, image)
    print(f"Output labels: ")
    print_dic(labels)

    # write labels
    lf = output.replace(".mhd", ".json")
    outfile = open(lf, "w")
    json.dump(labels, outfile, indent=4)

    # write image
    print(f"Write image {output}")
    itk.imwrite(image, output)

    # voxelized source ?
    if activities is not None:
        if output_source is None:
            fatal(f"Provide --output_source with --activities")
        spheres_diam = [10, 13, 17, 22, 28, 37]
        spheres_activity_concentration = activities
        # new data
        vox_img = create_image_like(image, allocate=True, pixel_type="float")
        arr = itk.array_view_from_image(vox_img)
        arr[:] = 0.0
        label_arr = itk.array_view_from_image(image)
        print()
        print(f"Voxelized source: ")
        for l in labels:
            label_index = labels[l]
            # consider iec_sphere_XXmm AND iec_sphere_shell_XXmm
            if l.startswith("iec_sphere_"):
                if no_shell and "shell" in l:
                    continue
                sph = int(l[-4:][:2])
                sph_index = spheres_diam.index(sph)
                arr[label_arr == label_index] = spheres_activity_concentration[
                    sph_index
                ]
                print(
                    f"Sphere {sph}mm : index = {label_index} "
                    f"-> {spheres_activity_concentration[sph_index]} BqmL"
                )
            # else:
            #    arr[label_arr == lab_index] = 0
            #    print(f"Unknown label {l}")
        print(f"Write image source {output_source}")
        itk.imwrite(vox_img, output_source)
    else:
        if output_source is not None:
            fatal(f"Provide --activities with --output_source")


# --------------------------------------------------------------------------
if __name__ == "__main__":
    go()<|MERGE_RESOLUTION|>--- conflicted
+++ resolved
@@ -7,18 +7,8 @@
 import opengate.contrib.phantoms.nemaiec as gate_iec
 from opengate.managers import Simulation
 from opengate.engines import SimulationEngine
-<<<<<<< HEAD
-from opengate.logger import log, LOG_NONE
-from opengate.utility import g4_units, print_dic
-from opengate.image import (
-    create_image_with_volume_extent,
-    get_info_from_image,
-    voxelize_volume,
-)
-=======
 from opengate.utility import g4_units, print_dic, fatal
 from opengate.image import *
->>>>>>> 2845a890
 
 CONTEXT_SETTINGS = dict(help_option_names=["-h", "--help"])
 
@@ -46,12 +36,6 @@
     # create the simulation
     sim = Simulation()
 
-<<<<<<< HEAD
-    # shhhht !
-    log.setLevel(LOG_NONE)
-
-=======
->>>>>>> 2845a890
     # world
     m = g4_units.m
     sim.world.size = [1 * m, 1 * m, 1 * m]
